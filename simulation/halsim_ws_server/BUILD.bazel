load("@rules_cc//cc:defs.bzl", "cc_binary", "cc_library", "cc_test")
load("//shared/bazel/rules:cc_rules.bzl", "wpilib_cc_library", "wpilib_cc_shared_library", "wpilib_cc_static_library")

cc_library(
    name = "headers",
    hdrs = glob(["src/main/native/include/**"]),
    includes = ["src/main/native/include"],
)

wpilib_cc_library(
    name = "halsim_ws_server",
    srcs = glob(["src/main/native/cpp/**"]),
    include_license_files = True,
    target_compatible_with = select({
        "@rules_bzlmodrio_toolchains//constraints/is_roborio:roborio": ["@platforms//:incompatible"],
        "@rules_bzlmodrio_toolchains//constraints/is_systemcore:systemcore": ["@platforms//:incompatible"],
        "//conditions:default": [],
    }),
    visibility = ["//visibility:public"],
    deps = [
        ":headers",
        "//simulation/halsim_ws_core",
    ],
)

wpilib_cc_library(
    name = "halsim_ws_server_static",
    srcs = glob(["src/main/native/cpp/**"]),
    copts = [
        "-DHALSIM_InitExtension=HALSIM_InitExtension_WS_SERVER",
    ],
    include_license_files = True,
    target_compatible_with = select({
        "@rules_bzlmodrio_toolchains//constraints/is_roborio:roborio": ["@platforms//:incompatible"],
        "@rules_bzlmodrio_toolchains//constraints/is_systemcore:systemcore": ["@platforms//:incompatible"],
        "//conditions:default": [],
    }),
    visibility = ["//visibility:public"],
    deps = [
        ":headers",
        "//simulation/halsim_ws_core",
    ],
)

wpilib_cc_shared_library(
    name = "shared/halsim_ws_server",
<<<<<<< HEAD
=======
    auto_export_windows_symbols = False,
>>>>>>> 9a947999
    dynamic_deps = [
        "//hal:shared/wpiHal",
        "//wpinet:shared/wpinet",
        "//wpiutil:shared/wpiutil",
    ],
    visibility = ["//visibility:public"],
    deps = [
        ":halsim_ws_server",
    ],
)

wpilib_cc_static_library(
    name = "static/halsim_ws_server",
    static_deps = [
        "//hal:static/wpiHal",
        "//wpinet:static/wpinet",
        "//wpiutil:static/wpiutil",
        "//simulation/halsim_ws_core:static/halsim_ws_core",
    ],
    visibility = ["//visibility:public"],
    deps = [
        ":halsim_ws_server_static",
    ],
)

cc_library(
    name = "test_headers",
    srcs = glob(["src/test/native/include/*.h"]),
    includes = ["src/test/native/include"],
    strip_include_prefix = "src/test/native/include",
)

cc_test(
    name = "halsim_ws_server-test",
    size = "small",
    srcs = glob(["src/test/native/**/*.cpp"]),
    tags = [
        "no-asan",
    ],
    deps = [
        ":halsim_ws_server",
        ":test_headers",
        "//thirdparty/googletest",
    ],
)

cc_binary(
    name = "DevMain-Cpp",
    srcs = ["src/dev/native/cpp/main.cpp"],
    deps = [
        ":halsim_ws_server",
    ],
)<|MERGE_RESOLUTION|>--- conflicted
+++ resolved
@@ -44,10 +44,7 @@
 
 wpilib_cc_shared_library(
     name = "shared/halsim_ws_server",
-<<<<<<< HEAD
-=======
     auto_export_windows_symbols = False,
->>>>>>> 9a947999
     dynamic_deps = [
         "//hal:shared/wpiHal",
         "//wpinet:shared/wpinet",
