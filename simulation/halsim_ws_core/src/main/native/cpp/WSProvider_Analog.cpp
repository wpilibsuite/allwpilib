--- conflicted
+++ resolved
@@ -14,25 +14,6 @@
         static_cast<HALSimWSProviderAnalogIn*>(param)->ProcessHalCallback( \
             {{jsonid, static_cast<ctype>(value->data.v_##haltype)}});      \
       },                                                                   \
-      this, true)
-
-<<<<<<< HEAD
-#define REGISTER_AOUT(halsim, jsonid, ctype, haltype)                       \
-  HALSIM_RegisterAnalogOut##halsim##Callback(                               \
-      m_channel,                                                            \
-      [](const char* name, void* param, const struct HAL_Value* value) {    \
-        static_cast<HALSimWSProviderAnalogOut*>(param)->ProcessHalCallback( \
-            {{jsonid, static_cast<ctype>(value->data.v_##haltype)}});       \
-      },                                                                    \
-=======
-#define REGISTER_AIN_ACCUM(halsim, jsonid, ctype, haltype)                 \
-  HALSIM_RegisterAnalogInAccumulator##halsim##Callback(                    \
-      m_channel,                                                           \
-      [](const char* name, void* param, const struct HAL_Value* value) {   \
-        static_cast<HALSimWSProviderAnalogIn*>(param)->ProcessHalCallback( \
-            {{jsonid, static_cast<ctype>(value->data.v_##haltype)}});      \
-      },                                                                   \
->>>>>>> dc335dde
       this, true)
 
 namespace wpilibws {
