load("//shared/bazel/rules:cc_rules.bzl", "wpilib_cc_library", "wpilib_cc_shared_library", "wpilib_cc_static_library")

wpilib_cc_library(
    name = "halsim_ws_core",
    srcs = glob(["src/main/native/cpp/*.cpp"]),
    hdrs = glob(["src/main/native/include/*.h"]),
    include_license_files = True,
    strip_include_prefix = "src/main/native/include",
    target_compatible_with = select({
        "@rules_bzlmodrio_toolchains//constraints/is_roborio:roborio": ["@platforms//:incompatible"],
        "@rules_bzlmodrio_toolchains//constraints/is_systemcore:systemcore": ["@platforms//:incompatible"],
        "//conditions:default": [],
    }),
    visibility = ["//visibility:public"],
    deps = [
        "//hal:wpiHal",
        "//wpinet",
        "//wpiutil",
    ],
)

wpilib_cc_shared_library(
    name = "shared/halsim_ws_core",
<<<<<<< HEAD
=======
    auto_export_windows_symbols = False,
>>>>>>> 9a947999
    dynamic_deps = [
        "//hal:shared/wpiHal",
        "//wpinet:shared/wpinet",
        "//wpiutil:shared/wpiutil",
    ],
    visibility = ["//visibility:public"],
    deps = [
        ":halsim_ws_core",
    ],
)

wpilib_cc_static_library(
    name = "static/halsim_ws_core",
    static_deps = [
        "//hal:static/wpiHal",
        "//wpinet:static/wpinet",
        "//wpiutil:static/wpiutil",
    ],
    visibility = ["//visibility:public"],
    deps = [
        ":halsim_ws_core",
    ],
)<|MERGE_RESOLUTION|>--- conflicted
+++ resolved
@@ -21,10 +21,7 @@
 
 wpilib_cc_shared_library(
     name = "shared/halsim_ws_core",
-<<<<<<< HEAD
-=======
     auto_export_windows_symbols = False,
->>>>>>> 9a947999
     dynamic_deps = [
         "//hal:shared/wpiHal",
         "//wpinet:shared/wpinet",
