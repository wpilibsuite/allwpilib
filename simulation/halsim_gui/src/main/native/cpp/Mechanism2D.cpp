--- conflicted
+++ resolved
@@ -30,13 +30,10 @@
 static wpi::StringMap<ImColor> colorLookUpTable;
 static std::unique_ptr<pfd::open_file> m_fileOpener;
 static std::string previousJsonLocation = "Not empty";
-<<<<<<< HEAD
 static bool showMechanism2D = true;
 static bool initMechanism2D = true;
 static bool debugMode = false;
 // static std::vector<Mechanism2DView> Mechanism2DViewVector;
-=======
->>>>>>> 334e6ee7
 
 namespace {
 struct BodyConfig {
@@ -230,12 +227,7 @@
   }
 }
 
-<<<<<<< HEAD
-// Read subjson
 static BodyConfig readSubJson(const std::string& name, wpi::json const& body) {
-=======
-static BodyConfig readSubJson(const std::string& name, wpi::json const& body, std::vector<BodyConfig> bodyConfigVector) {
->>>>>>> 334e6ee7
   BodyConfig c;
   try {
     c.name = name + "/" + body.at("name").get<std::string>();
@@ -277,12 +269,8 @@
   return c;
 }
 
-<<<<<<< HEAD
-// Read json
+
 static void readJson(std::string jFile) {
-=======
-static void readJson(std::string jFile, std::vector<BodyConfig> bodyConfigVector) {
->>>>>>> 334e6ee7
   std::error_code ec;
   std::string name;
   wpi::raw_fd_istream is(jFile, ec);
@@ -326,12 +314,8 @@
   }
 }
 
-<<<<<<< HEAD
-//static int counter = 0;
+
 static void DisplayMechanism2D() {
-=======
-static void DisplayAssembly2D(std::vector<BodyConfig> bodyConfigVector) {
->>>>>>> 334e6ee7
   GetJsonFileLocation();
   if (!mechanism2DInfo.jsonLocation.empty()) {
 //     Only read the json file if it changed
@@ -346,12 +330,6 @@
     buildDrawList(ImGui::GetWindowWidth() / 2, ImGui::GetWindowHeight(),
                   drawList, 0, bodyConfigVector, windowPos);
   }
-//  wpi::outs() << counter << "\n";
-//  if (counter == 250) {
-//    wpi::outs() << "Removing windows \n";
-//    HALSimGui::RemoveWindow("Mechanism 2D");
-//  }
-//  counter++;
 }
 
 static void WindowManager() {
@@ -384,16 +362,8 @@
   ImGui::GetCurrentContext()->SettingsHandlers.push_back(iniHandler);
 
   buildColorTable();
-<<<<<<< HEAD
   HALSimGui::AddWindow("Mechanism 2D Settings", WindowManager);
   HALSimGui::SetDefaultWindowPos("Mechanism 2D Settings", 100, 100);
   HALSimGui::SetDefaultWindowSize("Mechanism 2D Settings", 200, 200);
   HALSimGui::SetWindowPadding("Mechanism 2D Settings", 0, 0);
-=======
-  HALSimGui::AddWindow("Mechanism 2D", [=] { DisplayAssembly2D(new std::vector<BodyConfig>); });
-  HALSimGui::AddOptionMenu(OptionMenuLocateJson);
-  HALSimGui::SetDefaultWindowPos("Mechanism 2D", 200, 200);
-  HALSimGui::SetDefaultWindowSize("Mechanism 2D", 600, 600);
-  HALSimGui::SetWindowPadding("Mechanism 2D", 0, 0);
->>>>>>> 334e6ee7
 }