if (project.hasProperty('onlylinuxathena') || project.hasProperty('onlylinuxsystemcore')) {
    return;
}

description = "A plugin that creates a simulation gui"

ext {
    pluginName = 'halsim_gui'
}

apply plugin: 'google-test-test-suite'

ext {
    staticGtestConfigs = [:]
}

staticGtestConfigs["${pluginName}Test"] = []
apply from: "${rootDir}/shared/googletest.gradle"

apply from: "${rootDir}/shared/plugins/setupBuild.gradle"


model {
    binaries {
        all {
            lib project: ':glass', library: 'glassnt', linkage: 'static'
            lib project: ':glass', library: 'glass', linkage: 'static'
            lib project: ':wpigui', library: 'wpigui', linkage: 'static'
            lib project: ':wpimath', library: 'wpimath', linkage: 'shared'
            project(':ntcore').addNtcoreDependency(it, 'shared')
            lib project: ':wpinet', library: 'wpinet', linkage: 'shared'
            lib project: ':wpiutil', library: 'wpiutil', linkage: 'shared'
            lib project: ':fieldImages', library: 'fieldImages', linkage: 'static'
<<<<<<< HEAD
            lib project: ':thirdparty:imgui_suite', library: 'imgui', linkage: 'static'
            if (it.targetPlatform.name == nativeUtils.wpi.platforms.roborio || it.targetPlatform.name == nativeUtils.wpi.platforms.systemcore) {
=======
            lib project: ':thirdparty:imgui_suite', library: 'imguiSuite', linkage: 'static'
            if (it.targetPlatform.name == nativeUtils.wpi.platforms.roborio) {
>>>>>>> fe49cbe4
                it.buildable = false
                return
            }
            if (it.targetPlatform.operatingSystem.isWindows()) {
                it.linker.args << 'Gdi32.lib' << 'Shell32.lib' << 'd3d11.lib' << 'd3dcompiler.lib'
            } else if (it.targetPlatform.operatingSystem.isMacOsX()) {
                it.linker.args << '-framework' << 'Metal' << '-framework' << 'MetalKit' << '-framework' << 'Cocoa' << '-framework' << 'IOKit' << '-framework' << 'CoreFoundation' << '-framework' << 'CoreVideo' << '-framework' << 'QuartzCore'
            } else {
                it.linker.args << '-lX11'
                if (it.targetPlatform.name.startsWith('linuxarm')) {
                    it.linker.args << '-lGL'
                }
            }
        }
    }
}<|MERGE_RESOLUTION|>--- conflicted
+++ resolved
@@ -31,13 +31,8 @@
             lib project: ':wpinet', library: 'wpinet', linkage: 'shared'
             lib project: ':wpiutil', library: 'wpiutil', linkage: 'shared'
             lib project: ':fieldImages', library: 'fieldImages', linkage: 'static'
-<<<<<<< HEAD
-            lib project: ':thirdparty:imgui_suite', library: 'imgui', linkage: 'static'
+            lib project: ':thirdparty:imgui_suite', library: 'imguiSuite', linkage: 'static'
             if (it.targetPlatform.name == nativeUtils.wpi.platforms.roborio || it.targetPlatform.name == nativeUtils.wpi.platforms.systemcore) {
-=======
-            lib project: ':thirdparty:imgui_suite', library: 'imguiSuite', linkage: 'static'
-            if (it.targetPlatform.name == nativeUtils.wpi.platforms.roborio) {
->>>>>>> fe49cbe4
                 it.buildable = false
                 return
             }
