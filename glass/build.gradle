--- conflicted
+++ resolved
@@ -164,28 +164,6 @@
                     rc.source {
                         srcDirs 'src/app/native/win'
                     }
-<<<<<<< HEAD
-                    lib project: ':cscore', library: 'cscore', linkage: 'static'
-                    lib library: 'glassnt', linkage: 'static'
-                    lib library: nativeName, linkage: 'static'
-                    project(':ntcore').addNtcoreDependency(it, 'static')
-                    lib project: ':wpinet', library: 'wpinet', linkage: 'static'
-                    lib project: ':wpiutil', library: 'wpiutil', linkage: 'static'
-                    lib project: ':wpimath', library: 'wpimath', linkage: 'static'
-                    lib project: ':wpigui', library: 'wpigui', linkage: 'static'
-                    nativeUtils.useRequiredLibrary(it, 'opencv_static')
-                    nativeUtils.useRequiredLibrary(it, 'imgui')
-                    if (it.targetPlatform.operatingSystem.isWindows()) {
-                        it.linker.args << 'Gdi32.lib' << 'Shell32.lib' << 'd3d12.lib' << 'd3dcompiler.lib'
-                        it.linker.args << '/DELAYLOAD:MF.dll' << '/DELAYLOAD:MFReadWrite.dll' << '/DELAYLOAD:MFPlat.dll' << '/delay:nobind'
-                    } else if (it.targetPlatform.operatingSystem.isMacOsX()) {
-                        it.linker.args << '-framework' << 'Metal' << '-framework' << 'MetalKit' << '-framework' << 'Cocoa' << '-framework' << 'IOKit' << '-framework' << 'CoreFoundation' << '-framework' << 'CoreVideo' << '-framework' << 'QuartzCore'
-                    } else {
-                        it.linker.args << '-lX11'
-                        if (it.targetPlatform.name.startsWith('linuxarm')) {
-                            it.linker.args << '-lGL'
-                        }
-=======
                 }
             }
             binaries.all {
@@ -205,7 +183,7 @@
                 nativeUtils.useRequiredLibrary(it, 'opencv_static')
                 nativeUtils.useRequiredLibrary(it, 'imgui')
                 if (it.targetPlatform.operatingSystem.isWindows()) {
-                    it.linker.args << 'Gdi32.lib' << 'Shell32.lib' << 'd3d11.lib' << 'd3dcompiler.lib'
+                    it.linker.args << 'Gdi32.lib' << 'Shell32.lib' << 'd3d12.lib' << 'd3dcompiler.lib'
                     it.linker.args << '/DELAYLOAD:MF.dll' << '/DELAYLOAD:MFReadWrite.dll' << '/DELAYLOAD:MFPlat.dll' << '/delay:nobind'
                 } else if (it.targetPlatform.operatingSystem.isMacOsX()) {
                     it.linker.args << '-framework' << 'Metal' << '-framework' << 'MetalKit' << '-framework' << 'Cocoa' << '-framework' << 'IOKit' << '-framework' << 'CoreFoundation' << '-framework' << 'CoreVideo' << '-framework' << 'QuartzCore'
@@ -213,7 +191,6 @@
                     it.linker.args << '-lX11'
                     if (it.targetPlatform.name.startsWith('linuxarm')) {
                         it.linker.args << '-lGL'
->>>>>>> 25b7dca4
                     }
                 }
             }
