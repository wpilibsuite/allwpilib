// Copyright (c) FIRST and other WPILib contributors.
// Open Source Software; you can modify and/or share it under the terms of
// the WPILib BSD license file in the root directory of this project.

#include "glass/networktables/NetworkTables.h"

#include <cinttypes>
#include <concepts>
#include <cstring>
#include <initializer_list>
#include <memory>
#include <span>
#include <string_view>
#include <vector>

#include <fmt/format.h>
#include <google/protobuf/descriptor.h>
#include <google/protobuf/message.h>
#include <imgui.h>
#include <imgui_stdlib.h>
#include <networktables/NetworkTableInstance.h>
#include <networktables/NetworkTableValue.h>
#include <ntcore_c.h>
#include <ntcore_cpp.h>
#include <ntcore_cpp_types.h>
#include <wpi/MessagePack.h>
#include <wpi/SmallString.h>
#include <wpi/SpanExtras.h>
#include <wpi/StringExtras.h>
#include <wpi/mpack.h>
#include <wpi/print.h>
#include <wpi/raw_ostream.h>

#include "glass/Context.h"
#include "glass/DataSource.h"
#include "glass/Storage.h"
#include "glass/support/ExtraGuiWidgets.h"

using namespace glass;
using namespace mpack;

namespace {
enum ShowCategory {
  ShowPersistent,
  ShowRetained,
  ShowTransitory,
  ShowAll,
};
}  // namespace

static bool IsVisible(ShowCategory category, bool persistent, bool retained) {
  switch (category) {
    case ShowPersistent:
      return persistent;
    case ShowRetained:
      return retained && !persistent;
    case ShowTransitory:
      return !retained && !persistent;
    case ShowAll:
      return true;
    default:
      return false;
  }
}

static std::string StringArrayToString(std::span<const std::string> in) {
  std::string rv;
  wpi::raw_string_ostream os{rv};
  os << '[';
  bool first = true;
  for (auto&& v : in) {
    if (!first) {
      os << ',';
    }
    first = false;
    os << '"';
    os.write_escaped(v);
    os << '"';
  }
  os << ']';
  return rv;
}

NetworkTablesModel::NetworkTablesModel()
    : NetworkTablesModel{nt::NetworkTableInstance::GetDefault()} {}

NetworkTablesModel::NetworkTablesModel(nt::NetworkTableInstance inst)
    : m_inst{inst}, m_poller{inst} {
  m_poller.AddListener({{"", "$"}}, nt::EventFlags::kTopic |
                                        nt::EventFlags::kValueAll |
                                        nt::EventFlags::kImmediate);
}

NetworkTablesModel::Entry::~Entry() {
  if (publisher != 0) {
    nt::Unpublish(publisher);
  }
}

void NetworkTablesModel::Entry::UpdateInfo(nt::TopicInfo&& info_) {
  info = std::move(info_);
  properties = info.GetProperties();

  persistent = false;
  auto it = properties.find("persistent");
  if (it != properties.end()) {
    if (auto v = it->get_ptr<const bool*>()) {
      persistent = *v;
    }
  }

  retained = false;
  it = properties.find("retained");
  if (it != properties.end()) {
    if (auto v = it->get_ptr<const bool*>()) {
      retained = *v;
    }
  }
}

static void UpdateMsgpackValueSource(NetworkTablesModel& model,
                                     NetworkTablesModel::ValueSource* out,
                                     mpack_reader_t& r, std::string_view name,
                                     int64_t time) {
  mpack_tag_t tag = mpack_read_tag(&r);
  switch (mpack_tag_type(&tag)) {
    case mpack::mpack_type_bool:
      out->value = nt::Value::MakeBoolean(mpack_tag_bool_value(&tag), time);
      out->UpdateFromValue(model, name, "");
      break;
    case mpack::mpack_type_int:
      out->value = nt::Value::MakeInteger(mpack_tag_int_value(&tag), time);
      out->UpdateFromValue(model, name, "");
      break;
    case mpack::mpack_type_uint:
      out->value = nt::Value::MakeInteger(mpack_tag_uint_value(&tag), time);
      out->UpdateFromValue(model, name, "");
      break;
    case mpack::mpack_type_float:
      out->value = nt::Value::MakeFloat(mpack_tag_float_value(&tag), time);
      out->UpdateFromValue(model, name, "");
      break;
    case mpack::mpack_type_double:
      out->value = nt::Value::MakeDouble(mpack_tag_double_value(&tag), time);
      out->UpdateFromValue(model, name, "");
      break;
    case mpack::mpack_type_str: {
      std::string str;
      mpack_read_str(&r, &tag, &str);
      out->value = nt::Value::MakeString(std::move(str), time);
      out->UpdateFromValue(model, name, "");
      break;
    }
    case mpack::mpack_type_bin:
      // just skip it
      mpack_skip_bytes(&r, mpack_tag_bin_length(&tag));
      mpack_done_bin(&r);
      break;
    case mpack::mpack_type_array: {
      if (out->valueChildrenMap) {
        out->valueChildren.clear();
        out->valueChildrenMap = false;
      }
      out->valueChildren.resize(mpack_tag_array_count(&tag));
      unsigned int i = 0;
      for (auto&& child : out->valueChildren) {
        if (child.name.empty()) {
          child.name = fmt::format("[{}]", i);
          child.path = fmt::format("{}{}", name, child.name);
        }
        ++i;
        UpdateMsgpackValueSource(model, &child, r, child.path,
                                 time);  // recurse
      }
      mpack_done_array(&r);
      break;
    }
    case mpack::mpack_type_map: {
      if (!out->valueChildrenMap) {
        out->valueChildren.clear();
        out->valueChildrenMap = true;
      }
      wpi::StringMap<size_t> elems;
      for (size_t i = 0, size = out->valueChildren.size(); i < size; ++i) {
        elems[out->valueChildren[i].name] = i;
      }
      bool added = false;
      uint32_t count = mpack_tag_map_count(&tag);
      for (uint32_t i = 0; i < count; ++i) {
        std::string key;
        if (mpack_expect_str(&r, &key) == mpack_ok) {
          auto it = elems.find(key);
          if (it != elems.end()) {
            auto& child = out->valueChildren[it->second];
            UpdateMsgpackValueSource(model, &child, r, child.path, time);
            elems.erase(it);
          } else {
            added = true;
            out->valueChildren.emplace_back();
            auto& child = out->valueChildren.back();
            child.name = std::move(key);
            child.path = fmt::format("{}/{}", name, child.name);
            UpdateMsgpackValueSource(model, &child, r, child.path, time);
          }
        }
      }
      // erase unmatched keys
      out->valueChildren.erase(
          std::remove_if(
              out->valueChildren.begin(), out->valueChildren.end(),
              [&](const auto& child) { return elems.count(child.name) > 0; }),
          out->valueChildren.end());
      if (added) {
        // sort by name
        std::sort(out->valueChildren.begin(), out->valueChildren.end(),
                  [](const auto& a, const auto& b) { return a.name < b.name; });
      }
      mpack_done_map(&r);
      break;
    }
    default:
      out->value = {};
      mpack_done_type(&r, mpack_tag_type(&tag));
      break;
  }
}

static void UpdateStructValueSource(NetworkTablesModel& model,
                                    NetworkTablesModel::ValueSource* out,
                                    const wpi::DynamicStruct& s,
                                    std::string_view name, int64_t time) {
  auto desc = s.GetDescriptor();
  out->typeStr = "struct:" + desc->GetName();
  auto& fields = desc->GetFields();
  if (!out->valueChildrenMap || fields.size() != out->valueChildren.size()) {
    out->valueChildren.clear();
    out->valueChildrenMap = true;
    out->valueChildren.reserve(fields.size());
    for (auto&& field : fields) {
      out->valueChildren.emplace_back();
      auto& child = out->valueChildren.back();
      child.name = field.GetName();
      child.path = fmt::format("{}/{}", name, child.name);
    }
  }
  auto outIt = out->valueChildren.begin();
  for (auto&& field : fields) {
    auto& child = *outIt++;
    switch (field.GetType()) {
      case wpi::StructFieldType::kBool:
        if (field.IsArray()) {
          std::vector<int> v;
          v.reserve(field.GetArraySize());
          for (size_t i = 0; i < field.GetArraySize(); ++i) {
            v.emplace_back(s.GetBoolField(&field, i));
          }
          child.value = nt::Value::MakeBooleanArray(std::move(v), time);
        } else {
          child.value = nt::Value::MakeBoolean(s.GetBoolField(&field), time);
        }
        child.UpdateFromValue(model, child.path, "");
        break;
      case wpi::StructFieldType::kChar:
        child.value = nt::Value::MakeString(s.GetStringField(&field), time);
        child.UpdateFromValue(model, child.path, "");
        break;
      case wpi::StructFieldType::kInt8:
      case wpi::StructFieldType::kInt16:
      case wpi::StructFieldType::kInt32:
      case wpi::StructFieldType::kInt64:
      case wpi::StructFieldType::kUint8:
      case wpi::StructFieldType::kUint16:
      case wpi::StructFieldType::kUint32:
      case wpi::StructFieldType::kUint64: {
        bool isUint = field.IsUint();
        if (field.IsArray()) {
          std::vector<int64_t> v;
          v.reserve(field.GetArraySize());
          for (size_t i = 0; i < field.GetArraySize(); ++i) {
            if (isUint) {
              v.emplace_back(s.GetUintField(&field, i));
            } else {
              v.emplace_back(s.GetIntField(&field, i));
            }
          }
          child.value = nt::Value::MakeIntegerArray(std::move(v), time);
        } else {
          if (isUint) {
            child.value = nt::Value::MakeInteger(s.GetUintField(&field), time);
          } else {
            child.value = nt::Value::MakeInteger(s.GetIntField(&field), time);
          }
        }
        child.UpdateFromValue(model, child.path, "");
        break;
      }
      case wpi::StructFieldType::kFloat:
        if (field.IsArray()) {
          std::vector<float> v;
          v.reserve(field.GetArraySize());
          for (size_t i = 0; i < field.GetArraySize(); ++i) {
            v.emplace_back(s.GetFloatField(&field, i));
          }
          child.value = nt::Value::MakeFloatArray(std::move(v), time);
        } else {
          child.value = nt::Value::MakeFloat(s.GetFloatField(&field), time);
        }
        child.UpdateFromValue(model, child.path, "");
        break;
      case wpi::StructFieldType::kDouble:
        if (field.IsArray()) {
          std::vector<double> v;
          v.reserve(field.GetArraySize());
          for (size_t i = 0; i < field.GetArraySize(); ++i) {
            v.emplace_back(s.GetDoubleField(&field, i));
          }
          child.value = nt::Value::MakeDoubleArray(std::move(v), time);
        } else {
          child.value = nt::Value::MakeDouble(s.GetDoubleField(&field), time);
        }
        child.UpdateFromValue(model, child.path, "");
        break;
      case wpi::StructFieldType::kStruct:
        if (field.IsArray()) {
          if (child.valueChildrenMap) {
            child.valueChildren.clear();
            child.valueChildrenMap = false;
          }
          child.valueChildren.resize(field.GetArraySize());
          unsigned int i = 0;
          for (auto&& child2 : child.valueChildren) {
            if (child2.name.empty()) {
              child2.name = fmt::format("[{}]", i);
              child2.path = fmt::format("{}{}", name, child.name);
            }
            UpdateStructValueSource(model, &child2, s.GetStructField(&field, i),
                                    child2.path, time);  // recurse
            ++i;
          }
        } else {
          UpdateStructValueSource(model, &child, s.GetStructField(&field),
                                  child.path, time);  // recurse
        }
        break;
    }
  }
}

static void UpdateProtobufValueSource(NetworkTablesModel& model,
                                      NetworkTablesModel::ValueSource* out,
                                      const google::protobuf::Message& msg,
                                      std::string_view name, int64_t time) {
  auto desc = msg.GetDescriptor();
  out->typeStr = "proto:" + desc->full_name();
  if (!out->valueChildrenMap ||
      desc->field_count() != static_cast<int>(out->valueChildren.size())) {
    out->valueChildren.clear();
    out->valueChildrenMap = true;
    out->valueChildren.reserve(desc->field_count());
    for (int i = 0, end = desc->field_count(); i < end; ++i) {
      out->valueChildren.emplace_back();
      auto& child = out->valueChildren.back();
      child.name = desc->field(i)->name();
      child.path = fmt::format("{}/{}", name, child.name);
    }
  }
  auto refl = msg.GetReflection();
  auto outIt = out->valueChildren.begin();
  for (int fieldNum = 0, end = desc->field_count(); fieldNum < end;
       ++fieldNum) {
    auto field = desc->field(fieldNum);
    auto& child = *outIt++;
    switch (field->cpp_type()) {
      case google::protobuf::FieldDescriptor::CPPTYPE_BOOL:
        if (field->is_repeated()) {
          size_t size = refl->FieldSize(msg, field);
          std::vector<int> v;
          v.reserve(size);
          for (size_t i = 0; i < size; ++i) {
            v.emplace_back(refl->GetRepeatedBool(msg, field, i));
          }
          child.value = nt::Value::MakeBooleanArray(std::move(v), time);
        } else {
          child.value = nt::Value::MakeBoolean(refl->GetBool(msg, field), time);
        }
        child.UpdateFromValue(model, child.path, "");
        break;
      case google::protobuf::FieldDescriptor::CPPTYPE_STRING:
        if (field->is_repeated()) {
          size_t size = refl->FieldSize(msg, field);
          std::vector<std::string> v;
          v.reserve(size);
          for (size_t i = 0; i < size; ++i) {
            v.emplace_back(refl->GetRepeatedString(msg, field, i));
          }
          child.value = nt::Value::MakeStringArray(std::move(v), time);
        } else {
          child.value =
              nt::Value::MakeString(refl->GetString(msg, field), time);
          child.UpdateFromValue(model, child.path, "");
        }
        break;
      case google::protobuf::FieldDescriptor::CPPTYPE_INT32:
        if (field->is_repeated()) {
          size_t size = refl->FieldSize(msg, field);
          std::vector<int64_t> v;
          v.reserve(size);
          for (size_t i = 0; i < size; ++i) {
            v.emplace_back(refl->GetRepeatedInt32(msg, field, i));
          }
          child.value = nt::Value::MakeIntegerArray(std::move(v), time);
        } else {
          child.value =
              nt::Value::MakeInteger(refl->GetInt32(msg, field), time);
        }
        child.UpdateFromValue(model, child.path, "");
        break;
      case google::protobuf::FieldDescriptor::CPPTYPE_INT64:
        if (field->is_repeated()) {
          size_t size = refl->FieldSize(msg, field);
          std::vector<int64_t> v;
          v.reserve(size);
          for (size_t i = 0; i < size; ++i) {
            v.emplace_back(refl->GetRepeatedInt64(msg, field, i));
          }
          child.value = nt::Value::MakeIntegerArray(std::move(v), time);
        } else {
          child.value =
              nt::Value::MakeInteger(refl->GetInt64(msg, field), time);
        }
        child.UpdateFromValue(model, child.path, "");
        break;
      case google::protobuf::FieldDescriptor::CPPTYPE_UINT32:
        if (field->is_repeated()) {
          size_t size = refl->FieldSize(msg, field);
          std::vector<int64_t> v;
          v.reserve(size);
          for (size_t i = 0; i < size; ++i) {
            v.emplace_back(refl->GetRepeatedUInt32(msg, field, i));
          }
          child.value = nt::Value::MakeIntegerArray(std::move(v), time);
        } else {
          child.value =
              nt::Value::MakeInteger(refl->GetUInt32(msg, field), time);
        }
        child.UpdateFromValue(model, child.path, "");
        break;
      case google::protobuf::FieldDescriptor::CPPTYPE_UINT64:
        if (field->is_repeated()) {
          size_t size = refl->FieldSize(msg, field);
          std::vector<int64_t> v;
          v.reserve(size);
          for (size_t i = 0; i < size; ++i) {
            v.emplace_back(refl->GetRepeatedUInt64(msg, field, i));
          }
          child.value = nt::Value::MakeIntegerArray(std::move(v), time);
        } else {
          child.value =
              nt::Value::MakeInteger(refl->GetUInt64(msg, field), time);
        }
        child.UpdateFromValue(model, child.path, "");
        break;
      case google::protobuf::FieldDescriptor::CPPTYPE_FLOAT:
        if (field->is_repeated()) {
          size_t size = refl->FieldSize(msg, field);
          std::vector<float> v;
          v.reserve(size);
          for (size_t i = 0; i < size; ++i) {
            v.emplace_back(refl->GetRepeatedFloat(msg, field, i));
          }
          child.value = nt::Value::MakeFloatArray(std::move(v), time);
        } else {
          child.value = nt::Value::MakeFloat(refl->GetFloat(msg, field), time);
        }
        child.UpdateFromValue(model, child.path, "");
        break;
      case google::protobuf::FieldDescriptor::CPPTYPE_DOUBLE:
        if (field->is_repeated()) {
          size_t size = refl->FieldSize(msg, field);
          std::vector<double> v;
          v.reserve(size);
          for (size_t i = 0; i < size; ++i) {
            v.emplace_back(refl->GetRepeatedDouble(msg, field, i));
          }
          child.value = nt::Value::MakeDoubleArray(std::move(v), time);
        } else {
          child.value =
              nt::Value::MakeDouble(refl->GetDouble(msg, field), time);
        }
        child.UpdateFromValue(model, child.path, "");
        break;
      case google::protobuf::FieldDescriptor::CPPTYPE_ENUM:
        if (field->is_repeated()) {
          size_t size = refl->FieldSize(msg, field);
          std::vector<std::string> v;
          v.reserve(size);
          for (size_t i = 0; i < size; ++i) {
            v.emplace_back(refl->GetRepeatedEnum(msg, field, i)->name());
          }
          child.value = nt::Value::MakeStringArray(std::move(v), time);
        } else {
          child.value =
              nt::Value::MakeString(refl->GetEnum(msg, field)->name(), time);
        }
        child.UpdateFromValue(model, child.path, "");
        break;
      case google::protobuf::FieldDescriptor::CPPTYPE_MESSAGE:
        if (field->is_repeated()) {
          if (child.valueChildrenMap) {
            child.valueChildren.clear();
            child.valueChildrenMap = false;
          }
          size_t size = refl->FieldSize(msg, field);
          child.valueChildren.resize(size);
          unsigned int i = 0;
          for (auto&& child2 : child.valueChildren) {
            if (child2.name.empty()) {
              child2.name = fmt::format("[{}]", i);
              child2.path = fmt::format("{}{}", name, child.name);
            }
            UpdateProtobufValueSource(model, &child2,
                                      refl->GetRepeatedMessage(msg, field, i),
                                      child2.path, time);  // recurse
            ++i;
          }
        } else {
          UpdateProtobufValueSource(
              model, &child,
              refl->GetMessage(msg, field,
                               model.GetProtobufDatabase().GetMessageFactory()),
              child.path, time);  // recurse
        }
        break;
    }
  }
}

static void UpdateJsonValueSource(NetworkTablesModel& model,
                                  NetworkTablesModel::ValueSource* out,
                                  const wpi::json& j, std::string_view name,
                                  int64_t time) {
  switch (j.type()) {
    case wpi::json::value_t::object: {
      if (!out->valueChildrenMap) {
        out->valueChildren.clear();
        out->valueChildrenMap = true;
      }
      wpi::StringMap<size_t> elems;
      for (size_t i = 0, size = out->valueChildren.size(); i < size; ++i) {
        elems[out->valueChildren[i].name] = i;
      }
      bool added = false;
      for (auto&& kv : j.items()) {
        auto it = elems.find(kv.key());
        if (it != elems.end()) {
          auto& child = out->valueChildren[it->second];
          UpdateJsonValueSource(model, &child, kv.value(), child.path, time);
          elems.erase(it);
        } else {
          added = true;
          out->valueChildren.emplace_back();
          auto& child = out->valueChildren.back();
          child.name = kv.key();
          child.path = fmt::format("{}/{}", name, child.name);
          UpdateJsonValueSource(model, &child, kv.value(), child.path, time);
        }
      }
      // erase unmatched keys
      out->valueChildren.erase(
          std::remove_if(
              out->valueChildren.begin(), out->valueChildren.end(),
              [&](const auto& child) { return elems.count(child.name) > 0; }),
          out->valueChildren.end());
      if (added) {
        // sort by name
        std::sort(out->valueChildren.begin(), out->valueChildren.end(),
                  [](const auto& a, const auto& b) { return a.name < b.name; });
      }
      break;
    }
    case wpi::json::value_t::array: {
      if (out->valueChildrenMap) {
        out->valueChildren.clear();
        out->valueChildrenMap = false;
      }
      out->valueChildren.resize(j.size());
      unsigned int i = 0;
      for (auto&& child : out->valueChildren) {
        if (child.name.empty()) {
          child.name = fmt::format("[{}]", i);
          child.path = fmt::format("{}{}", name, child.name);
        }
        // recurse
        UpdateJsonValueSource(model, &child, j[i++], child.path, time);
      }
      break;
    }
    case wpi::json::value_t::string:
      out->value = nt::Value::MakeString(j.get_ref<const std::string&>(), time);
      out->UpdateFromValue(model, name, "");
      break;
    case wpi::json::value_t::boolean:
      out->value = nt::Value::MakeBoolean(j.get<bool>(), time);
      out->UpdateFromValue(model, name, "");
      break;
    case wpi::json::value_t::number_integer:
      out->value = nt::Value::MakeInteger(j.get<int64_t>(), time);
      out->UpdateFromValue(model, name, "");
      break;
    case wpi::json::value_t::number_unsigned:
      out->value = nt::Value::MakeInteger(j.get<uint64_t>(), time);
      out->UpdateFromValue(model, name, "");
      break;
    case wpi::json::value_t::number_float:
      out->value = nt::Value::MakeDouble(j.get<double>(), time);
      out->UpdateFromValue(model, name, "");
      break;
    default:
      out->value = {};
      break;
  }
}

void NetworkTablesModel::ValueSource::UpdateDiscreteSource(
    std::string_view name, double value, int64_t time, bool digital) {
  valueChildren.clear();
  if (!source) {
    source = std::make_unique<DataSource>(fmt::format("NT:{}", name));
  }
  source->SetValue(value, time);
  source->SetDigital(digital);
}

template <typename T, typename MakeValue>
void NetworkTablesModel::ValueSource::UpdateDiscreteArray(
    std::string_view name, std::span<const T> arr, int64_t time,
    MakeValue makeValue, bool digital) {
  if (valueChildrenMap) {
    valueChildren.clear();
    valueChildrenMap = false;
  }
  valueChildren.resize(arr.size());
  unsigned int i = 0;
  for (auto&& child : valueChildren) {
    if (child.name.empty()) {
      child.name = fmt::format("[{}]", i);
      child.path = fmt::format("{}{}", name, child.name);
    }
    child.value = makeValue(arr[i], time);
    child.UpdateDiscreteSource(child.path, arr[i], time, digital);
    ++i;
  }
}

void NetworkTablesModel::ValueSource::UpdateFromValue(
    NetworkTablesModel& model, std::string_view name,
    std::string_view typeStr) {
  switch (value.type()) {
    case NT_BOOLEAN:
      UpdateDiscreteSource(name, value.GetBoolean() ? 1 : 0, value.time(),
                           true);
      break;
    case NT_INTEGER:
      UpdateDiscreteSource(name, value.GetInteger(), value.time());
      break;
    case NT_FLOAT:
      UpdateDiscreteSource(name, value.GetFloat(), value.time());
      break;
    case NT_DOUBLE:
      UpdateDiscreteSource(name, value.GetDouble(), value.time());
      break;
    case NT_BOOLEAN_ARRAY:
      UpdateDiscreteArray(name, value.GetBooleanArray(), value.time(),
                          nt::Value::MakeBoolean, true);
      break;
    case NT_INTEGER_ARRAY:
      UpdateDiscreteArray(name, value.GetIntegerArray(), value.time(),
                          nt::Value::MakeInteger);
      break;
    case NT_FLOAT_ARRAY:
      UpdateDiscreteArray(name, value.GetFloatArray(), value.time(),
                          nt::Value::MakeFloat);
      break;
    case NT_DOUBLE_ARRAY:
      UpdateDiscreteArray(name, value.GetDoubleArray(), value.time(),
                          nt::Value::MakeDouble);
      break;
    case NT_STRING_ARRAY: {
      auto arr = value.GetStringArray();
      if (valueChildrenMap) {
        valueChildren.clear();
        valueChildrenMap = false;
      }
      valueChildren.resize(arr.size());
      unsigned int i = 0;
      for (auto&& child : valueChildren) {
        if (child.name.empty()) {
          child.name = fmt::format("[{}]", i);
          child.path = fmt::format("{}{}", name, child.name);
        }
        child.value = nt::Value::MakeString(arr[i++], value.time());
        child.UpdateFromValue(model, child.path, "");
      }
      break;
    }
    case NT_STRING:
      if (typeStr == "json") {
        try {
          UpdateJsonValueSource(model, this,
                                wpi::json::parse(value.GetString()), name,
                                value.last_change());
        } catch (wpi::json::exception&) {
          // ignore
        }
      } else {
        valueChildren.clear();
        valueStr.clear();
        wpi::raw_string_ostream os{valueStr};
        os << '"';
        os.write_escaped(value.GetString());
        os << '"';
      }
      break;
    case NT_RAW:
      if (typeStr == "msgpack") {
        mpack_reader_t r;
        mpack_reader_init_data(&r, value.GetRaw());
        UpdateMsgpackValueSource(model, this, r, name, value.last_change());
        mpack_reader_destroy(&r);
      } else if (auto structNameOpt = wpi::remove_prefix(typeStr, "struct:")) {
        auto structName = *structNameOpt;
        auto withoutArray = wpi::remove_suffix(structName, "[]");
        bool isArray = withoutArray.has_value();
        if (isArray) {
          structName = *withoutArray;
        }
        auto desc = model.m_structDb.Find(structName);
        if (desc && desc->IsValid()) {
          if (isArray) {
            // array of struct at top level
            if (valueChildrenMap) {
              valueChildren.clear();
              valueChildrenMap = false;
            }
            auto raw = value.GetRaw();
            valueChildren.resize(raw.size() / desc->GetSize());
            unsigned int i = 0;
            for (auto&& child : valueChildren) {
              if (child.name.empty()) {
                child.name = fmt::format("[{}]", i);
                child.path = fmt::format("{}{}", name, child.name);
              }
              wpi::DynamicStruct s{desc, raw};
              UpdateStructValueSource(model, &child, s, child.path,
                                      value.last_change());
              ++i;
              raw = wpi::drop_front(raw, desc->GetSize());
            }
          } else {
            wpi::DynamicStruct s{desc, value.GetRaw()};
            UpdateStructValueSource(model, this, s, name, value.last_change());
          }
        } else {
          valueChildren.clear();
        }
      } else if (auto filename = wpi::remove_prefix(typeStr, "proto:")) {
        auto msg = model.m_protoDb.Find(*filename);
        if (msg) {
          msg->Clear();
          auto raw = value.GetRaw();
          if (msg->ParseFromArray(raw.data(), raw.size())) {
            UpdateProtobufValueSource(model, this, *msg, name,
                                      value.last_change());
          } else {
            valueChildren.clear();
          }
        } else {
          valueChildren.clear();
        }
      } else {
        valueChildren.clear();
      }
      break;
    default:
      valueChildren.clear();
      break;
  }
}

void NetworkTablesModel::Update() {
  bool updateTree = false;
  for (auto&& event : m_poller.ReadQueue()) {
    if (auto info = event.GetTopicInfo()) {
      auto& entry = m_entries[info->topic];
      if (event.flags & nt::EventFlags::kPublish) {
        if (!entry) {
          entry = std::make_unique<Entry>();
          m_sortedEntries.emplace_back(entry.get());
          updateTree = true;
        }
      }
      if (event.flags & nt::EventFlags::kUnpublish) {
        // meta topic handling
        if (wpi::starts_with(info->name, '$')) {
          // meta topic handling
          if (info->name == "$clients") {
            m_clients.clear();
          } else if (info->name == "$serverpub") {
            m_server.publishers.clear();
          } else if (info->name == "$serversub") {
            m_server.subscribers.clear();
          } else if (auto client =
                         wpi::remove_prefix(info->name, "$clientpub$")) {
            auto it = m_clients.find(client);
            if (it != m_clients.end()) {
              it->second.publishers.clear();
            }
          } else if (auto client =
                         wpi::remove_prefix(info->name, "$clientsub$")) {
            auto it = m_clients.find(*client);
            if (it != m_clients.end()) {
              it->second.subscribers.clear();
            }
          }
        }
        auto it = std::find(m_sortedEntries.begin(), m_sortedEntries.end(),
                            entry.get());
        // will be removed completely below
        if (it != m_sortedEntries.end()) {
          *it = nullptr;
        }
        m_entries.erase(info->topic);
        updateTree = true;
        continue;
      }
      if (event.flags & nt::EventFlags::kProperties) {
        updateTree = true;
      }
      if (entry) {
        entry->UpdateTopic(std::move(event));
      }
    } else if (auto valueData = event.GetValueEventData()) {
      auto& entry = m_entries[valueData->topic];
      if (entry) {
        entry->value = std::move(valueData->value);
        entry->UpdateFromValue(*this);
        if (wpi::starts_with(entry->info.name, '$') && entry->value.IsRaw() &&
            entry->info.type_str == "msgpack") {
          // meta topic handling
          if (entry->info.name == "$clients") {
            // need to remove deleted entries as UpdateClients() uses GetEntry()
            if (updateTree) {
              std::erase(m_sortedEntries, nullptr);
            }
            UpdateClients(entry->value.GetRaw());
          } else if (entry->info.name == "$serverpub") {
            m_server.UpdatePublishers(entry->value.GetRaw());
          } else if (entry->info.name == "$serversub") {
            m_server.UpdateSubscribers(entry->value.GetRaw());
          } else if (auto client =
                         wpi::remove_prefix(entry->info.name, "$clientpub$")) {
            auto it = m_clients.find(*client);
            if (it != m_clients.end()) {
              it->second.UpdatePublishers(entry->value.GetRaw());
            }
          } else if (auto client =
                         wpi::remove_prefix(entry->info.name, "$clientsub$")) {
            auto it = m_clients.find(*client);
            if (it != m_clients.end()) {
              it->second.UpdateSubscribers(entry->value.GetRaw());
            }
          }
        } else if (auto typeStr =
                       wpi::remove_prefix(entry->info.name, "/.schema/struct:");
                   entry->value.IsRaw() && typeStr &&
                   entry->info.type_str == "structschema") {
          // struct schema handling
          std::string_view schema{
              reinterpret_cast<const char*>(entry->value.GetRaw().data()),
              entry->value.GetRaw().size()};
          std::string err;
          auto desc = m_structDb.Add(*typeStr, schema, &err);
          if (!desc) {
            wpi::print("could not decode struct '{}' schema '{}': {}\n",
                       entry->info.name, schema, err);
          } else if (desc->IsValid()) {
            // loop over all entries with this type and update
            for (auto&& entryPair : m_entries) {
              if (!entryPair.second) {
                continue;
              }
              if (auto ts = wpi::remove_prefix(entryPair.second->info.type_str,
                                               "struct:")) {
                if (wpi::remove_suffix(*ts, "[]").value_or(*ts) == typeStr) {
                  entryPair.second->UpdateFromValue(*this);
                }
              }
            }
          }
        } else if (auto filename =
                       wpi::remove_prefix(entry->info.name, "/.schema/proto:");
                   entry->value.IsRaw() && filename &&
                   entry->info.type_str == "proto:FileDescriptorProto") {
          // protobuf descriptor handling
<<<<<<< HEAD
          if (!m_protoDb.Add(*filename, entry->value.GetRaw())) {
            fmt::print("could not decode protobuf '{}' filename '{}'\n",
                       entry->info.name, *filename);
=======
          auto filename = wpi::drop_front(entry->info.name, 15);
          if (!m_protoDb.Add(filename, entry->value.GetRaw())) {
            wpi::print("could not decode protobuf '{}' filename '{}'\n",
                       entry->info.name, filename);
>>>>>>> ae8e4289
          } else {
            // loop over all protobuf entries and update (conservatively)
            for (auto&& entryPair : m_entries) {
              if (!entryPair.second) {
                continue;
              }
              std::string_view ts = entryPair.second->info.type_str;
              if (wpi::starts_with(ts, "proto:")) {
                entryPair.second->UpdateFromValue(*this);
              }
            }
          }
        }
      }
    }
  }

  // shortcut common case (updates)
  if (!updateTree) {
    return;
  }

  // remove deleted entries
  std::erase(m_sortedEntries, nullptr);

  RebuildTree();
}

void NetworkTablesModel::RebuildTree() {
  // sort by name
  std::sort(
      m_sortedEntries.begin(), m_sortedEntries.end(),
      [](const auto& a, const auto& b) { return a->info.name < b->info.name; });

  RebuildTreeImpl(&m_root, ShowAll);
  RebuildTreeImpl(&m_persistentRoot, ShowPersistent);
  RebuildTreeImpl(&m_retainedRoot, ShowRetained);
  RebuildTreeImpl(&m_transitoryRoot, ShowTransitory);
}

void NetworkTablesModel::RebuildTreeImpl(std::vector<TreeNode>* tree,
                                         int category) {
  tree->clear();
  wpi::SmallVector<std::string_view, 16> parts;
  for (auto& entry : m_sortedEntries) {
    if (!IsVisible(static_cast<ShowCategory>(category), entry->persistent,
                   entry->retained)) {
      continue;
    }
    parts.clear();
    wpi::split(entry->info.name, parts, '/', -1, false);

    // ignore a raw "/" key
    if (parts.empty()) {
      continue;
    }

    // get to leaf
    auto nodes = tree;
    for (auto part : wpi::drop_back(std::span{parts.begin(), parts.end()})) {
      auto it =
          std::find_if(nodes->begin(), nodes->end(),
                       [&](const auto& node) { return node.name == part; });
      if (it == nodes->end()) {
        nodes->emplace_back(part);
        // path is from the beginning of the string to the end of the current
        // part; this works because part is a reference to the internals of
        // entry->info.name
        nodes->back().path.assign(
            entry->info.name.data(),
            part.data() + part.size() - entry->info.name.data());
        it = nodes->end() - 1;
      }
      nodes = &it->children;
    }

    auto it = std::find_if(nodes->begin(), nodes->end(), [&](const auto& node) {
      return node.name == parts.back();
    });
    if (it == nodes->end()) {
      nodes->emplace_back(parts.back());
      // no need to set path, as it's identical to entry->name
      it = nodes->end() - 1;
    }
    it->entry = entry;
  }
}

bool NetworkTablesModel::Exists() {
  return true;
}

NetworkTablesModel::Entry* NetworkTablesModel::GetEntry(std::string_view name) {
  auto entryIt = std::lower_bound(
      m_sortedEntries.begin(), m_sortedEntries.end(), name,
      [](auto&& entry, auto&& name) { return entry->info.name < name; });
  if (entryIt == m_sortedEntries.end() || (*entryIt)->info.name != name) {
    return nullptr;
  }
  return *entryIt;
}

NetworkTablesModel::Entry* NetworkTablesModel::AddEntry(NT_Topic topic) {
  auto& entry = m_entries[topic];
  if (!entry) {
    entry = std::make_unique<Entry>();
    entry->info = nt::GetTopicInfo(topic);
    entry->properties = entry->info.GetProperties();
    m_sortedEntries.emplace_back(entry.get());
  }
  RebuildTree();
  return entry.get();
}

NetworkTablesModel::Client::Subscriber::Subscriber(
    nt::meta::ClientSubscriber&& oth)
    : ClientSubscriber{std::move(oth)},
      topicsStr{StringArrayToString(topics)} {}

void NetworkTablesModel::Client::UpdatePublishers(
    std::span<const uint8_t> data) {
  if (auto pubs = nt::meta::DecodeClientPublishers(data)) {
    publishers = std::move(*pubs);
  } else {
    wpi::print(stderr, "Failed to update publishers\n");
  }
}

void NetworkTablesModel::Client::UpdateSubscribers(
    std::span<const uint8_t> data) {
  if (auto subs = nt::meta::DecodeClientSubscribers(data)) {
    subscribers.clear();
    subscribers.reserve(subs->size());
    for (auto&& sub : *subs) {
      subscribers.emplace_back(std::move(sub));
    }
  } else {
    wpi::print(stderr, "Failed to update subscribers\n");
  }
}

void NetworkTablesModel::UpdateClients(std::span<const uint8_t> data) {
  auto clientsArr = nt::meta::DecodeClients(data);
  if (!clientsArr) {
    return;
  }

  // we need to create a new map so deletions are reflected
  std::map<std::string, Client, std::less<>> newClients;
  for (auto&& client : *clientsArr) {
    auto& newClient = newClients[client.id];
    newClient = std::move(client);
    auto it = m_clients.find(newClient.id);
    if (it != m_clients.end()) {
      // transfer from existing
      newClient.publishers = std::move(it->second.publishers);
      newClient.subscribers = std::move(it->second.subscribers);
    } else {
      // initially populate
      if (Entry* entry = GetEntry(fmt::format("$clientpub${}", newClient.id))) {
        if (entry->value.IsRaw() && entry->info.type_str == "msgpack") {
          newClient.UpdatePublishers(entry->value.GetRaw());
        }
      }
      if (Entry* entry = GetEntry(fmt::format("$clientsub${}", newClient.id))) {
        if (entry->value.IsRaw() && entry->info.type_str == "msgpack") {
          newClient.UpdateSubscribers(entry->value.GetRaw());
        }
      }
    }
  }

  // replace map
  m_clients = std::move(newClients);
}

static bool GetHeadingTypeString(std::string_view* ts) {
  if (auto withoutProto = wpi::remove_prefix(*ts, "proto:")) {
    *ts = *withoutProto;
    auto lastdot = ts->rfind('.');
    if (lastdot != std::string_view::npos) {
      *ts = wpi::substr(*ts, lastdot + 1);
    }
    if (auto withoutProtobuf = wpi::remove_prefix(*ts, "Protobuf")) {
      *ts = *ts;
    }
    return true;
  } else if (auto withoutStruct = wpi::remove_prefix(*ts, "struct:")) {
    *ts = *withoutStruct;
    return true;
  }
  return false;
}

static const char* GetShortTypeString(std::string_view ts) {
  if (wpi::starts_with(ts, "proto:")) {
    return "protobuf";
  } else if (wpi::starts_with(ts, "struct:")) {
    return "struct";
  } else {
    return ts.data();
  }
}

static const char* GetTypeString(NT_Type type, const char* overrideTypeStr) {
  if (overrideTypeStr) {
    return GetShortTypeString(overrideTypeStr);
  }
  switch (type) {
    case NT_BOOLEAN:
      return "boolean";
    case NT_INTEGER:
      return "int";
    case NT_FLOAT:
      return "float";
    case NT_DOUBLE:
      return "double";
    case NT_STRING:
      return "string";
    case NT_BOOLEAN_ARRAY:
      return "boolean[]";
    case NT_INTEGER_ARRAY:
      return "int[]";
    case NT_FLOAT_ARRAY:
      return "float[]";
    case NT_DOUBLE_ARRAY:
      return "double[]";
    case NT_STRING_ARRAY:
      return "string[]";
    case NT_RAW:
      return "raw";
    case NT_RPC:
      return "rpc";
    default:
      return "other";
  }
}

static void EmitEntryValueReadonly(const NetworkTablesModel::ValueSource& entry,
                                   const char* overrideTypeStr,
                                   NetworkTablesFlags flags) {
  auto& val = entry.value;
  if (!val) {
    return;
  }

  const char* typeStr = GetTypeString(val.type(), overrideTypeStr);
  ImGui::SetNextItemWidth(
      -1 * (ImGui::CalcTextSize(typeStr).x + ImGui::GetStyle().FramePadding.x));

  switch (val.type()) {
    case NT_BOOLEAN:
      ImGui::LabelText(typeStr, "%s", val.GetBoolean() ? "true" : "false");
      break;
    case NT_INTEGER:
      ImGui::LabelText(typeStr, "%" PRId64, val.GetInteger());
      break;
    case NT_FLOAT:
      ImGui::LabelText(typeStr, "%.6f", val.GetFloat());
      break;
    case NT_DOUBLE: {
      unsigned char precision = (flags & NetworkTablesFlags_Precision) >>
                                kNetworkTablesFlags_PrecisionBitShift;
#ifdef __GNUC__
#pragma GCC diagnostic push
#pragma GCC diagnostic ignored "-Wformat-nonliteral"
#endif
      ImGui::LabelText(typeStr, fmt::format("%.{}f", precision).c_str(),
                       val.GetDouble());
#ifdef __GNUC__
#pragma GCC diagnostic pop
#endif
      break;
    }
    case NT_STRING: {
      ImGui::LabelText(typeStr, "%s", entry.valueStr.c_str());
      break;
    }
    case NT_BOOLEAN_ARRAY:
    case NT_INTEGER_ARRAY:
    case NT_FLOAT_ARRAY:
    case NT_DOUBLE_ARRAY:
    case NT_STRING_ARRAY:
      ImGui::LabelText(typeStr, "[]");
      break;
    case NT_RAW: {
      ImGui::LabelText(typeStr, val.GetRaw().empty() ? "[]" : "[...]");
      if (ImGui::IsItemHovered()) {
        ImGui::BeginTooltip();
        if (overrideTypeStr) {
          ImGui::TextUnformatted(overrideTypeStr);
        }
        ImGui::Text("%u bytes", static_cast<unsigned int>(val.GetRaw().size()));
        ImGui::EndTooltip();
      }
      break;
    }
    default:
      ImGui::LabelText(typeStr, "?");
      break;
  }
}

static constexpr size_t kTextBufferSize = 4096;

static char* GetTextBuffer(std::string_view in) {
  static char textBuffer[kTextBufferSize];
  size_t len = (std::min)(in.size(), kTextBufferSize - 1);
  std::memcpy(textBuffer, in.data(), len);
  textBuffer[len] = '\0';
  return textBuffer;
}

namespace {
class ArrayEditor {
 public:
  virtual ~ArrayEditor() = default;
  virtual bool Emit() = 0;
};

template <int NTType, typename T>
class ArrayEditorImpl final : public ArrayEditor {
 public:
  ArrayEditorImpl(NetworkTablesModel& model, std::string name,
                  NetworkTablesFlags flags, std::span<const T> value)
      : m_model{model},
        m_name{std::move(name)},
        m_flags{flags},
        m_arr{value.begin(), value.end()} {}

  bool Emit() final;

 private:
  NetworkTablesModel& m_model;
  std::string m_name;
  NetworkTablesFlags m_flags;
  std::vector<T> m_arr;
};

template <int NTType, typename T>
bool ArrayEditorImpl<NTType, T>::Emit() {
  if (ImGui::BeginTable(
          "arrayvalues", 1,
          ImGuiTableFlags_ScrollY | ImGuiTableFlags_SizingFixedFit |
              ImGuiTableFlags_RowBg,
          ImVec2(0.0f, ImGui::GetTextLineHeightWithSpacing() * 16))) {
    ImGui::TableSetupScrollFreeze(0, 1);  // Make top row always visible
    int toAdd = -1;
    int toRemove = -1;
    ImGuiListClipper clipper;
    clipper.Begin(m_arr.size());
    while (clipper.Step()) {
      for (int row = clipper.DisplayStart; row < clipper.DisplayEnd; ++row) {
        ImGui::TableNextRow();
        ImGui::TableNextColumn();
        ImGui::PushID(row);
        char label[16];
        wpi::format_to_n_c_str(label, sizeof(label), "[{}]", row);
        if constexpr (NTType == NT_BOOLEAN_ARRAY) {
          static const char* boolOptions[] = {"false", "true"};
          ImGui::Combo(label, &m_arr[row], boolOptions, 2);
        } else if constexpr (NTType == NT_FLOAT_ARRAY) {
          ImGui::InputFloat(label, &m_arr[row], 0, 0, "%.6f");
        } else if constexpr (NTType == NT_DOUBLE_ARRAY) {
          unsigned char precision = (m_flags & NetworkTablesFlags_Precision) >>
                                    kNetworkTablesFlags_PrecisionBitShift;
#ifdef __GNUC__
#pragma GCC diagnostic push
#pragma GCC diagnostic ignored "-Wformat-nonliteral"
#endif
          ImGui::InputDouble(label, &m_arr[row], 0, 0,
                             fmt::format("%.{}f", precision).c_str());
#ifdef __GNUC__
#pragma GCC diagnostic pop
#endif
        } else if constexpr (NTType == NT_INTEGER_ARRAY) {
          ImGui::InputScalar(label, ImGuiDataType_S64, &m_arr[row]);
        } else if constexpr (NTType == NT_STRING_ARRAY) {
          ImGui::InputText(label, &m_arr[row]);
        }
        ImGui::SameLine();
        if (ImGui::SmallButton("+")) {
          toAdd = row;
        }
        ImGui::SameLine();
        if (ImGui::SmallButton("-")) {
          toRemove = row;
        }
        ImGui::PopID();
      }
    }
    if (toAdd != -1) {
      m_arr.emplace(m_arr.begin() + toAdd);
    } else if (toRemove != -1) {
      m_arr.erase(m_arr.begin() + toRemove);
    }
    ImGui::EndTable();
  }
  if (ImGui::Button("Add to end")) {
    m_arr.emplace_back();
  }
  ImGui::SameLine();
  if (ImGui::Button("Cancel")) {
    return true;
  }
  ImGui::SameLine();
  if (ImGui::Button("Apply")) {
    auto* entry = m_model.GetEntry(m_name);
    if (!entry) {
      entry = m_model.AddEntry(
          nt::GetTopic(m_model.GetInstance().GetHandle(), m_name));
    }
    if constexpr (NTType == NT_BOOLEAN_ARRAY) {
      if (entry->publisher == 0) {
        entry->publisher =
            nt::Publish(entry->info.topic, NT_BOOLEAN_ARRAY, "boolean[]");
      }
      nt::SetBooleanArray(entry->publisher, m_arr);
    } else if constexpr (NTType == NT_FLOAT_ARRAY) {
      if (entry->publisher == 0) {
        entry->publisher =
            nt::Publish(entry->info.topic, NT_FLOAT_ARRAY, "float[]");
      }
      nt::SetFloatArray(entry->publisher, m_arr);
    } else if constexpr (NTType == NT_DOUBLE_ARRAY) {
      if (entry->publisher == 0) {
        entry->publisher =
            nt::Publish(entry->info.topic, NT_DOUBLE_ARRAY, "double[]");
      }
      nt::SetDoubleArray(entry->publisher, m_arr);
    } else if constexpr (NTType == NT_INTEGER_ARRAY) {
      if (entry->publisher == 0) {
        entry->publisher =
            nt::Publish(entry->info.topic, NT_INTEGER_ARRAY, "int[]");
      }
      nt::SetIntegerArray(entry->publisher, m_arr);
    } else if constexpr (NTType == NT_STRING_ARRAY) {
      if (entry->publisher == 0) {
        entry->publisher =
            nt::Publish(entry->info.topic, NT_STRING_ARRAY, "string[]");
      }
      nt::SetStringArray(entry->publisher, m_arr);
    }
    return true;
  }
  return false;
}
}  // namespace

static ImGuiID gArrayEditorID;
static std::unique_ptr<ArrayEditor> gArrayEditor;

static void EmitEntryValueEditable(NetworkTablesModel* model,
                                   NetworkTablesModel::Entry& entry,
                                   NetworkTablesFlags flags) {
  auto& val = entry.value;
  if (!val) {
    return;
  }

  const char* typeStr = GetTypeString(
      val.type(),
      entry.info.type_str.empty() ? nullptr : entry.info.type_str.c_str());
  ImGui::SetNextItemWidth(
      -1 * (ImGui::CalcTextSize(typeStr).x + ImGui::GetStyle().FramePadding.x));

  ImGui::PushID(entry.info.name.c_str());
  switch (val.type()) {
    case NT_BOOLEAN: {
      static const char* boolOptions[] = {"false", "true"};
      int v = val.GetBoolean() ? 1 : 0;
      if (ImGui::Combo(typeStr, &v, boolOptions, 2)) {
        if (entry.publisher == 0) {
          entry.publisher =
              nt::Publish(entry.info.topic, NT_BOOLEAN, "boolean");
        }
        nt::SetBoolean(entry.publisher, v);
      }
      break;
    }
    case NT_INTEGER: {
      int64_t v = val.GetInteger();
      if (InputExpr<int64_t>(typeStr, &v, "%d",
                             ImGuiInputTextFlags_EnterReturnsTrue)) {
        if (entry.publisher == 0) {
          entry.publisher = nt::Publish(entry.info.topic, NT_INTEGER, "int");
        }
        nt::SetInteger(entry.publisher, v);
      }
      break;
    }
    case NT_FLOAT: {
      float v = val.GetFloat();
      if (InputExpr<float>(typeStr, &v, "%.6f",
                           ImGuiInputTextFlags_EnterReturnsTrue)) {
        if (entry.publisher == 0) {
          entry.publisher = nt::Publish(entry.info.topic, NT_FLOAT, "float");
        }
        nt::SetFloat(entry.publisher, v);
      }
      break;
    }
    case NT_DOUBLE: {
      double v = val.GetDouble();
      unsigned char precision = (flags & NetworkTablesFlags_Precision) >>
                                kNetworkTablesFlags_PrecisionBitShift;
#ifdef __GNUC__
#pragma GCC diagnostic push
#pragma GCC diagnostic ignored "-Wformat-nonliteral"
#endif
      if (InputExpr<double>(typeStr, &v,
                            fmt::format("%.{}f", precision).c_str(),
                            ImGuiInputTextFlags_EnterReturnsTrue)) {
        if (entry.publisher == 0) {
          entry.publisher = nt::Publish(entry.info.topic, NT_DOUBLE, "double");
        }
        nt::SetDouble(entry.publisher, v);
      }
#ifdef __GNUC__
#pragma GCC diagnostic pop
#endif
      break;
    }
    case NT_STRING: {
      char* v = GetTextBuffer(entry.valueStr);
      ImGui::InputText(typeStr, v, kTextBufferSize,
                       ImGuiInputTextFlags_EnterReturnsTrue);
      if (ImGui::IsItemDeactivatedAfterEdit()) {
        if (v[0] == '"') {
          if (entry.publisher == 0) {
            entry.publisher =
                nt::Publish(entry.info.topic, NT_STRING, "string");
          }
          wpi::SmallString<128> buf;
          nt::SetString(entry.publisher,
                        wpi::UnescapeCString(v + 1, buf).first);
        }
      }
      break;
    }
    case NT_BOOLEAN_ARRAY:
      ImGui::LabelText(typeStr, "[]");
      if (ImGui::BeginPopupContextItem("boolean[]")) {
        if (ImGui::Selectable("Edit Array")) {
          gArrayEditor =
              std::make_unique<ArrayEditorImpl<NT_BOOLEAN_ARRAY, int>>(
                  *model, entry.info.name, flags,
                  entry.value.GetBooleanArray());
          ImGui::OpenPopup(gArrayEditorID);
        }
        ImGui::EndPopup();
      }
      break;
    case NT_INTEGER_ARRAY:
      ImGui::LabelText(typeStr, "[]");
      if (ImGui::BeginPopupContextItem("int[]")) {
        if (ImGui::Selectable("Edit Array")) {
          gArrayEditor =
              std::make_unique<ArrayEditorImpl<NT_INTEGER_ARRAY, int64_t>>(
                  *model, entry.info.name, flags,
                  entry.value.GetIntegerArray());
          ImGui::OpenPopup(gArrayEditorID);
        }
        ImGui::EndPopup();
      }
      break;
    case NT_FLOAT_ARRAY:
      ImGui::LabelText(typeStr, "[]");
      if (ImGui::BeginPopupContextItem("float[]")) {
        if (ImGui::Selectable("Edit Array")) {
          gArrayEditor =
              std::make_unique<ArrayEditorImpl<NT_FLOAT_ARRAY, float>>(
                  *model, entry.info.name, flags, entry.value.GetFloatArray());
          ImGui::OpenPopup(gArrayEditorID);
        }
        ImGui::EndPopup();
      }
      break;
    case NT_DOUBLE_ARRAY:
      ImGui::LabelText(typeStr, "[]");
      if (ImGui::BeginPopupContextItem("double[]")) {
        if (ImGui::Selectable("Edit Array")) {
          gArrayEditor =
              std::make_unique<ArrayEditorImpl<NT_DOUBLE_ARRAY, double>>(
                  *model, entry.info.name, flags, entry.value.GetDoubleArray());
          ImGui::OpenPopup(gArrayEditorID);
        }
        ImGui::EndPopup();
      }
      break;
    case NT_STRING_ARRAY:
      ImGui::LabelText(typeStr, "[]");
      if (ImGui::BeginPopupContextItem("string[]")) {
        if (ImGui::Selectable("Edit Array")) {
          gArrayEditor =
              std::make_unique<ArrayEditorImpl<NT_STRING_ARRAY, std::string>>(
                  *model, entry.info.name, flags, entry.value.GetStringArray());
          ImGui::OpenPopup(gArrayEditorID);
        }
        ImGui::EndPopup();
        break;
      }
      break;
    case NT_RAW: {
      ImGui::LabelText(typeStr, val.GetRaw().empty() ? "[]" : "[...]");
      if (ImGui::IsItemHovered()) {
        ImGui::BeginTooltip();
        if (!entry.info.type_str.empty()) {
          ImGui::TextUnformatted(entry.info.type_str.c_str());
        }
        ImGui::Text("%u bytes", static_cast<unsigned int>(val.GetRaw().size()));
        ImGui::EndTooltip();
      }
      break;
    }
    case NT_RPC:
      ImGui::LabelText(typeStr, "[...]");
      break;
    default:
      ImGui::LabelText(typeStr, "?");
      break;
  }
  ImGui::PopID();
}

static void CreateTopicMenuItem(NetworkTablesModel* model,
                                std::string_view path, NT_Type type,
                                const char* typeStr, bool enabled) {
  if (ImGui::MenuItem(typeStr, nullptr, false, enabled)) {
    auto entry =
        model->AddEntry(nt::GetTopic(model->GetInstance().GetHandle(), path));
    if (entry->publisher == 0) {
      entry->publisher = nt::Publish(entry->info.topic, type, typeStr);
      // publish a default value so it's editable
      switch (type) {
        case NT_BOOLEAN:
          nt::SetDefaultBoolean(entry->publisher, false);
          break;
        case NT_INTEGER:
          nt::SetDefaultInteger(entry->publisher, 0);
          break;
        case NT_FLOAT:
          nt::SetDefaultFloat(entry->publisher, 0.0);
          break;
        case NT_DOUBLE:
          nt::SetDefaultDouble(entry->publisher, 0.0);
          break;
        case NT_STRING:
          nt::SetDefaultString(entry->publisher, "");
          break;
        case NT_BOOLEAN_ARRAY:
          nt::SetDefaultBooleanArray(entry->publisher, {});
          break;
        case NT_INTEGER_ARRAY:
          nt::SetDefaultIntegerArray(entry->publisher, {});
          break;
        case NT_FLOAT_ARRAY:
          nt::SetDefaultFloatArray(entry->publisher, {});
          break;
        case NT_DOUBLE_ARRAY:
          nt::SetDefaultDoubleArray(entry->publisher, {});
          break;
        case NT_STRING_ARRAY:
          nt::SetDefaultStringArray(entry->publisher, {});
          break;
        default:
          break;
      }
    }
  }
}

void glass::DisplayNetworkTablesAddMenu(NetworkTablesModel* model,
                                        std::string_view path,
                                        NetworkTablesFlags flags) {
  static char nameBuffer[kTextBufferSize];

  if (ImGui::BeginMenu("Add new...")) {
    if (ImGui::IsWindowAppearing()) {
      nameBuffer[0] = '\0';
    }

    ImGui::InputTextWithHint("New item name", "example", nameBuffer,
                             kTextBufferSize);
    std::string fullNewPath;
    if (path == "/") {
      path = "";
    }
    fullNewPath = fmt::format("{}/{}", path, nameBuffer);

    ImGui::Text("Adding: %s", fullNewPath.c_str());
    ImGui::Separator();
    auto entry = model->GetEntry(fullNewPath);
    bool exists = entry && entry->info.type != NT_Type::NT_UNASSIGNED;
    bool enabled = (flags & NetworkTablesFlags_CreateNoncanonicalKeys ||
                    nameBuffer[0] != '\0') &&
                   !exists;

    CreateTopicMenuItem(model, fullNewPath, NT_STRING, "string", enabled);
    CreateTopicMenuItem(model, fullNewPath, NT_INTEGER, "int", enabled);
    CreateTopicMenuItem(model, fullNewPath, NT_FLOAT, "float", enabled);
    CreateTopicMenuItem(model, fullNewPath, NT_DOUBLE, "double", enabled);
    CreateTopicMenuItem(model, fullNewPath, NT_BOOLEAN, "boolean", enabled);
    CreateTopicMenuItem(model, fullNewPath, NT_STRING_ARRAY, "string[]",
                        enabled);
    CreateTopicMenuItem(model, fullNewPath, NT_INTEGER_ARRAY, "int[]", enabled);
    CreateTopicMenuItem(model, fullNewPath, NT_FLOAT_ARRAY, "float[]", enabled);
    CreateTopicMenuItem(model, fullNewPath, NT_DOUBLE_ARRAY, "double[]",
                        enabled);
    CreateTopicMenuItem(model, fullNewPath, NT_BOOLEAN_ARRAY, "boolean[]",
                        enabled);

    ImGui::EndMenu();
  }
}

static void EmitParentContextMenu(NetworkTablesModel* model,
                                  const std::string& path,
                                  NetworkTablesFlags flags) {
  if (ImGui::BeginPopupContextItem(path.c_str())) {
    ImGui::Text("%s", path.c_str());
    ImGui::Separator();

    DisplayNetworkTablesAddMenu(model, path, flags);

    ImGui::EndPopup();
  }
}

static void EmitValueName(DataSource* source, const char* name,
                          const char* path) {
  if (source) {
    ImGui::Selectable(name);
    source->EmitDrag();
  } else {
    ImGui::TextUnformatted(name);
  }
  if (ImGui::BeginPopupContextItem(path)) {
    ImGui::TextUnformatted(path);
    ImGui::EndPopup();
  }
}

static void EmitValueTree(
    const std::vector<NetworkTablesModel::EntryValueTreeNode>& children,
    NetworkTablesFlags flags) {
  for (auto&& child : children) {
    ImGui::TableNextRow();
    ImGui::TableNextColumn();
    EmitValueName(child.source.get(), child.name.c_str(), child.path.c_str());

    ImGui::TableNextColumn();
    if (!child.valueChildren.empty()) {
      auto pos = ImGui::GetCursorPos();
      char label[128];
      std::string_view ts = child.typeStr;
      bool havePopup = GetHeadingTypeString(&ts);
      wpi::format_to_n_c_str(label, sizeof(label), "{}##v_{}", ts.data(),
                             child.name.c_str());
      bool valueChildrenOpen =
          TreeNodeEx(label, ImGuiTreeNodeFlags_SpanFullWidth);
      if (havePopup) {
        if (ImGui::IsItemHovered()) {
          ImGui::BeginTooltip();
          ImGui::TextUnformatted(child.typeStr.c_str());
          ImGui::EndTooltip();
        }
      }
      // make it look like a normal label w/type
      ImGui::SetCursorPos(pos);
      ImGui::LabelText(child.valueChildrenMap ? "{...}" : "[...]", "%s", "");
      if (valueChildrenOpen) {
        EmitValueTree(child.valueChildren, flags);
        TreePop();
      }
    } else {
      EmitEntryValueReadonly(child, nullptr, flags);
    }
  }
}

static void EmitEntry(NetworkTablesModel* model,
                      NetworkTablesModel::Entry& entry, const char* name,
                      NetworkTablesFlags flags, ShowCategory category) {
  if (!IsVisible(category, entry.persistent, entry.retained)) {
    return;
  }

  bool valueChildrenOpen = false;
  ImGui::TableNextRow();
  ImGui::TableNextColumn();
  EmitValueName(entry.source.get(), name, entry.info.name.c_str());

  ImGui::TableNextColumn();
  if (!entry.valueChildren.empty()) {
    auto pos = ImGui::GetCursorPos();
    char label[128];
    std::string_view ts = entry.info.type_str;
    bool havePopup = GetHeadingTypeString(&ts);
    wpi::format_to_n_c_str(label, sizeof(label), "{}##v_{}", ts.data(),
                           entry.info.name.c_str());
    valueChildrenOpen =
        TreeNodeEx(label, ImGuiTreeNodeFlags_SpanFullWidth |
                              ImGuiTreeNodeFlags_AllowItemOverlap);
    if (havePopup) {
      if (ImGui::IsItemHovered()) {
        ImGui::BeginTooltip();
        ImGui::TextUnformatted(entry.info.type_str.c_str());
        ImGui::EndTooltip();
      }
    }
    // make it look like a normal label w/type
    const char* typeStr = GetTypeString(
        NT_RAW,
        entry.info.type_str.empty() ? nullptr : entry.info.type_str.c_str());
    ImGui::SetCursorPos(pos);
    ImGui::SetNextItemWidth(-1 * (ImGui::CalcTextSize(typeStr).x +
                                  ImGui::GetStyle().FramePadding.x));
    ImGui::LabelText(typeStr, "%s", "");
    if ((entry.value.IsBooleanArray() || entry.value.IsFloatArray() ||
         entry.value.IsDoubleArray() || entry.value.IsIntegerArray() ||
         entry.value.IsStringArray()) &&
        ImGui::BeginPopupContextItem(label)) {
      if (ImGui::Selectable("Edit Array")) {
        if (entry.value.IsBooleanArray()) {
          gArrayEditor =
              std::make_unique<ArrayEditorImpl<NT_BOOLEAN_ARRAY, int>>(
                  *model, entry.info.name, flags,
                  entry.value.GetBooleanArray());
        } else if (entry.value.IsFloatArray()) {
          gArrayEditor =
              std::make_unique<ArrayEditorImpl<NT_FLOAT_ARRAY, float>>(
                  *model, entry.info.name, flags, entry.value.GetFloatArray());
        } else if (entry.value.IsDoubleArray()) {
          gArrayEditor =
              std::make_unique<ArrayEditorImpl<NT_DOUBLE_ARRAY, double>>(
                  *model, entry.info.name, flags, entry.value.GetDoubleArray());
        } else if (entry.value.IsIntegerArray()) {
          gArrayEditor =
              std::make_unique<ArrayEditorImpl<NT_INTEGER_ARRAY, int64_t>>(
                  *model, entry.info.name, flags,
                  entry.value.GetIntegerArray());
        } else if (entry.value.IsStringArray()) {
          gArrayEditor =
              std::make_unique<ArrayEditorImpl<NT_STRING_ARRAY, std::string>>(
                  *model, entry.info.name, flags, entry.value.GetStringArray());
        }
        ImGui::OpenPopup(gArrayEditorID);
      }
      ImGui::EndPopup();
    }
  } else if (flags & NetworkTablesFlags_ReadOnly) {
    EmitEntryValueReadonly(
        entry,
        entry.info.type_str.empty() ? nullptr : entry.info.type_str.c_str(),
        flags);
  } else {
    EmitEntryValueEditable(model, entry, flags);
  }

  if (flags & NetworkTablesFlags_ShowProperties) {
    ImGui::TableNextColumn();
    ImGui::Text("%s", entry.info.properties.c_str());
    if (ImGui::BeginPopupContextItem(entry.info.name.c_str())) {
      if (ImGui::Checkbox("persistent", &entry.persistent)) {
        nt::SetTopicPersistent(entry.info.topic, entry.persistent);
      }
      if (ImGui::Checkbox("retained", &entry.retained)) {
        if (entry.retained) {
          nt::SetTopicProperty(entry.info.topic, "retained", true);
        } else {
          nt::DeleteTopicProperty(entry.info.topic, "retained");
        }
      }
      ImGui::EndPopup();
    }
  }

  if (flags & NetworkTablesFlags_ShowTimestamp) {
    ImGui::TableNextColumn();
    if (entry.value) {
      ImGui::Text("%f", (entry.value.last_change() * 1.0e-6) -
                            (GetZeroTime() * 1.0e-6));
    } else {
      ImGui::TextUnformatted("");
    }
  }

  if (flags & NetworkTablesFlags_ShowServerTimestamp) {
    ImGui::TableNextColumn();
    if (entry.value && entry.value.server_time() != 0) {
      if (entry.value.server_time() == 1) {
        ImGui::TextUnformatted("---");
      } else {
        ImGui::Text("%f", entry.value.server_time() * 1.0e-6);
      }
    } else {
      ImGui::TextUnformatted("");
    }
  }

  if (valueChildrenOpen) {
    EmitValueTree(entry.valueChildren, flags);
    TreePop();
  }
}

static void EmitTree(NetworkTablesModel* model,
                     const std::vector<NetworkTablesModel::TreeNode>& tree,
                     NetworkTablesFlags flags, ShowCategory category,
                     bool root) {
  for (auto&& node : tree) {
    if (root && (flags & NetworkTablesFlags_ShowSpecial) == 0 &&
        wpi::starts_with(node.name, '$')) {
      continue;
    }
    if (node.entry) {
      EmitEntry(model, *node.entry, node.name.c_str(), flags, category);
    }

    if (!node.children.empty()) {
      ImGui::TableNextRow();
      ImGui::TableNextColumn();
      bool open =
          TreeNodeEx(node.name.c_str(), ImGuiTreeNodeFlags_SpanFullWidth);
      EmitParentContextMenu(model, node.path, flags);
      if (open) {
        EmitTree(model, node.children, flags, category, false);
        TreePop();
      }
    }
  }
}

static void DisplayTable(NetworkTablesModel* model,
                         const std::vector<NetworkTablesModel::TreeNode>& tree,
                         NetworkTablesFlags flags, ShowCategory category) {
  if (tree.empty()) {
    return;
  }

  const bool showProperties = (flags & NetworkTablesFlags_ShowProperties);
  const bool showTimestamp = (flags & NetworkTablesFlags_ShowTimestamp);
  const bool showServerTimestamp =
      (flags & NetworkTablesFlags_ShowServerTimestamp);

  ImGui::BeginTable("values",
                    2 + (showProperties ? 1 : 0) + (showTimestamp ? 1 : 0) +
                        (showServerTimestamp ? 1 : 0),
                    ImGuiTableFlags_Resizable | ImGuiTableFlags_SizingFixedFit |
                        ImGuiTableFlags_BordersInner);
  ImGui::TableSetupColumn("Name", ImGuiTableColumnFlags_WidthFixed,
                          0.35f * ImGui::GetWindowWidth());
  ImGui::TableSetupColumn("Value", ImGuiTableColumnFlags_WidthFixed,
                          12 * ImGui::GetFontSize());
  if (showProperties) {
    ImGui::TableSetupColumn("Properties", ImGuiTableColumnFlags_WidthFixed,
                            12 * ImGui::GetFontSize());
  }
  if (showTimestamp) {
    ImGui::TableSetupColumn("Time");
  }
  if (showServerTimestamp) {
    ImGui::TableSetupColumn("Server Time");
  }
  ImGui::TableHeadersRow();

  if (flags & NetworkTablesFlags_TreeView) {
    switch (category) {
      case ShowPersistent:
        PushID("persistent");
        break;
      case ShowRetained:
        PushID("retained");
        break;
      case ShowTransitory:
        PushID("transitory");
        break;
      default:
        break;
    }
    EmitTree(model, tree, flags, category, true);
    if (category != ShowAll) {
      PopID();
    }
  } else {
    for (auto entry : model->GetEntries()) {
      if ((flags & NetworkTablesFlags_ShowSpecial) != 0 ||
          !wpi::starts_with(entry->info.name, '$')) {
        EmitEntry(model, *entry, entry->info.name.c_str(), flags, category);
      }
    }
  }
  ImGui::EndTable();
}

static void DisplayClient(const NetworkTablesModel::Client& client) {
  if (CollapsingHeader("Publishers")) {
    ImGui::BeginTable("publishers", 2, ImGuiTableFlags_Resizable);
    ImGui::TableSetupColumn("UID", ImGuiTableColumnFlags_WidthFixed,
                            10 * ImGui::GetFontSize());
    ImGui::TableSetupColumn("Topic");
    ImGui::TableHeadersRow();
    for (auto&& pub : client.publishers) {
      ImGui::TableNextRow();
      ImGui::TableNextColumn();
      ImGui::Text("%" PRId64, pub.uid);
      ImGui::TableNextColumn();
      ImGui::Text("%s", pub.topic.c_str());
    }
    ImGui::EndTable();
  }
  if (CollapsingHeader("Subscribers")) {
    ImGui::BeginTable(
        "subscribers", 6,
        ImGuiTableFlags_Resizable | ImGuiTableFlags_SizingStretchProp);
    ImGui::TableSetupColumn("UID", ImGuiTableColumnFlags_WidthFixed,
                            10 * ImGui::GetFontSize());
    ImGui::TableSetupColumn("Topics", ImGuiTableColumnFlags_WidthStretch, 6.0f);
    ImGui::TableSetupColumn("Periodic", ImGuiTableColumnFlags_WidthStretch,
                            1.0f);
    ImGui::TableSetupColumn("Topics Only", ImGuiTableColumnFlags_WidthStretch,
                            1.0f);
    ImGui::TableSetupColumn("Send All", ImGuiTableColumnFlags_WidthStretch,
                            1.0f);
    ImGui::TableSetupColumn("Prefix Match", ImGuiTableColumnFlags_WidthStretch,
                            1.0f);
    ImGui::TableHeadersRow();
    for (auto&& sub : client.subscribers) {
      ImGui::TableNextRow();
      ImGui::TableNextColumn();
      ImGui::Text("%" PRId64, sub.uid);
      ImGui::TableNextColumn();
      ImGui::Text("%s", sub.topicsStr.c_str());
      ImGui::TableNextColumn();
      ImGui::Text("%0.3f", sub.options.periodic);
      ImGui::TableNextColumn();
      ImGui::Text(sub.options.topicsOnly ? "Yes" : "No");
      ImGui::TableNextColumn();
      ImGui::Text(sub.options.sendAll ? "Yes" : "No");
      ImGui::TableNextColumn();
      ImGui::Text(sub.options.prefixMatch ? "Yes" : "No");
    }
    ImGui::EndTable();
  }
}

void glass::DisplayNetworkTablesInfo(NetworkTablesModel* model) {
  auto inst = model->GetInstance();

  if (CollapsingHeader("Connections")) {
    ImGui::BeginTable("connections", 4, ImGuiTableFlags_Resizable);
    ImGui::TableSetupColumn("Id");
    ImGui::TableSetupColumn("Address");
    ImGui::TableSetupColumn("Updated");
    ImGui::TableSetupColumn("Proto");
    ImGui::TableSetupScrollFreeze(1, 0);
    ImGui::TableHeadersRow();
    for (auto&& i : inst.GetConnections()) {
      ImGui::TableNextRow();
      ImGui::TableNextColumn();
      ImGui::Text("%s", i.remote_id.c_str());
      ImGui::TableNextColumn();
      ImGui::Text("%s", i.remote_ip.c_str());
      ImGui::TableNextColumn();
      ImGui::Text("%llu",
                  static_cast<unsigned long long>(  // NOLINT(runtime/int)
                      i.last_update));
      ImGui::TableNextColumn();
      ImGui::Text("%d.%d", i.protocol_version >> 8, i.protocol_version & 0xff);
    }
    ImGui::EndTable();
  }

  auto netMode = inst.GetNetworkMode();
  if (netMode == NT_NET_MODE_SERVER || netMode == NT_NET_MODE_CLIENT4) {
    if (CollapsingHeader("Server")) {
      PushID("Server");
      ImGui::Indent();
      DisplayClient(model->GetServer());
      ImGui::Unindent();
      PopID();
    }
    if (CollapsingHeader("Clients")) {
      ImGui::Indent();
      for (auto&& client : model->GetClients()) {
        if (CollapsingHeader(client.second.id.c_str())) {
          PushID(client.second.id.c_str());
          ImGui::Indent();
          ImGui::Text("%s (version %u.%u)", client.second.conn.c_str(),
                      client.second.version >> 8, client.second.version & 0xff);
          DisplayClient(client.second);
          ImGui::Unindent();
          PopID();
        }
      }
      ImGui::Unindent();
    }
  }
}

void glass::DisplayNetworkTables(NetworkTablesModel* model,
                                 NetworkTablesFlags flags) {
  gArrayEditorID = ImGui::GetID("Array Editor");
  if (ImGui::BeginPopupModal("Array Editor", nullptr,
                             ImGuiWindowFlags_AlwaysAutoResize)) {
    if (!gArrayEditor || gArrayEditor->Emit()) {
      ImGui::CloseCurrentPopup();
      gArrayEditor.release();
    }
    ImGui::EndPopup();
  }

  if (flags & NetworkTablesFlags_CombinedView) {
    DisplayTable(model, model->GetTreeRoot(), flags, ShowAll);
  } else {
    if (CollapsingHeader("Persistent Values", ImGuiTreeNodeFlags_DefaultOpen)) {
      DisplayTable(model, model->GetPersistentTreeRoot(), flags,
                   ShowPersistent);
    }

    if (CollapsingHeader("Retained Values", ImGuiTreeNodeFlags_DefaultOpen)) {
      DisplayTable(model, model->GetRetainedTreeRoot(), flags, ShowRetained);
    }

    if (CollapsingHeader("Transitory Values", ImGuiTreeNodeFlags_DefaultOpen)) {
      DisplayTable(model, model->GetTransitoryTreeRoot(), flags,
                   ShowTransitory);
    }
  }
}

void NetworkTablesFlagsSettings::Update() {
  if (!m_pTreeView) {
    auto& storage = GetStorage();
    m_pTreeView =
        &storage.GetBool("tree", m_defaultFlags & NetworkTablesFlags_TreeView);
    m_pCombinedView = &storage.GetBool(
        "combined", m_defaultFlags & NetworkTablesFlags_CombinedView);
    m_pShowSpecial = &storage.GetBool(
        "special", m_defaultFlags & NetworkTablesFlags_ShowSpecial);
    m_pShowProperties = &storage.GetBool(
        "properties", m_defaultFlags & NetworkTablesFlags_ShowProperties);
    m_pShowTimestamp = &storage.GetBool(
        "timestamp", m_defaultFlags & NetworkTablesFlags_ShowTimestamp);
    m_pShowServerTimestamp = &storage.GetBool(
        "serverTimestamp",
        m_defaultFlags & NetworkTablesFlags_ShowServerTimestamp);
    m_pCreateNoncanonicalKeys = &storage.GetBool(
        "createNonCanonical",
        m_defaultFlags & NetworkTablesFlags_CreateNoncanonicalKeys);
    m_pPrecision = &storage.GetInt(
        "precision", (m_defaultFlags & NetworkTablesFlags_Precision) >>
                         kNetworkTablesFlags_PrecisionBitShift);
  }

  m_flags &= ~(
      NetworkTablesFlags_TreeView | NetworkTablesFlags_CombinedView |
      NetworkTablesFlags_ShowSpecial | NetworkTablesFlags_ShowProperties |
      NetworkTablesFlags_ShowTimestamp |
      NetworkTablesFlags_ShowServerTimestamp |
      NetworkTablesFlags_CreateNoncanonicalKeys | NetworkTablesFlags_Precision);
  m_flags |=
      (*m_pTreeView ? NetworkTablesFlags_TreeView : 0) |
      (*m_pCombinedView ? NetworkTablesFlags_CombinedView : 0) |
      (*m_pShowSpecial ? NetworkTablesFlags_ShowSpecial : 0) |
      (*m_pShowProperties ? NetworkTablesFlags_ShowProperties : 0) |
      (*m_pShowTimestamp ? NetworkTablesFlags_ShowTimestamp : 0) |
      (*m_pShowServerTimestamp ? NetworkTablesFlags_ShowServerTimestamp : 0) |
      (*m_pCreateNoncanonicalKeys ? NetworkTablesFlags_CreateNoncanonicalKeys
                                  : 0) |
      (*m_pPrecision << kNetworkTablesFlags_PrecisionBitShift);
}

void NetworkTablesFlagsSettings::DisplayMenu() {
  if (!m_pTreeView) {
    return;
  }
  ImGui::MenuItem("Tree View", "", m_pTreeView);
  ImGui::MenuItem("Combined View", "", m_pCombinedView);
  ImGui::MenuItem("Show Special", "", m_pShowSpecial);
  ImGui::MenuItem("Show Properties", "", m_pShowProperties);
  ImGui::MenuItem("Show Timestamp", "", m_pShowTimestamp);
  ImGui::MenuItem("Show Server Timestamp", "", m_pShowServerTimestamp);
  if (ImGui::BeginMenu("Decimal Precision")) {
    static const char* precisionOptions[] = {"1", "2", "3", "4", "5",
                                             "6", "7", "8", "9", "10"};
    for (int i = 1; i <= 10; i++) {
      if (ImGui::MenuItem(precisionOptions[i - 1], nullptr,
                          i == *m_pPrecision)) {
        *m_pPrecision = i;
      }
    }
    ImGui::EndMenu();
  }
  ImGui::Separator();
  ImGui::MenuItem("Allow creation of non-canonical keys", "",
                  m_pCreateNoncanonicalKeys);
}

void NetworkTablesView::Display() {
  m_flags.Update();
  DisplayNetworkTables(m_model, m_flags.GetFlags());
}

void NetworkTablesView::Settings() {
  m_flags.DisplayMenu();
  DisplayNetworkTablesAddMenu(m_model, {}, m_flags.GetFlags());
}

bool NetworkTablesView::HasSettings() {
  return true;
}<|MERGE_RESOLUTION|>--- conflicted
+++ resolved
@@ -902,16 +902,9 @@
                    entry->value.IsRaw() && filename &&
                    entry->info.type_str == "proto:FileDescriptorProto") {
           // protobuf descriptor handling
-<<<<<<< HEAD
           if (!m_protoDb.Add(*filename, entry->value.GetRaw())) {
-            fmt::print("could not decode protobuf '{}' filename '{}'\n",
+            wpi::print("could not decode protobuf '{}' filename '{}'\n",
                        entry->info.name, *filename);
-=======
-          auto filename = wpi::drop_front(entry->info.name, 15);
-          if (!m_protoDb.Add(filename, entry->value.GetRaw())) {
-            wpi::print("could not decode protobuf '{}' filename '{}'\n",
-                       entry->info.name, filename);
->>>>>>> ae8e4289
           } else {
             // loop over all protobuf entries and update (conservatively)
             for (auto&& entryPair : m_entries) {
