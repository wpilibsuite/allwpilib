--- conflicted
+++ resolved
@@ -40,38 +40,7 @@
     return;
   }
 
-<<<<<<< HEAD
-  if (m_posCond != 0) {
-    ImGui::SetNextWindowPos(m_pos, m_posCond);
-  }
-  if (m_sizeCond != 0) {
-    ImGui::SetNextWindowSize(m_size, m_sizeCond);
-  }
-  if (m_setPadding) {
-    ImGui::PushStyleVar(ImGuiStyleVar_WindowPadding, m_padding);
-  }
-
-  std::string* name = &m_name;
-  if (m_name.empty()) {
-    name = &m_defaultName;
-  }
-  std::string label = fmt::format("{}###{}", *name, m_id);
-
-  // Accounts for size of title, collapse button, and close button
-  float minWidth =
-      ImGui::CalcTextSize(name->c_str()).x + ImGui::GetFontSize() * 2 +
-      ImGui::GetStyle().ItemInnerSpacing.x * 3 +
-      ImGui::GetStyle().FramePadding.x * 2 + ImGui::GetStyle().WindowBorderSize;
-  // Accounts for size of hamburger button
-  if (m_renamePopupEnabled || m_view->HasSettings()) {
-    minWidth += ImGui::GetFontSize() + ImGui::GetStyle().FramePadding.x;
-  }
-  ImGui::SetNextWindowSizeConstraints({minWidth, 0}, ImVec2{FLT_MAX, FLT_MAX});
-
-  if (Begin(label.c_str(), &m_visible, m_flags)) {
-=======
   if (BeginWindow()) {
->>>>>>> 6dd19772
     if (m_renamePopupEnabled || m_view->HasSettings()) {
       if (imm::BeginWindowSettingsPopup()) {
         if (m_renamePopupEnabled) {
@@ -127,12 +96,22 @@
     ImGui::PushStyleVar(ImGuiStyleVar_WindowPadding, m_padding);
   }
 
-  std::string label;
+  std::string* name = &m_name;
   if (m_name.empty()) {
-    label = fmt::format("{}###{}", m_defaultName, m_id);
-  } else {
-    label = fmt::format("{}###{}", m_name, m_id);
+    name = &m_defaultName;
   }
+  std::string label = fmt::format("{}###{}", *name, m_id);
+
+  // Accounts for size of title, collapse button, and close button
+  float minWidth =
+      ImGui::CalcTextSize(name->c_str()).x + ImGui::GetFontSize() * 2 +
+      ImGui::GetStyle().ItemInnerSpacing.x * 3 +
+      ImGui::GetStyle().FramePadding.x * 2 + ImGui::GetStyle().WindowBorderSize;
+  // Accounts for size of hamburger button
+  if (m_renamePopupEnabled || m_view->HasSettings()) {
+    minWidth += ImGui::GetFontSize() + ImGui::GetStyle().FramePadding.x;
+  }
+  ImGui::SetNextWindowSizeConstraints({minWidth, 0}, ImVec2{FLT_MAX, FLT_MAX});
 
   return ImGui::Begin(label.c_str(), &m_visible, m_flags);
 }
