--- conflicted
+++ resolved
@@ -110,16 +110,9 @@
       }
     } else if (auto filename = wpi::remove_prefix(name, "/.schema/proto:")) {
       // protobuf descriptor handling
-<<<<<<< HEAD
       if (!m_protoDb.Add(*filename, data)) {
-        fmt::print("could not decode protobuf '{}' filename '{}'\n", name,
+        wpi::print("could not decode protobuf '{}' filename '{}'\n", name,
                    *filename);
-=======
-      auto filename = wpi::drop_front(name, 15);
-      if (!m_protoDb.Add(filename, data)) {
-        wpi::print("could not decode protobuf '{}' filename '{}'\n", name,
-                   filename);
->>>>>>> ae8e4289
       }
     }
   }
