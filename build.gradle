import edu.wpi.first.toolchain.*

buildscript {
    repositories {
        maven {
            url = 'https://frcmaven.wpi.edu/artifactory/ex-mvn'
        }
    }
}

plugins {
    id 'base'
    id 'edu.wpi.first.wpilib.versioning.WPILibVersioningPlugin' version '2023.0.1'
    id 'edu.wpi.first.wpilib.repositories.WPILibRepositoriesPlugin' version '2025.0'
    id 'edu.wpi.first.NativeUtils' apply false
    id 'edu.wpi.first.GradleJni' version '1.1.0'
    id 'edu.wpi.first.GradleVsCode'
    id 'idea'
    id 'visual-studio'
<<<<<<< HEAD
    id 'net.ltgt.errorprone' version '3.1.0' apply false
    id 'com.gradleup.shadow' version '8.3.4' apply false
    id 'com.diffplug.spotless' version '6.20.0' apply false
    id 'com.github.spotbugs' version '6.1.13' apply false
=======
    id 'net.ltgt.errorprone' version '4.3.0' apply false
    id 'com.gradleup.shadow' version '9.0.0' apply false
    id 'com.diffplug.spotless' version '7.2.1' apply false
    id 'com.github.spotbugs' version '6.2.3' apply false
>>>>>>> 9ac7e286
}

wpilibVersioning.buildServerMode = project.hasProperty('buildServer')
wpilibVersioning.releaseMode = project.hasProperty('releaseMode')

allprojects {
    repositories {
        maven {
        url = 'https://frcmaven.wpi.edu/artifactory/ex-mvn'
    }
    }
    wpilibRepositories.use2027Repos()
    if (project.hasProperty('releaseMode')) {
        wpilibRepositories.addAllReleaseRepositories(it)
    } else {
        wpilibRepositories.addAllDevelopmentRepositories(it)
    }
}

buildScan {
    termsOfServiceUrl = 'https://gradle.com/terms-of-service'
    termsOfServiceAgree = 'yes'

    publishAlways()
}

import com.github.spotbugs.snom.Effort
ext.spotbugsEffort = Effort.MAX

ext.licenseFile = files("$rootDir/LICENSE.md", "$rootDir/ThirdPartyNotices.txt")

if (project.hasProperty("publishVersion")) {
    wpilibVersioning.version.set(project.publishVersion)
}

wpilibVersioning.version.finalizeValue()

def outputsFolder = file("$buildDir/allOutputs")

def versionFile = file("$outputsFolder/version.txt")

task outputVersions() {
    description = 'Prints the versions of wpilib to a file for use by the downstream packaging project'
    group = 'Build'
    outputs.files(versionFile)

    doFirst {
        buildDir.mkdir()
        outputsFolder.mkdir()
    }

    doLast {
        versionFile.write wpilibVersioning.version.get()
    }
}

task libraryBuild() {}

build.dependsOn outputVersions

task copyAllOutputs(type: Copy) {
    destinationDir = outputsFolder
}

build.dependsOn copyAllOutputs
copyAllOutputs.dependsOn outputVersions

def copyReleaseOnly = project.hasProperty('ciReleaseOnly')

ext.addTaskToCopyAllOutputs = { task ->
    if (copyReleaseOnly && task.name.contains('debug')) {
        return
    }
    copyAllOutputs.dependsOn task
    copyAllOutputs.inputs.file task.archiveFile
    copyAllOutputs.from task.archiveFile
}

subprojects {
    apply plugin: 'eclipse'
    apply plugin: 'idea'

    def subproj = it

    plugins.withType(NativeComponentPlugin) {
        subproj.apply plugin: MultiBuilds
    }

    plugins.withType(JavaPlugin) {
        java {
            sourceCompatibility = 21
            targetCompatibility = 21
        }
    }

    apply from: "${rootDir}/shared/java/javastyle.gradle"

    // Disables doclint in java 8.
    if (JavaVersion.current().isJava8Compatible()) {
        tasks.withType(Javadoc) {
            if (project.name != "docs") {
                options.addStringOption('Xdoclint:none', '-quiet')
            }
        }
    }

    tasks.withType(JavaCompile) {
        options.compilerArgs.add '-XDstringConcat=inline'
        options.encoding = 'UTF-8'
    }

    // Enables UTF-8 support in Javadoc
    tasks.withType(Javadoc) {
        options.addStringOption("charset", "utf-8")
        options.addStringOption("docencoding", "utf-8")
        options.addStringOption("encoding", "utf-8")
    }

    // Sign outputs with Developer ID
    tasks.withType(AbstractLinkTask) { task ->
        task.inputs.property "HasDeveloperId", project.hasProperty("developerID")

        if (project.hasProperty("developerID")) {
            // Don't sign any executables because codesign complains
            // about relative rpath.
            if (!(task instanceof LinkExecutable)) {
                doLast {
                    // Get path to binary.
                    String path = task.getLinkedFile().getAsFile().get().getAbsolutePath()
                    exec {
                        workingDir rootDir
                        def args = [
                            "sh",
                            "-c",
                            "codesign --force --strict --timestamp --options=runtime " +
                            "--verbose -s ${project.findProperty("developerID")} ${path}"
                        ]
                        commandLine args
                    }
                }
            }
        }
    }
}

ext.getCurrentArch = {
    return NativePlatforms.desktop
}

wrapper {
    gradleVersion = '8.14.3'
}<|MERGE_RESOLUTION|>--- conflicted
+++ resolved
@@ -17,17 +17,10 @@
     id 'edu.wpi.first.GradleVsCode'
     id 'idea'
     id 'visual-studio'
-<<<<<<< HEAD
-    id 'net.ltgt.errorprone' version '3.1.0' apply false
-    id 'com.gradleup.shadow' version '8.3.4' apply false
-    id 'com.diffplug.spotless' version '6.20.0' apply false
-    id 'com.github.spotbugs' version '6.1.13' apply false
-=======
     id 'net.ltgt.errorprone' version '4.3.0' apply false
     id 'com.gradleup.shadow' version '9.0.0' apply false
     id 'com.diffplug.spotless' version '7.2.1' apply false
     id 'com.github.spotbugs' version '6.2.3' apply false
->>>>>>> 9ac7e286
 }
 
 wpilibVersioning.buildServerMode = project.hasProperty('buildServer')
