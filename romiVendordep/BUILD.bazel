load("@rules_cc//cc:defs.bzl", "cc_binary", "cc_test")
load("@rules_java//java:defs.bzl", "java_binary", "java_library")
<<<<<<< HEAD
load("//:version.bzl", "VERSION")
=======
>>>>>>> 9a947999
load("//shared/bazel/rules:cc_rules.bzl", "wpilib_cc_library", "wpilib_cc_shared_library", "wpilib_cc_static_library")

wpilib_cc_library(
    name = "romiVendordep",
    srcs = glob([
        "src/main/native/cpp/**",
    ]),
    hdrs = glob(["src/main/native/include/**"]),
    strip_include_prefix = "src/main/native/include",
    visibility = ["//visibility:public"],
    deps = [
        "//ntcore",
        "//wpilibc",
        "//wpinet",
    ],
)

wpilib_cc_shared_library(
    name = "shared/romiVendordep",
    dynamic_deps = [
<<<<<<< HEAD
=======
        "//hal:shared/wpiHal",
>>>>>>> 9a947999
        "//ntcore:shared/ntcore",
        "//wpilibc:shared/wpilibc",
        "//wpinet:shared/wpinet",
        "//wpiutil:shared/wpiutil",
<<<<<<< HEAD
        "//hal:shared/wpiHal",
=======
>>>>>>> 9a947999
    ],
    visibility = ["//visibility:public"],
    deps = [
        ":romiVendordep",
    ],
)

wpilib_cc_static_library(
    name = "static/romiVendordep",
    static_deps = [
        "//ntcore:static/ntcore",
        "//wpilibc:static/wpilibc",
        "//wpinet:static/wpinet",
    ],
    visibility = ["//visibility:public"],
    deps = [
        ":romiVendordep",
    ],
)

java_library(
    name = "romiVendordep-java",
    srcs = glob(["src/main/java/**/*.java"]),
    tags = ["maven_coordinates=edu.wpi.first.romiVendordep:romiVendordep-java:" + VERSION],
    visibility = ["//visibility:public"],
    deps = [
        "//hal:hal-java",
        "//wpilibj:wpilibj-java",
    ],
)

cc_test(
    name = "romi-test",
    size = "small",
    srcs = glob(["src/test/native/cpp/**"]),
    deps = [
        ":romiVendordep",
        "//thirdparty/googletest",
    ],
)

cc_binary(
    name = "DevMain-Cpp",
    srcs = ["src/dev/native/cpp/main.cpp"],
    deps = [
        ":romiVendordep",
    ],
)

java_binary(
    name = "DevMain-Java",
    srcs = ["src/dev/java/edu/wpi/first/wpilibj/romi/DevMain.java"],
    main_class = "edu.wpi.first.wpilibj.romi.DevMain",
    deps = [
        "//hal:hal-java",
        "//ntcore:ntcore-java",
        "//wpiutil:wpiutil-java",
    ],
)<|MERGE_RESOLUTION|>--- conflicted
+++ resolved
@@ -1,9 +1,5 @@
 load("@rules_cc//cc:defs.bzl", "cc_binary", "cc_test")
 load("@rules_java//java:defs.bzl", "java_binary", "java_library")
-<<<<<<< HEAD
-load("//:version.bzl", "VERSION")
-=======
->>>>>>> 9a947999
 load("//shared/bazel/rules:cc_rules.bzl", "wpilib_cc_library", "wpilib_cc_shared_library", "wpilib_cc_static_library")
 
 wpilib_cc_library(
@@ -24,18 +20,11 @@
 wpilib_cc_shared_library(
     name = "shared/romiVendordep",
     dynamic_deps = [
-<<<<<<< HEAD
-=======
         "//hal:shared/wpiHal",
->>>>>>> 9a947999
         "//ntcore:shared/ntcore",
         "//wpilibc:shared/wpilibc",
         "//wpinet:shared/wpinet",
         "//wpiutil:shared/wpiutil",
-<<<<<<< HEAD
-        "//hal:shared/wpiHal",
-=======
->>>>>>> 9a947999
     ],
     visibility = ["//visibility:public"],
     deps = [
@@ -59,7 +48,7 @@
 java_library(
     name = "romiVendordep-java",
     srcs = glob(["src/main/java/**/*.java"]),
-    tags = ["maven_coordinates=edu.wpi.first.romiVendordep:romiVendordep-java:" + VERSION],
+    tags = ["maven_coordinates=edu.wpi.first.romiVendordep:romiVendordep-java:$(WPILIB_VERSION)"],
     visibility = ["//visibility:public"],
     deps = [
         "//hal:hal-java",
