load("@rules_cc//cc:defs.bzl", "cc_binary", "cc_test")
load("@rules_java//java:defs.bzl", "java_binary")
load("//shared/bazel/rules:cc_rules.bzl", "wpilib_cc_library", "wpilib_cc_shared_library", "wpilib_cc_static_library")
load("//shared/bazel/rules:java_rules.bzl", "wpilib_java_library")
load("//shared/bazel/rules:packaging.bzl", "package_minimal_cc_project")

wpilib_cc_library(
    name = "romiVendordep",
    srcs = glob([
        "src/main/native/cpp/**",
    ]),
    hdrs = glob(["src/main/native/include/**"]),
    strip_include_prefix = "src/main/native/include",
    visibility = ["//visibility:public"],
    deps = [
        "//ntcore",
        "//wpilibc",
        "//wpinet",
    ],
)

wpilib_cc_shared_library(
    name = "shared/romiVendordep",
    dynamic_deps = [
        "//hal:shared/wpiHal",
        "//ntcore:shared/ntcore",
        "//wpilibc:shared/wpilibc",
        "//wpinet:shared/wpinet",
        "//wpiutil:shared/wpiutil",
    ],
    visibility = ["//visibility:public"],
    deps = [
        ":romiVendordep",
    ],
)

wpilib_cc_static_library(
    name = "static/romiVendordep",
    static_deps = [
        "//ntcore:static/ntcore",
        "//wpilibc:static/wpilibc",
        "//wpinet:static/wpinet",
    ],
    visibility = ["//visibility:public"],
    deps = [
        ":romiVendordep",
    ],
)

wpilib_java_library(
    name = "romiVendordep-java",
    srcs = glob(["src/main/java/**/*.java"]),
<<<<<<< HEAD
    tags = ["maven_coordinates=edu.wpi.first.romiVendordep:romiVendordep-java:$(WPILIB_VERSION)"],
=======
    maven_artifact_name = "romiVendordep-java",
    maven_group_id = "edu.wpi.first.romiVendordep",
>>>>>>> e93c8cdb
    visibility = ["//visibility:public"],
    deps = [
        "//hal:hal-java",
        "//wpilibj:wpilibj-java",
    ],
)

cc_test(
    name = "romi-test",
    size = "small",
    srcs = glob(["src/test/native/cpp/**"]),
    deps = [
        ":romiVendordep",
        "//thirdparty/googletest",
    ],
)

cc_binary(
    name = "DevMain-Cpp",
    srcs = ["src/dev/native/cpp/main.cpp"],
    deps = [
        ":romiVendordep",
    ],
)

java_binary(
    name = "DevMain-Java",
    srcs = ["src/dev/java/edu/wpi/first/wpilibj/romi/DevMain.java"],
    main_class = "edu.wpi.first.wpilibj.romi.DevMain",
    deps = [
        "//hal:hal-java",
        "//ntcore:ntcore-java",
        "//wpiutil:wpiutil-java",
    ],
)

package_minimal_cc_project(
    name = "romiVendordep",
    maven_artifact_name = "romiVendordep-cpp",
    maven_group_id = "edu.wpi.first.romiVendordep",
)<|MERGE_RESOLUTION|>--- conflicted
+++ resolved
@@ -50,12 +50,8 @@
 wpilib_java_library(
     name = "romiVendordep-java",
     srcs = glob(["src/main/java/**/*.java"]),
-<<<<<<< HEAD
-    tags = ["maven_coordinates=edu.wpi.first.romiVendordep:romiVendordep-java:$(WPILIB_VERSION)"],
-=======
     maven_artifact_name = "romiVendordep-java",
     maven_group_id = "edu.wpi.first.romiVendordep",
->>>>>>> e93c8cdb
     visibility = ["//visibility:public"],
     deps = [
         "//hal:hal-java",
