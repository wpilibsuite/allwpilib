--- conflicted
+++ resolved
@@ -21,11 +21,8 @@
     implementation project(':hal')
     implementation project(':wpimath')
     implementation project(':wpilibj')
-<<<<<<< HEAD
+    implementation project(':wpiannotations')
     api project(':datalog')
-=======
-    implementation project(':wpiannotations')
->>>>>>> 2fb5271c
     testImplementation 'org.mockito:mockito-core:4.1.0'
     annotationProcessor project(':javacPlugin')
 }
