--- conflicted
+++ resolved
@@ -95,12 +95,8 @@
 wpilib_java_library(
     name = "wpilibNewCommands-java",
     srcs = glob(["src/main/java/**/*.java"]) + [":generated_java"],
-<<<<<<< HEAD
-    tags = ["maven_coordinates=edu.wpi.first.wpilibNewCommands:wpilibNewCommands-java:$(WPILIB_VERSION)"],
-=======
     maven_artifact_name = "wpilibNewCommands-java",
     maven_group_id = "edu.wpi.first.wpilibNewCommands",
->>>>>>> e93c8cdb
     visibility = ["//visibility:public"],
     deps = [
         "//cscore:cscore-java",
