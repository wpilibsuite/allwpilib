--- conflicted
+++ resolved
@@ -104,25 +104,17 @@
 wpilib_java_library(
     name = "wpilibNewCommands-java",
     srcs = glob(["src/main/java/**/*.java"]) + [":generated_java"],
-<<<<<<< HEAD
     maven_artifact_name = "wpilibNewCommands-java",
     maven_group_id = "edu.wpi.first.wpilibNewCommands",
-=======
     exported_plugins = ["//javacPlugin:plugin"],
     plugins = ["//javacPlugin:plugin"],
->>>>>>> 2fb5271c
     visibility = ["//visibility:public"],
     deps = [
         "//cscore:cscore-java",
         "//hal:hal-java",
-<<<<<<< HEAD
         "//ntcore:ntcore-java",
+        "//wpiannotations",
         "//wpilibj:wpilibj-java",
-=======
-        "//ntcore:networktables-java",
-        "//wpiannotations",
-        "//wpilibj",
->>>>>>> 2fb5271c
         "//wpimath:wpimath-java",
         "//wpinet:wpinet-java",
         "//wpiunits:wpiunits-java",
@@ -178,12 +170,8 @@
     deps = [
         ":wpilibNewCommands-java",
         "//hal:hal-java",
-<<<<<<< HEAD
         "//ntcore:ntcore-java",
-=======
-        "//ntcore:networktables-java",
         "//wpiannotations",
->>>>>>> 2fb5271c
         "//wpimath:wpimath-java",
         "//wpiutil:wpiutil-java",
     ],
