// Copyright (c) FIRST and other WPILib contributors.
// Open Source Software; you can modify and/or share it under the terms of
// the WPILib BSD license file in the root directory of this project.

#include "frc2/command/Commands.h"

#include "frc2/command/ConditionalCommand.h"
#include "frc2/command/DeferredCommand.h"
#include "frc2/command/FunctionalCommand.h"
#include "frc2/command/InstantCommand.h"
#include "frc2/command/ParallelCommandGroup.h"
#include "frc2/command/ParallelDeadlineGroup.h"
#include "frc2/command/ParallelRaceGroup.h"
#include "frc2/command/PrintCommand.h"
#include "frc2/command/ProxyCommand.h"
#include "frc2/command/RunCommand.h"
#include "frc2/command/SequentialCommandGroup.h"
#include "frc2/command/WaitCommand.h"
#include "frc2/command/WaitUntilCommand.h"

using namespace frc2;

// Factories

CommandPtr cmd::None() {
  return InstantCommand().ToPtr();
}

CommandPtr cmd::Idle(Requirements requirements) {
  return Run([] {}, requirements);
}

CommandPtr cmd::RunOnce(std::function<void()> action,
                        Requirements requirements) {
  return InstantCommand(std::move(action), requirements).ToPtr();
}

CommandPtr cmd::Run(std::function<void()> action, Requirements requirements) {
  return RunCommand(std::move(action), requirements).ToPtr();
}

CommandPtr cmd::StartEnd(std::function<void()> start, std::function<void()> end,
                         Requirements requirements) {
  return FunctionalCommand(
             std::move(start), [] {},
             [end = std::move(end)](bool interrupted) { end(); },
             [] { return false; }, requirements)
      .ToPtr();
}

CommandPtr cmd::RunEnd(std::function<void()> run, std::function<void()> end,
                       Requirements requirements) {
  return FunctionalCommand([] {}, std::move(run),
                           [end = std::move(end)](bool interrupted) { end(); },
                           [] { return false; }, requirements)
      .ToPtr();
}

CommandPtr cmd::Print(std::string_view msg) {
  return PrintCommand(msg).ToPtr();
}

CommandPtr cmd::DeferredProxy(wpi::unique_function<Command*()> supplier) {
  return ProxyCommand(std::move(supplier)).ToPtr();
}

CommandPtr cmd::DeferredProxy(wpi::unique_function<CommandPtr()> supplier) {
  return ProxyCommand(std::move(supplier)).ToPtr();
}

CommandPtr cmd::Wait(units::second_t duration) {
  return WaitCommand(duration).ToPtr();
}

CommandPtr cmd::WaitUntil(std::function<bool()> condition) {
  return WaitUntilCommand(condition).ToPtr();
}

CommandPtr cmd::Either(CommandPtr&& onTrue, CommandPtr&& onFalse,
                       std::function<bool()> selector) {
  return ConditionalCommand(std::move(onTrue).Unwrap(),
                            std::move(onFalse).Unwrap(), std::move(selector))
      .ToPtr();
}

<<<<<<< HEAD
std::vector<CommandPtr> cmd::ProxyAll(std::vector<CommandPtr>&& commands) {
  auto unwrapped = CommandPtr::UnwrapVector(std::move(commands));
  std::vector<std::unique_ptr<frc2::Command>> out(commands.size());
  std::transform(unwrapped.begin(), unwrapped.end(), out, Command::AsProxy);
  return out.ToPtr();
=======
CommandPtr cmd::Defer(wpi::unique_function<CommandPtr()> supplier,
                      Requirements requirements) {
  return DeferredCommand(std::move(supplier), requirements).ToPtr();
>>>>>>> cc2cbeb0
}

CommandPtr cmd::Sequence(std::vector<CommandPtr>&& commands) {
  return SequentialCommandGroup(CommandPtr::UnwrapVector(std::move(commands)))
      .ToPtr();
}

CommandPtr cmd::RepeatingSequence(std::vector<CommandPtr>&& commands) {
  return Sequence(std::move(commands)).Repeatedly();
}

CommandPtr cmd::Parallel(std::vector<CommandPtr>&& commands) {
  return ParallelCommandGroup(CommandPtr::UnwrapVector(std::move(commands)))
      .ToPtr();
}

CommandPtr cmd::Race(std::vector<CommandPtr>&& commands) {
  return ParallelRaceGroup(CommandPtr::UnwrapVector(std::move(commands)))
      .ToPtr();
}

CommandPtr cmd::Deadline(CommandPtr&& deadline,
                         std::vector<CommandPtr>&& others) {
  return ParallelDeadlineGroup(std::move(deadline).Unwrap(),
                               CommandPtr::UnwrapVector(std::move(others)))
      .ToPtr();
}<|MERGE_RESOLUTION|>--- conflicted
+++ resolved
@@ -83,17 +83,16 @@
       .ToPtr();
 }
 
-<<<<<<< HEAD
+CommandPtr cmd::Defer(wpi::unique_function<CommandPtr()> supplier,
+                      Requirements requirements) {
+  return DeferredCommand(std::move(supplier), requirements).ToPtr();
+}
+
 std::vector<CommandPtr> cmd::ProxyAll(std::vector<CommandPtr>&& commands) {
   auto unwrapped = CommandPtr::UnwrapVector(std::move(commands));
   std::vector<std::unique_ptr<frc2::Command>> out(commands.size());
   std::transform(unwrapped.begin(), unwrapped.end(), out, Command::AsProxy);
   return out.ToPtr();
-=======
-CommandPtr cmd::Defer(wpi::unique_function<CommandPtr()> supplier,
-                      Requirements requirements) {
-  return DeferredCommand(std::move(supplier), requirements).ToPtr();
->>>>>>> cc2cbeb0
 }
 
 CommandPtr cmd::Sequence(std::vector<CommandPtr>&& commands) {
