// Copyright (c) FIRST and other WPILib contributors.
// Open Source Software; you can modify and/or share it under the terms of
// the WPILib BSD license file in the root directory of this project.

#include "frc2/command/CommandScheduler.h"

#include <cstdio>
#include <memory>
#include <string>
#include <utility>
#include <vector>

#include <frc/RobotBase.h>
#include <frc/RobotState.h>
#include <frc/TimedRobot.h>
#include <frc/Tracer.h>
#include <frc/livewindow/LiveWindow.h>
#include <hal/FRCUsageReporting.h>
#include <hal/HALBase.h>
#include <networktables/IntegerArrayTopic.h>
#include <networktables/StringArrayTopic.h>
#include <wpi/DenseMap.h>
#include <wpi/SmallVector.h>
#include <wpi/sendable/SendableBuilder.h>
#include <wpi/sendable/SendableRegistry.h>

#include "frc2/command/CommandPtr.h"
#include "frc2/command/Subsystem.h"

using namespace frc2;

class CommandScheduler::Impl {
 public:
  // A set of the currently-running commands.
  wpi::SmallSet<Command*, 12> scheduledCommands;

  // A map from required subsystems to their requiring commands.  Also used as a
  // set of the currently-required subsystems.
  wpi::DenseMap<Subsystem*, Command*> requirements;

  // A map from subsystems registered with the scheduler to their default
  // commands.  Also used as a list of currently-registered subsystems.
  wpi::DenseMap<Subsystem*, std::unique_ptr<Command>> subsystems;

  frc::EventLoop defaultButtonLoop;
  // The set of currently-registered buttons that will be polled every
  // iteration.
  frc::EventLoop* activeButtonLoop{&defaultButtonLoop};

  bool disabled{false};

  // Lists of user-supplied actions to be executed on scheduling events for
  // every command.
  wpi::SmallVector<Action, 4> initActions;
  wpi::SmallVector<Action, 4> executeActions;
  wpi::SmallVector<InterruptAction, 4> interruptActions;
  wpi::SmallVector<Action, 4> finishActions;

  // Flag and queues for avoiding concurrent modification if commands are
  // scheduled/canceled during run
  bool inRunLoop = false;
  wpi::SmallVector<Command*, 4> toSchedule;
  wpi::SmallVector<Command*, 4> toCancelCommands;
  wpi::SmallVector<std::optional<Command*>, 4> toCancelInterruptors;
  wpi::SmallSet<Command*, 4> endingCommands;

  // Map of Command* -> CommandPtr for CommandPtrs transferred to the scheduler
  // via Schedule(CommandPtr&&). These are erased (destroyed) at the very end of
  // the loop cycle when the command lifecycle is complete.
  wpi::DenseMap<Command*, CommandPtr> ownedCommands;
};

template <typename TMap, typename TKey>
static bool ContainsKey(const TMap& map, TKey keyToCheck) {
  return map.find(keyToCheck) != map.end();
}

CommandScheduler::CommandScheduler()
    : m_impl(new Impl), m_watchdog(frc::TimedRobot::kDefaultPeriod, [] {
        std::puts(
            "CommandScheduler loop overrun, check NetworkTables for timing "
            "info");
      }) {
  HAL_Report(HALUsageReporting::kResourceType_Command,
             HALUsageReporting::kCommand2_Scheduler);
  wpi::SendableRegistry::AddLW(this, "Scheduler");
  frc::LiveWindow::SetEnabledCallback([this] {
    this->Disable();
    this->CancelAll();
  });
  frc::LiveWindow::SetDisabledCallback([this] { this->Enable(); });
}

CommandScheduler::~CommandScheduler() {
  wpi::SendableRegistry::Remove(this);
  frc::LiveWindow::SetEnabledCallback(nullptr);
  frc::LiveWindow::SetDisabledCallback(nullptr);

  std::unique_ptr<Impl>().swap(m_impl);
}

CommandScheduler& CommandScheduler::GetInstance() {
  static CommandScheduler scheduler;
  return scheduler;
}

void CommandScheduler::SetPeriod(units::second_t period) {
  m_watchdog.SetTimeout(period);
}

frc::EventLoop* CommandScheduler::GetActiveButtonLoop() const {
  return m_impl->activeButtonLoop;
}

void CommandScheduler::SetActiveButtonLoop(frc::EventLoop* loop) {
  m_impl->activeButtonLoop = loop;
}

frc::EventLoop* CommandScheduler::GetDefaultButtonLoop() const {
  return &(m_impl->defaultButtonLoop);
}

void CommandScheduler::Schedule(Command* command) {
  if (m_impl->inRunLoop) {
    m_impl->toSchedule.emplace_back(command);
    return;
  }

  RequireUngrouped(command);

  if (m_impl->disabled || m_impl->scheduledCommands.contains(command) ||
      (frc::RobotState::IsDisabled() && !command->RunsWhenDisabled())) {
    return;
  }

  const auto& requirements = command->GetRequirements();

  wpi::SmallVector<Command*, 8> intersection;

  bool isDisjoint = true;
  bool allInterruptible = true;
  for (auto&& i1 : m_impl->requirements) {
    if (requirements.find(i1.first) != requirements.end()) {
      isDisjoint = false;
      allInterruptible &= (i1.second->GetInterruptionBehavior() ==
                           Command::InterruptionBehavior::kCancelSelf);
      intersection.emplace_back(i1.second);
    }
  }

  if (isDisjoint || allInterruptible) {
    if (allInterruptible) {
      for (auto&& cmdToCancel : intersection) {
        Cancel(cmdToCancel, std::make_optional(command));
      }
    }
    m_impl->scheduledCommands.insert(command);
    for (auto&& requirement : requirements) {
      m_impl->requirements[requirement] = command;
    }
    command->Initialize();
    for (auto&& action : m_impl->initActions) {
      action(*command);
    }
  }
}

void CommandScheduler::Schedule(std::span<Command* const> commands) {
  for (auto command : commands) {
    Schedule(command);
  }
}

void CommandScheduler::Schedule(std::initializer_list<Command*> commands) {
  for (auto command : commands) {
    Schedule(command);
  }
}

void CommandScheduler::Schedule(const CommandPtr& command) {
  Schedule(command.get());
}

void CommandScheduler::Schedule(CommandPtr&& command) {
  auto ptr = command.get();
  m_impl->ownedCommands.try_emplace(ptr, std::move(command));
  Schedule(ptr);
}

void CommandScheduler::Run() {
  if (m_impl->disabled) {
    return;
  }

  frc::Tracer::StartTrace("CommandScheduler");
  m_watchdog.Reset();

  // Run the periodic method of all registered subsystems.
  for (auto&& subsystem : m_impl->subsystems) {
    frc::Tracer::TraceFunc(
        subsystem.getFirst()->GetName() + "Periodic",
        std::bind(&Subsystem::Periodic, subsystem.getFirst()));
    if constexpr (frc::RobotBase::IsSimulation()) {
      frc::Tracer::TraceFunc(
          subsystem.getFirst()->GetName() + "SimulationPeriodic",
          std::bind(&Subsystem::SimulationPeriodic, subsystem.getFirst()));
    }
  }

  // Cache the active instance to avoid concurrency problems if SetActiveLoop()
  // is called from inside the button bindings.
  frc::EventLoop* loopCache = m_impl->activeButtonLoop;
  // Poll buttons for new commands to add.
  frc::Tracer::TraceFunc("PollButtons",
                         std::bind(&frc::EventLoop::Poll, loopCache));

  frc::Tracer::StartTrace("Commands");
  m_impl->inRunLoop = true;
  bool isDisabled = frc::RobotState::IsDisabled();
  // Run scheduled commands, remove finished commands.
  for (Command* command : m_impl->scheduledCommands) {
    if (isDisabled && !command->RunsWhenDisabled()) {
      Cancel(command, std::nullopt);
      continue;
    }

    command->Execute();
    for (auto&& action : m_impl->executeActions) {
      action(*command);
    }
    if (command->IsFinished()) {
      m_impl->endingCommands.insert(command);
      command->End(false);
      for (auto&& action : m_impl->finishActions) {
        action(*command);
      }
      m_impl->endingCommands.erase(command);

      m_impl->scheduledCommands.erase(command);
      for (auto&& requirement : command->GetRequirements()) {
        m_impl->requirements.erase(requirement);
      }
<<<<<<< HEAD
=======

      m_watchdog.AddEpoch(command->GetName() + ".End(false)");
      // remove owned commands after everything else is done
      m_impl->ownedCommands.erase(command);
>>>>>>> bade0a87
    }
  }
  m_impl->inRunLoop = false;

  for (Command* command : m_impl->toSchedule) {
    Schedule(command);
  }

  for (size_t i = 0; i < m_impl->toCancelCommands.size(); i++) {
    Cancel(m_impl->toCancelCommands[i], m_impl->toCancelInterruptors[i]);
  }

  m_impl->toSchedule.clear();
  m_impl->toCancelCommands.clear();
  m_impl->toCancelInterruptors.clear();

  // Add default commands for un-required registered subsystems.
  for (auto&& subsystem : m_impl->subsystems) {
    auto s = m_impl->requirements.find(subsystem.getFirst());
    if (s == m_impl->requirements.end() && subsystem.getSecond()) {
      Schedule({subsystem.getSecond().get()});
    }
  }
  frc::Tracer::EndTrace();

  m_watchdog.Disable();
}

void CommandScheduler::RegisterSubsystem(Subsystem* subsystem) {
  if (m_impl->subsystems.find(subsystem) != m_impl->subsystems.end()) {
    std::puts("Tried to register an already-registered subsystem");
    return;
  }

  m_impl->subsystems[subsystem] = nullptr;
}

void CommandScheduler::UnregisterSubsystem(Subsystem* subsystem) {
  auto s = m_impl->subsystems.find(subsystem);
  if (s != m_impl->subsystems.end()) {
    m_impl->subsystems.erase(s);
  }
}

void CommandScheduler::RegisterSubsystem(
    std::initializer_list<Subsystem*> subsystems) {
  for (auto* subsystem : subsystems) {
    RegisterSubsystem(subsystem);
  }
}

void CommandScheduler::RegisterSubsystem(
    std::span<Subsystem* const> subsystems) {
  for (auto* subsystem : subsystems) {
    RegisterSubsystem(subsystem);
  }
}

void CommandScheduler::UnregisterSubsystem(
    std::initializer_list<Subsystem*> subsystems) {
  for (auto* subsystem : subsystems) {
    UnregisterSubsystem(subsystem);
  }
}

void CommandScheduler::UnregisterSubsystem(
    std::span<Subsystem* const> subsystems) {
  for (auto* subsystem : subsystems) {
    UnregisterSubsystem(subsystem);
  }
}

void CommandScheduler::UnregisterAllSubsystems() {
  m_impl->subsystems.clear();
}

void CommandScheduler::SetDefaultCommand(Subsystem* subsystem,
                                         CommandPtr&& defaultCommand) {
  if (!defaultCommand.get()->HasRequirement(subsystem)) {
    throw FRC_MakeError(frc::err::CommandIllegalUse, "{}",
                        "Default commands must require their subsystem!");
  }
  RequireUngrouped(defaultCommand.get());

  SetDefaultCommandImpl(subsystem, std::move(defaultCommand).Unwrap());
}

void CommandScheduler::RemoveDefaultCommand(Subsystem* subsystem) {
  m_impl->subsystems[subsystem] = nullptr;
}

Command* CommandScheduler::GetDefaultCommand(const Subsystem* subsystem) const {
  auto&& find = m_impl->subsystems.find(subsystem);
  if (find != m_impl->subsystems.end()) {
    return find->second.get();
  } else {
    return nullptr;
  }
}

void CommandScheduler::Cancel(Command* command,
                              std::optional<Command*> interruptor) {
  if (!m_impl) {
    return;
  }
  if (m_impl->endingCommands.contains(command)) {
    return;
  }
  if (m_impl->inRunLoop) {
    m_impl->toCancelCommands.emplace_back(command);
    m_impl->toCancelInterruptors.emplace_back(interruptor);
    return;
  }
  if (!IsScheduled(command)) {
    return;
  }
  m_impl->endingCommands.insert(command);
  command->End(true);
  for (auto&& action : m_impl->interruptActions) {
    action(*command, interruptor);
  }
  m_impl->endingCommands.erase(command);
  m_impl->scheduledCommands.erase(command);
  for (auto&& requirement : m_impl->requirements) {
    if (requirement.second == command) {
      m_impl->requirements.erase(requirement.first);
    }
  }
}

void CommandScheduler::Cancel(Command* command) {
  Cancel(command, std::nullopt);
}

void CommandScheduler::Cancel(const CommandPtr& command) {
  Cancel(command.get());
}

void CommandScheduler::Cancel(std::span<Command* const> commands) {
  for (auto command : commands) {
    Cancel(command);
  }
}

void CommandScheduler::Cancel(std::initializer_list<Command*> commands) {
  for (auto command : commands) {
    Cancel(command);
  }
}

void CommandScheduler::CancelAll() {
  wpi::SmallVector<Command*, 16> commands;
  for (auto&& command : m_impl->scheduledCommands) {
    commands.emplace_back(command);
  }
  Cancel(commands);
}

bool CommandScheduler::IsScheduled(
    std::span<const Command* const> commands) const {
  for (auto command : commands) {
    if (!IsScheduled(command)) {
      return false;
    }
  }
  return true;
}

bool CommandScheduler::IsScheduled(
    std::initializer_list<const Command*> commands) const {
  for (auto command : commands) {
    if (!IsScheduled(command)) {
      return false;
    }
  }
  return true;
}

bool CommandScheduler::IsScheduled(const Command* command) const {
  return m_impl->scheduledCommands.contains(command);
}

bool CommandScheduler::IsScheduled(const CommandPtr& command) const {
  return m_impl->scheduledCommands.contains(command.get());
}

Command* CommandScheduler::Requiring(const Subsystem* subsystem) const {
  auto find = m_impl->requirements.find(subsystem);
  if (find != m_impl->requirements.end()) {
    return find->second;
  } else {
    return nullptr;
  }
}

void CommandScheduler::Disable() {
  m_impl->disabled = true;
}

void CommandScheduler::Enable() {
  m_impl->disabled = false;
}

void CommandScheduler::OnCommandInitialize(Action action) {
  m_impl->initActions.emplace_back(std::move(action));
}

void CommandScheduler::OnCommandExecute(Action action) {
  m_impl->executeActions.emplace_back(std::move(action));
}

void CommandScheduler::OnCommandInterrupt(Action action) {
  m_impl->interruptActions.emplace_back(
      [action = std::move(action)](const Command& command,
                                   const std::optional<Command*>& interruptor) {
        action(command);
      });
}

void CommandScheduler::OnCommandInterrupt(InterruptAction action) {
  m_impl->interruptActions.emplace_back(std::move(action));
}

void CommandScheduler::OnCommandFinish(Action action) {
  m_impl->finishActions.emplace_back(std::move(action));
}

void CommandScheduler::RequireUngrouped(const Command* command) {
  auto stacktrace = command->GetPreviousCompositionSite();
  if (stacktrace.has_value()) {
    throw FRC_MakeError(frc::err::CommandIllegalUse,
                        "Commands that have been composed may not be added to "
                        "another composition or scheduled individually!"
                        "\nOriginally composed at:\n{}",
                        stacktrace.value());
  }
}

void CommandScheduler::RequireUngrouped(
    std::span<const std::unique_ptr<Command>> commands) {
  for (auto&& command : commands) {
    RequireUngrouped(command.get());
  }
}

void CommandScheduler::RequireUngrouped(
    std::initializer_list<const Command*> commands) {
  for (auto&& command : commands) {
    RequireUngrouped(command);
  }
}

void CommandScheduler::RequireUngroupedAndUnscheduled(const Command* command) {
  if (IsScheduled(command)) {
    throw FRC_MakeError(frc::err::CommandIllegalUse,
                        "Commands that have been scheduled individually may "
                        "not be added to another composition!");
  }
  RequireUngrouped(command);
}

void CommandScheduler::RequireUngroupedAndUnscheduled(
    std::span<const std::unique_ptr<Command>> commands) {
  for (auto&& command : commands) {
    RequireUngroupedAndUnscheduled(command.get());
  }
}

void CommandScheduler::RequireUngroupedAndUnscheduled(
    std::initializer_list<const Command*> commands) {
  for (auto&& command : commands) {
    RequireUngroupedAndUnscheduled(command);
  }
}

void CommandScheduler::InitSendable(wpi::SendableBuilder& builder) {
  builder.SetSmartDashboardType("Scheduler");
  builder.AddStringArrayProperty(
      "Names",
      [this]() mutable {
        std::vector<std::string> names;
        for (Command* command : m_impl->scheduledCommands) {
          names.emplace_back(command->GetName());
        }
        return names;
      },
      nullptr);
  builder.AddIntegerArrayProperty(
      "Ids",
      [this]() mutable {
        std::vector<int64_t> ids;
        for (Command* command : m_impl->scheduledCommands) {
          uintptr_t ptrTmp = reinterpret_cast<uintptr_t>(command);
          ids.emplace_back(static_cast<int64_t>(ptrTmp));
        }
        return ids;
      },
      nullptr);
  builder.AddIntegerArrayProperty(
      "Cancel", []() { return std::vector<int64_t>{}; },
      [this](std::span<const int64_t> toCancel) mutable {
        for (auto cancel : toCancel) {
          uintptr_t ptrTmp = static_cast<uintptr_t>(cancel);
          Command* command = reinterpret_cast<Command*>(ptrTmp);
          if (m_impl->scheduledCommands.find(command) !=
              m_impl->scheduledCommands.end()) {
            Cancel(command);
          }
        }
      });
}

void CommandScheduler::SetDefaultCommandImpl(Subsystem* subsystem,
                                             std::unique_ptr<Command> command) {
  if (command->GetInterruptionBehavior() ==
      Command::InterruptionBehavior::kCancelIncoming) {
    std::puts(
        "Registering a non-interruptible default command!\n"
        "This will likely prevent any other commands from "
        "requiring this subsystem.");
    // Warn, but allow -- there might be a use case for this.
  }
  m_impl->subsystems[subsystem] = std::move(command);
}<|MERGE_RESOLUTION|>--- conflicted
+++ resolved
@@ -240,13 +240,9 @@
       for (auto&& requirement : command->GetRequirements()) {
         m_impl->requirements.erase(requirement);
       }
-<<<<<<< HEAD
-=======
-
-      m_watchdog.AddEpoch(command->GetName() + ".End(false)");
+
       // remove owned commands after everything else is done
       m_impl->ownedCommands.erase(command);
->>>>>>> bade0a87
     }
   }
   m_impl->inRunLoop = false;
