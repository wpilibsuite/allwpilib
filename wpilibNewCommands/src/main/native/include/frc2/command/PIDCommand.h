// Copyright (c) FIRST and other WPILib contributors.
// Open Source Software; you can modify and/or share it under the terms of
// the WPILib BSD license file in the root directory of this project.

#pragma once

#include <functional>

#include <frc/controller/PIDController.h>

#include "frc2/command/Command.h"
#include "frc2/command/CommandHelper.h"
#include "frc2/command/Requirements.h"

namespace frc2 {
/**
 * A command that controls an output with a PIDController.  Runs forever by
 * default - to add exit conditions and/or other behavior, subclass this class.
 * The controller calculation and output are performed synchronously in the
 * command's execute() method.
 *
 * This class is provided by the NewCommands VendorDep
 *
 * @see PIDController
 */
<<<<<<< HEAD
class WPI_DEPRECATED(
    "This class is cumbersome and unreadable, use inline commands with a "
    "PIDController instead.") PIDCommand
    : public CommandHelper<CommandBase, PIDCommand> {
=======
class PIDCommand : public CommandHelper<Command, PIDCommand> {
>>>>>>> 54ab65a6
 public:
  /**
   * Creates a new PIDCommand, which controls the given output with a
   * PIDController.
   *
   * @param controller        the controller that controls the output.
   * @param measurementSource the measurement of the process variable
   * @param setpointSource   the controller's reference (aka setpoint)
   * @param useOutput         the controller's output
   * @param requirements      the subsystems required by this command
   */
  PIDCommand(frc::PIDController controller,
             std::function<double()> measurementSource,
             std::function<double()> setpointSource,
             std::function<void(double)> useOutput,
             Requirements requirements = {});

  /**
   * Creates a new PIDCommand, which controls the given output with a
   * PIDController with a constant setpoint.
   *
   * @param controller        the controller that controls the output.
   * @param measurementSource the measurement of the process variable
   * @param setpoint         the controller's setpoint (aka setpoint)
   * @param useOutput         the controller's output
   * @param requirements      the subsystems required by this command
   */
  PIDCommand(frc::PIDController controller,
             std::function<double()> measurementSource, double setpoint,
             std::function<void(double)> useOutput,
             Requirements requirements = {});

  PIDCommand(PIDCommand&& other) = default;

  PIDCommand(const PIDCommand& other) = default;

  void Initialize() override;

  void Execute() override;

  void End(bool interrupted) override;

  /**
   * Returns the PIDController used by the command.
   *
   * @return The PIDController
   */
  frc::PIDController& GetController();

 protected:
  frc::PIDController m_controller;
  std::function<double()> m_measurement;
  std::function<double()> m_setpoint;
  std::function<void(double)> m_useOutput;
};
}  // namespace frc2<|MERGE_RESOLUTION|>--- conflicted
+++ resolved
@@ -23,14 +23,10 @@
  *
  * @see PIDController
  */
-<<<<<<< HEAD
-class WPI_DEPRECATED(
+class [[deprecated(
     "This class is cumbersome and unreadable, use inline commands with a "
-    "PIDController instead.") PIDCommand
-    : public CommandHelper<CommandBase, PIDCommand> {
-=======
-class PIDCommand : public CommandHelper<Command, PIDCommand> {
->>>>>>> 54ab65a6
+    "PIDController instead.")]] PIDCommand
+    : public CommandHelper<Command, PIDCommand> {
  public:
   /**
    * Creates a new PIDCommand, which controls the given output with a
