// Copyright (c) FIRST and other WPILib contributors.
// Open Source Software; you can modify and/or share it under the terms of
// the WPILib BSD license file in the root directory of this project.

#pragma once

#include <functional>
#include <initializer_list>
#include <memory>
#include <span>
#include <utility>

#include <frc/event/BooleanEvent.h>
#include <frc/event/EventLoop.h>
#include <frc/filter/Debouncer.h>
#include <units/time.h>
<<<<<<< HEAD
=======
#include <wpi/concepts.h>
#include <wpi/deprecated.h>
>>>>>>> 753cb49a

#include "frc2/command/Command.h"
#include "frc2/command/CommandScheduler.h"

namespace frc2 {
class Command;
/**
 * This class provides an easy way to link commands to conditions.
 *
 * <p>It is very easy to link a button to a command. For instance, you could
 * link the trigger button of a joystick to a "score" command.
 *
 * <p>Triggers can easily be composed for advanced functionality using the
 * {@link #operator!}, {@link #operator||}, {@link #operator&&} operators.
 *
 * <p>This class is provided by the NewCommands VendorDep
 */
class Trigger {
 public:
  /**
   * Creates a new trigger based on the given condition.
   *
   * <p>Polled by the default scheduler button loop.
   *
   * @param condition the condition represented by this trigger
   */
  explicit Trigger(std::function<bool()> condition)
      : Trigger{CommandScheduler::GetInstance().GetDefaultButtonLoop(),
                std::move(condition)} {}

  /**
   * Creates a new trigger based on the given condition.
   *
   * @param loop The loop instance that polls this trigger.
   * @param condition the condition represented by this trigger
   */
  Trigger(frc::EventLoop* loop, std::function<bool()> condition)
      : m_loop{loop}, m_condition{std::move(condition)} {}

  /**
   * Create a new trigger that is always `false`.
   */
  Trigger() : Trigger([] { return false; }) {}

  Trigger(const Trigger& other);

  /**
   * Starts the given command whenever the condition changes from `false` to
   * `true`.
   *
   * <p>Takes a raw pointer, and so is non-owning; users are responsible for the
   * lifespan of the command.
   *
   * @param command the command to start
   * @return this trigger, so calls can be chained
   */
  Trigger OnTrue(Command* command);

  /**
   * Starts the given command whenever the condition changes from `false` to
   * `true`. Moves command ownership to the button scheduler.
   *
   * @param command The command to bind.
   * @return The trigger, for chained calls.
   */
  Trigger OnTrue(CommandPtr&& command);

  /**
   * Starts the given command whenever the condition changes from `true` to
   * `false`.
   *
   * <p>Takes a raw pointer, and so is non-owning; users are responsible for the
   * lifespan of the command.
   *
   * @param command the command to start
   * @return this trigger, so calls can be chained
   */
  Trigger OnFalse(Command* command);

  /**
   * Starts the given command whenever the condition changes from `true` to
   * `false`.
   *
   * @param command The command to bind.
   * @return The trigger, for chained calls.
   */
  Trigger OnFalse(CommandPtr&& command);

  /**
   * Starts the given command when the condition changes to `true` and cancels
   * it when the condition changes to `false`.
   *
   * <p>Doesn't re-start the command if it ends while the condition is still
   * `true`. If the command should restart, see RepeatCommand.
   *
   * <p>Takes a raw pointer, and so is non-owning; users are responsible for the
   * lifespan of the command.
   *
   * @param command the command to start
   * @return this trigger, so calls can be chained
   */
  Trigger WhileTrue(Command* command);

  /**
   * Starts the given command when the condition changes to `true` and cancels
   * it when the condition changes to `false`. Moves command ownership to the
   * button scheduler.
   *
   * <p>Doesn't re-start the command if it ends while the condition is still
   * `true`. If the command should restart, see RepeatCommand.
   *
   * @param command The command to bind.
   * @return The trigger, for chained calls.
   */
  Trigger WhileTrue(CommandPtr&& command);

  /**
   * Starts the given command when the condition changes to `false` and cancels
   * it when the condition changes to `true`.
   *
   * <p>Doesn't re-start the command if it ends while the condition is still
   * `true`. If the command should restart, see RepeatCommand.
   *
   * <p>Takes a raw pointer, and so is non-owning; users are responsible for the
   * lifespan of the command.
   *
   * @param command the command to start
   * @return this trigger, so calls can be chained
   */
  Trigger WhileFalse(Command* command);

  /**
   * Starts the given command when the condition changes to `false` and cancels
   * it when the condition changes to `true`. Moves command ownership to the
   * button scheduler.
   *
   * <p>Doesn't re-start the command if it ends while the condition is still
   * `false`. If the command should restart, see RepeatCommand.
   *
   * @param command The command to bind.
   * @return The trigger, for chained calls.
   */
  Trigger WhileFalse(CommandPtr&& command);

  /**
   * Toggles a command when the condition changes from `false` to `true`.
   *
   * <p>Takes a raw pointer, and so is non-owning; users are responsible for the
   * lifespan of the command.
   *
   * @param command the command to toggle
   * @return this trigger, so calls can be chained
   */
  Trigger ToggleOnTrue(Command* command);

  /**
   * Toggles a command when the condition changes from `false` to `true`.
   *
   * <p>Takes a raw pointer, and so is non-owning; users are responsible for the
   * lifespan of the command.
   *
   * @param command the command to toggle
   * @return this trigger, so calls can be chained
   */
  Trigger ToggleOnTrue(CommandPtr&& command);

  /**
   * Toggles a command when the condition changes from `true` to the low
   * state.
   *
   * <p>Takes a raw pointer, and so is non-owning; users are responsible for the
   * lifespan of the command.
   *
   * @param command the command to toggle
   * @return this trigger, so calls can be chained
   */
  Trigger ToggleOnFalse(Command* command);

  /**
   * Toggles a command when the condition changes from `true` to `false`.
   *
   * <p>Takes a raw pointer, and so is non-owning; users are responsible for the
   * lifespan of the command.
   *
   * @param command the command to toggle
   * @return this trigger, so calls can be chained
   */
  Trigger ToggleOnFalse(CommandPtr&& command);

  /**
   * Binds a command to start when the trigger becomes active. Takes a
   * raw pointer, and so is non-owning; users are responsible for the lifespan
   * of the command.
   *
   * @param command The command to bind.
   * @return The trigger, for chained calls.
   * @deprecated Use OnTrue(Command) instead
   */
  [[deprecated("Use OnTrue(Command) instead")]]
  Trigger WhenActive(Command* command);

  /**
   * Binds a command to start when the trigger becomes active. Transfers
   * command ownership to the button scheduler, so the user does not have to
   * worry about lifespan - rvalue refs will be *moved*, lvalue refs will be
   * *copied.*
   *
   * @param command The command to bind.
   * @return The trigger, for chained calls.
   * @deprecated Use OnTrue(Command) instead
   */
<<<<<<< HEAD
  template <class T, typename = std::enable_if_t<std::is_base_of_v<
                         Command, std::remove_reference_t<T>>>>
  [[deprecated("Use OnTrue(Command) instead")]]
=======
  template <std::derived_from<Command> T>
  WPI_DEPRECATED("Use OnTrue(Command) instead")
>>>>>>> 753cb49a
  Trigger WhenActive(T&& command) {
    m_loop->Bind([condition = m_condition, previous = m_condition(),
                  command = std::make_unique<std::decay_t<T>>(
                      std::forward<T>(command))]() mutable {
      bool current = condition();

      if (!previous && current) {
        command->Schedule();
      }

      previous = current;
    });
    return *this;
  }

  /**
   * Binds a runnable to execute when the trigger becomes active.
   *
   * @param toRun the runnable to execute.
   * @param requirements the required subsystems.
   * @deprecated Use OnTrue(Command) instead and construct the InstantCommand
   * manually
   */
  [[deprecated(
      "Use OnTrue(Command) instead and construct the InstantCommand manually")]]
  Trigger WhenActive(std::function<void()> toRun,
                     std::initializer_list<Subsystem*> requirements);

  /**
   * Binds a runnable to execute when the trigger becomes active.
   *
   * @param toRun the runnable to execute.
   * @param requirements the required subsystems.
   * @deprecated Use OnTrue(Command) instead and construct the InstantCommand
   * manually
   */
  [[deprecated(
      "Use OnTrue(Command) instead and construct the InstantCommand manually")]]
  Trigger WhenActive(std::function<void()> toRun,
                     std::span<Subsystem* const> requirements = {});

  /**
   * Binds a command to be started repeatedly while the trigger is active, and
   * canceled when it becomes inactive.  Takes a raw pointer, and so is
   * non-owning; users are responsible for the lifespan of the command.
   *
   * @param command The command to bind.
   * @return The trigger, for chained calls.
   * @deprecated Use WhileTrue(Command) with RepeatCommand, or bind
   command::Schedule with IfHigh(std::function<void()>).
   */
  [[deprecated(
      "Use WhileTrue(Command) with RepeatCommand, or bind command::Schedule "
      "with IfHigh(std::function<void()>).")]]
  Trigger WhileActiveContinous(Command* command);

  /**
   * Binds a command to be started repeatedly while the trigger is active, and
   * canceled when it becomes inactive.  Transfers command ownership to the
   * button scheduler, so the user does not have to worry about lifespan -
   * rvalue refs will be *moved*, lvalue refs will be *copied.*
   *
   * @param command The command to bind.
   * @return The trigger, for chained calls.
   * @deprecated Use WhileTrue(Command) with RepeatCommand, or bind
   command::Schedule with IfHigh(std::function<void()>).
   */
<<<<<<< HEAD
  template <class T, typename = std::enable_if_t<std::is_base_of_v<
                         Command, std::remove_reference_t<T>>>>
  [[deprecated(
=======
  template <std::derived_from<Command> T>
  WPI_DEPRECATED(
>>>>>>> 753cb49a
      "Use WhileTrue(Command) with RepeatCommand, or bind command::Schedule "
      "with IfHigh(std::function<void()>).")]]
  Trigger WhileActiveContinous(T&& command) {
    m_loop->Bind([condition = m_condition, previous = m_condition(),
                  command = std::make_unique<std::decay_t<T>>(
                      std::forward<T>(command))]() mutable {
      bool current = condition();

      if (current) {
        command->Schedule();
      } else if (previous && !current) {
        command->Cancel();
      }

      previous = current;
    });

    return *this;
  }

  /**
   * Binds a runnable to execute repeatedly while the trigger is active.
   *
   * @param toRun the runnable to execute.
   * @param requirements the required subsystems.
   * @deprecated Use WhileTrue(Command) and construct a RunCommand manually
   */
  [[deprecated("Use WhileTrue(Command) and construct a RunCommand manually")]]
  Trigger WhileActiveContinous(std::function<void()> toRun,
                               std::initializer_list<Subsystem*> requirements);

  /**
   * Binds a runnable to execute repeatedly while the trigger is active.
   *
   * @param toRun the runnable to execute.
   * @param requirements the required subsystems.
   * @deprecated Use WhileTrue(Command) and construct a RunCommand manually
   */
  [[deprecated("Use WhileTrue(Command) and construct a RunCommand manually")]]
  Trigger WhileActiveContinous(std::function<void()> toRun,
                               std::span<Subsystem* const> requirements = {});

  /**
   * Binds a command to be started when the trigger becomes active, and
   * canceled when it becomes inactive.  Takes a raw pointer, and so is
   * non-owning; users are responsible for the lifespan of the command.
   *
   * @param command The command to bind.
   * @return The trigger, for chained calls.
   * @deprecated Use WhileTrue(Command) instead.
   */
  [[deprecated("Use WhileTrue(Command) instead.")]]
  Trigger WhileActiveOnce(Command* command);

  /**
   * Binds a command to be started when the trigger becomes active, and
   * canceled when it becomes inactive. Transfers command ownership to the
   * button scheduler, so the user does not have to worry about lifespan -
   * rvalue refs will be *moved*, lvalue refs will be *copied.*
   *
   * @param command The command to bind.
   * @return The trigger, for chained calls.
   * @deprecated Use WhileTrue(Command) instead.
   */
<<<<<<< HEAD
  template <class T, typename = std::enable_if_t<std::is_base_of_v<
                         Command, std::remove_reference_t<T>>>>
  [[deprecated("Use WhileTrue(Command) instead.")]]
=======
  template <std::derived_from<Command> T>
  WPI_DEPRECATED("Use WhileTrue(Command) instead.")
>>>>>>> 753cb49a
  Trigger WhileActiveOnce(T&& command) {
    m_loop->Bind([condition = m_condition, previous = m_condition(),
                  command = std::make_unique<std::decay_t<T>>(
                      std::forward<T>(command))]() mutable {
      bool current = condition();

      if (!previous && current) {
        command->Schedule();
      } else if (previous && !current) {
        command->Cancel();
      }

      previous = current;
    });
    return *this;
  }

  /**
   * Binds a command to start when the trigger becomes inactive.  Takes a
   * raw pointer, and so is non-owning; users are responsible for the lifespan
   * of the command.
   *
   * @param command The command to bind.
   * @return The trigger, for chained calls.
   * @deprecated Use OnFalse(Command) instead.
   */
  [[deprecated("Use OnFalse(Command) instead.")]]
  Trigger WhenInactive(Command* command);

  /**
   * Binds a command to start when the trigger becomes inactive.  Transfers
   * command ownership to the button scheduler, so the user does not have to
   * worry about lifespan - rvalue refs will be *moved*, lvalue refs will be
   * *copied.*
   *
   * @param command The command to bind.
   * @return The trigger, for chained calls.
   * @deprecated Use OnFalse(Command) instead.
   */
<<<<<<< HEAD
  template <class T, typename = std::enable_if_t<std::is_base_of_v<
                         Command, std::remove_reference_t<T>>>>
  [[deprecated("Use OnFalse(Command) instead.")]]
=======
  template <std::derived_from<Command> T>
  WPI_DEPRECATED("Use OnFalse(Command) instead.")
>>>>>>> 753cb49a
  Trigger WhenInactive(T&& command) {
    m_loop->Bind([condition = m_condition, previous = m_condition(),
                  command = std::make_unique<std::decay_t<T>>(
                      std::forward<T>(command))]() mutable {
      bool current = condition();

      if (previous && !current) {
        command->Schedule();
      }

      previous = current;
    });
    return *this;
  }

  /**
   * Binds a runnable to execute when the trigger becomes inactive.
   *
   * @param toRun the runnable to execute.
   * @param requirements the required subsystems.
   * @deprecated Use OnFalse(Command) instead and construct the InstantCommand
   * manually
   */
  [[deprecated(
      "Use OnFalse(Command) instead and construct the InstantCommand "
      "manually")]]
  Trigger WhenInactive(std::function<void()> toRun,
                       std::initializer_list<Subsystem*> requirements);

  /**
   * Binds a runnable to execute when the trigger becomes inactive.
   *
   * @param toRun the runnable to execute.
   * @param requirements the required subsystems.
   * @deprecated Use OnFalse(Command) instead and construct the InstantCommand
   * manually
   */
  [[deprecated(
      "Use OnFalse(Command) instead and construct the InstantCommand "
      "manually")]]
  Trigger WhenInactive(std::function<void()> toRun,
                       std::span<Subsystem* const> requirements = {});

  /**
   * Binds a command to start when the trigger becomes active, and be canceled
   * when it again becomes active. Takes a raw pointer, and so is non-owning;
   * users are responsible for the lifespan of the command.
   *
   * @param command The command to bind.
   * @return The trigger, for chained calls.
   * @deprecated Use ToggleOnTrue(Command) instead.
   */
  [[deprecated("Use ToggleOnTrue(Command) instead.")]]
  Trigger ToggleWhenActive(Command* command);

  /**
   * Binds a command to start when the trigger becomes active, and be canceled
   * when it again becomes active.  Transfers command ownership to the button
   * scheduler, so the user does not have to worry about lifespan - rvalue refs
   * will be *moved*, lvalue refs will be *copied.*
   *
   * @param command The command to bind.
   * @return The trigger, for chained calls.
   * @deprecated Use ToggleOnTrue(Command) instead.
   */
<<<<<<< HEAD
  template <class T, typename = std::enable_if_t<std::is_base_of_v<
                         Command, std::remove_reference_t<T>>>>
  [[deprecated("Use ToggleOnTrue(Command) instead.")]]
=======
  template <std::derived_from<Command> T>
  WPI_DEPRECATED("Use ToggleOnTrue(Command) instead.")
>>>>>>> 753cb49a
  Trigger ToggleWhenActive(T&& command) {
    m_loop->Bind([condition = m_condition, previous = m_condition(),
                  command = std::make_unique<std::decay_t<T>>(
                      std::forward<T>(command))]() mutable {
      bool current = condition();

      if (!previous && current) {
        if (command->IsScheduled()) {
          command->Cancel();
        } else {
          command->Schedule();
        }
      }

      previous = current;
    });

    return *this;
  }

  /**
   * Binds a command to be canceled when the trigger becomes active.  Takes a
   * raw pointer, and so is non-owning; users are responsible for the lifespan
   *  and scheduling of the command.
   *
   * @param command The command to bind.
   * @return The trigger, for chained calls.
   * @deprecated Pass this as a command end condition with Until() instead.
   */
  [[deprecated("Pass this as a command end condition with Until() instead.")]]
  Trigger CancelWhenActive(Command* command);

  /**
   * Composes two triggers with logical AND.
   *
   * @return A trigger which is active when both component triggers are active.
   */
  Trigger operator&&(std::function<bool()> rhs) {
    return Trigger(m_loop, [condition = m_condition, rhs = std::move(rhs)] {
      return condition() && rhs();
    });
  }

  /**
   * Composes two triggers with logical AND.
   *
   * @return A trigger which is active when both component triggers are active.
   */
  Trigger operator&&(Trigger rhs) {
    return Trigger(m_loop, [condition = m_condition, rhs] {
      return condition() && rhs.m_condition();
    });
  }

  /**
   * Composes two triggers with logical OR.
   *
   * @return A trigger which is active when either component trigger is active.
   */
  Trigger operator||(std::function<bool()> rhs) {
    return Trigger(m_loop, [condition = m_condition, rhs = std::move(rhs)] {
      return condition() || rhs();
    });
  }

  /**
   * Composes two triggers with logical OR.
   *
   * @return A trigger which is active when either component trigger is active.
   */
  Trigger operator||(Trigger rhs) {
    return Trigger(m_loop, [condition = m_condition, rhs] {
      return condition() || rhs.m_condition();
    });
  }

  /**
   * Composes a trigger with logical NOT.
   *
   * @return A trigger which is active when the component trigger is inactive,
   * and vice-versa.
   */
  Trigger operator!() {
    return Trigger(m_loop, [condition = m_condition] { return !condition(); });
  }

  /**
   * Creates a new debounced trigger from this trigger - it will become active
   * when this trigger has been active for longer than the specified period.
   *
   * @param debounceTime The debounce period.
   * @param type The debounce type.
   * @return The debounced trigger.
   */
  Trigger Debounce(units::second_t debounceTime,
                   frc::Debouncer::DebounceType type =
                       frc::Debouncer::DebounceType::kRising);

 private:
  frc::EventLoop* m_loop;
  std::function<bool()> m_condition;
};
}  // namespace frc2<|MERGE_RESOLUTION|>--- conflicted
+++ resolved
@@ -14,11 +14,7 @@
 #include <frc/event/EventLoop.h>
 #include <frc/filter/Debouncer.h>
 #include <units/time.h>
-<<<<<<< HEAD
-=======
 #include <wpi/concepts.h>
-#include <wpi/deprecated.h>
->>>>>>> 753cb49a
 
 #include "frc2/command/Command.h"
 #include "frc2/command/CommandScheduler.h"
@@ -230,14 +226,8 @@
    * @return The trigger, for chained calls.
    * @deprecated Use OnTrue(Command) instead
    */
-<<<<<<< HEAD
-  template <class T, typename = std::enable_if_t<std::is_base_of_v<
-                         Command, std::remove_reference_t<T>>>>
+  template <std::derived_from<Command> T>
   [[deprecated("Use OnTrue(Command) instead")]]
-=======
-  template <std::derived_from<Command> T>
-  WPI_DEPRECATED("Use OnTrue(Command) instead")
->>>>>>> 753cb49a
   Trigger WhenActive(T&& command) {
     m_loop->Bind([condition = m_condition, previous = m_condition(),
                   command = std::make_unique<std::decay_t<T>>(
@@ -305,14 +295,8 @@
    * @deprecated Use WhileTrue(Command) with RepeatCommand, or bind
    command::Schedule with IfHigh(std::function<void()>).
    */
-<<<<<<< HEAD
-  template <class T, typename = std::enable_if_t<std::is_base_of_v<
-                         Command, std::remove_reference_t<T>>>>
+  template <std::derived_from<Command> T>
   [[deprecated(
-=======
-  template <std::derived_from<Command> T>
-  WPI_DEPRECATED(
->>>>>>> 753cb49a
       "Use WhileTrue(Command) with RepeatCommand, or bind command::Schedule "
       "with IfHigh(std::function<void()>).")]]
   Trigger WhileActiveContinous(T&& command) {
@@ -377,14 +361,8 @@
    * @return The trigger, for chained calls.
    * @deprecated Use WhileTrue(Command) instead.
    */
-<<<<<<< HEAD
-  template <class T, typename = std::enable_if_t<std::is_base_of_v<
-                         Command, std::remove_reference_t<T>>>>
+  template <std::derived_from<Command> T>
   [[deprecated("Use WhileTrue(Command) instead.")]]
-=======
-  template <std::derived_from<Command> T>
-  WPI_DEPRECATED("Use WhileTrue(Command) instead.")
->>>>>>> 753cb49a
   Trigger WhileActiveOnce(T&& command) {
     m_loop->Bind([condition = m_condition, previous = m_condition(),
                   command = std::make_unique<std::decay_t<T>>(
@@ -424,14 +402,8 @@
    * @return The trigger, for chained calls.
    * @deprecated Use OnFalse(Command) instead.
    */
-<<<<<<< HEAD
-  template <class T, typename = std::enable_if_t<std::is_base_of_v<
-                         Command, std::remove_reference_t<T>>>>
+  template <std::derived_from<Command> T>
   [[deprecated("Use OnFalse(Command) instead.")]]
-=======
-  template <std::derived_from<Command> T>
-  WPI_DEPRECATED("Use OnFalse(Command) instead.")
->>>>>>> 753cb49a
   Trigger WhenInactive(T&& command) {
     m_loop->Bind([condition = m_condition, previous = m_condition(),
                   command = std::make_unique<std::decay_t<T>>(
@@ -497,14 +469,8 @@
    * @return The trigger, for chained calls.
    * @deprecated Use ToggleOnTrue(Command) instead.
    */
-<<<<<<< HEAD
-  template <class T, typename = std::enable_if_t<std::is_base_of_v<
-                         Command, std::remove_reference_t<T>>>>
+  template <std::derived_from<Command> T>
   [[deprecated("Use ToggleOnTrue(Command) instead.")]]
-=======
-  template <std::derived_from<Command> T>
-  WPI_DEPRECATED("Use ToggleOnTrue(Command) instead.")
->>>>>>> 753cb49a
   Trigger ToggleWhenActive(T&& command) {
     m_loop->Bind([condition = m_condition, previous = m_condition(),
                   command = std::make_unique<std::decay_t<T>>(
