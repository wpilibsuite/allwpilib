// Copyright (c) FIRST and other WPILib contributors.
// Open Source Software; you can modify and/or share it under the terms of
// the WPILib BSD license file in the root directory of this project.

#pragma once

#include <functional>
#include <utility>

#include <frc/event/BooleanEvent.h>
#include <frc/event/EventLoop.h>
#include <frc/filter/Debouncer.h>
#include <units/time.h>
#include <wpi/FunctionExtras.h>

#include "frc2/command/Command.h"
#include "frc2/command/CommandScheduler.h"

namespace frc2 {
class Command;
/**
 * This class provides an easy way to link commands to conditions.
 *
 * <p>It is very easy to link a button to a command. For instance, you could
 * link the trigger button of a joystick to a "score" command.
 *
 * <p>Triggers can easily be composed for advanced functionality using the
 * {@link #operator!}, {@link #operator||}, {@link #operator&&} operators.
 *
 * <p>This class is provided by the NewCommands VendorDep
 */
class Trigger {
 public:
  /**
   * Enum specifying the initial state to use for a binding. This impacts
   * whether or not the binding will be triggered immediately.
   */
  enum struct InitialState {
    /**
     * Indicates the binding should use false as the initial value. This causes
     * a rising edge at the start if and only if the condition starts true.
     */
    kFalse,
    /**
     * Indicates the binding should use true as the initial value. This causes a
     * falling edge at the start if and only if the condition starts false.
     */
    kTrue,
    /**
     * Indicates the binding should use the trigger's condition as the initial
     * value. This never causes an edge at the start. This is the default
     * behavior.
     */
    kCondition,
    /**
     * Indicates the binding should use the negated trigger's condition as the
     * initial value. This always causes an edge at the start. Rising or falling
     * depends on if the condition starts true or false, respectively.
     */
    kNegCondition
  };

  /**
   * Creates a new trigger based on the given condition.
   *
   * <p>Polled by the default scheduler button loop.
   *
   * @param condition the condition represented by this trigger
   */
  explicit Trigger(std::function<bool()> condition)
      : Trigger{CommandScheduler::GetInstance().GetDefaultButtonLoop(),
                std::move(condition)} {}

  /**
   * Creates a new trigger based on the given condition.
   *
   * @param loop The loop instance that polls this trigger.
   * @param condition the condition represented by this trigger
   */
  Trigger(frc::EventLoop* loop, std::function<bool()> condition)
      : m_loop{loop}, m_condition{std::move(condition)} {}

  /**
   * Create a new trigger that is always `false`.
   */
  Trigger() : Trigger([] { return false; }) {}

  Trigger(const Trigger& other);

  /**
   * Starts the command when the condition changes.
   *
   * @param command the command to start
   * @param initialState the initial state to use, kCondition (no initial edge)
   * by default
   * @return this trigger, so calls can be chained
   */
  Trigger OnChange(Command* command,
                   InitialState initialState = InitialState::kCondition);

  /**
   * Starts the command when the condition changes. Moves command ownership to
   * the button scheduler.
   *
   * @param command the command to start
   * @param initialState the initial state to use, kCondition (no initial edge)
   * by default
   * @return this trigger, so calls can be chained
   */
  Trigger OnChange(CommandPtr&& command,
                   InitialState initialState = InitialState::kCondition);

  /**
   * Starts the given command whenever the condition changes from `false` to
   * `true`.
   *
   * <p>Takes a raw pointer, and so is non-owning; users are responsible for the
   * lifespan of the command.
   *
   * @param command the command to start
   * @param initialState the initial state to use, kCondition (no initial edge)
   * by default
   * @return this trigger, so calls can be chained
   */
  Trigger OnTrue(Command* command,
                 InitialState initialState = InitialState::kCondition);

  /**
   * Starts the given command whenever the condition changes from `false` to
   * `true`. Moves command ownership to the button scheduler.
   *
   * @param command The command to bind.
   * @param initialState the initial state to use, kCondition (no initial edge)
   * by default
   * @return The trigger, for chained calls.
   */
  Trigger OnTrue(CommandPtr&& command,
                 InitialState initialState = InitialState::kCondition);

  /**
   * Starts the given command whenever the condition changes from `true` to
   * `false`.
   *
   * <p>Takes a raw pointer, and so is non-owning; users are responsible for the
   * lifespan of the command.
   *
   * @param command the command to start
   * @param initialState the initial state to use, kCondition (no initial edge)
   * by default
   * @return this trigger, so calls can be chained
   */
  Trigger OnFalse(Command* command,
                  InitialState initialState = InitialState::kCondition);

  /**
   * Starts the given command whenever the condition changes from `true` to
   * `false`.
   *
   * @param command The command to bind.
   * @param initialState the initial state to use, kCondition (no initial edge)
   * by default
   * @return The trigger, for chained calls.
   */
  Trigger OnFalse(CommandPtr&& command,
                  InitialState initialState = InitialState::kCondition);

  /**
   * Starts the given command when the condition changes to `true` and cancels
   * it when the condition changes to `false`.
   *
   * <p>Doesn't re-start the command if it ends while the condition is still
   * `true`. If the command should restart, see RepeatCommand.
   *
   * <p>Takes a raw pointer, and so is non-owning; users are responsible for the
   * lifespan of the command.
   *
   * @param command the command to start
   * @param initialState the initial state to use, kCondition (no initial edge)
   * by default
   * @return this trigger, so calls can be chained
   */
  Trigger WhileTrue(Command* command,
                    InitialState initialState = InitialState::kCondition);

  /**
   * Starts the given command when the condition changes to `true` and cancels
   * it when the condition changes to `false`. Moves command ownership to the
   * button scheduler.
   *
   * <p>Doesn't re-start the command if it ends while the condition is still
   * `true`. If the command should restart, see RepeatCommand.
   *
   * @param command The command to bind.
   * @param initialState the initial state to use, kCondition (no initial edge)
   * by default
   * @return The trigger, for chained calls.
   */
  Trigger WhileTrue(CommandPtr&& command,
                    InitialState initialState = InitialState::kCondition);

  /**
   * Starts the given command when the condition changes to `false` and cancels
   * it when the condition changes to `true`.
   *
   * <p>Doesn't re-start the command if it ends while the condition is still
   * `true`. If the command should restart, see RepeatCommand.
   *
   * <p>Takes a raw pointer, and so is non-owning; users are responsible for the
   * lifespan of the command.
   *
   * @param command the command to start
   * @param initialState the initial state to use, kCondition (no initial edge)
   * by default
   * @return this trigger, so calls can be chained
   */
  Trigger WhileFalse(Command* command,
                     InitialState initialState = InitialState::kCondition);

  /**
   * Starts the given command when the condition changes to `false` and cancels
   * it when the condition changes to `true`. Moves command ownership to the
   * button scheduler.
   *
   * <p>Doesn't re-start the command if it ends while the condition is still
   * `false`. If the command should restart, see RepeatCommand.
   *
   * @param command The command to bind.
   * @param initialState the initial state to use, kCondition (no initial edge)
   * by default
   * @return The trigger, for chained calls.
   */
  Trigger WhileFalse(CommandPtr&& command,
                     InitialState initialState = InitialState::kCondition);

  /**
   * Toggles a command when the condition changes from `false` to `true`.
   *
   * <p>Takes a raw pointer, and so is non-owning; users are responsible for the
   * lifespan of the command.
   *
   * @param command the command to toggle
   * @param initialState the initial state to use, kCondition (no initial edge)
   * by default
   * @return this trigger, so calls can be chained
   */
  Trigger ToggleOnTrue(Command* command,
                       InitialState initialState = InitialState::kCondition);

  /**
   * Toggles a command when the condition changes from `false` to `true`.
   *
   * <p>Takes a raw pointer, and so is non-owning; users are responsible for the
   * lifespan of the command.
   *
   * @param command the command to toggle
   * @param initialState the initial state to use, kCondition (no initial edge)
   * by default
   * @return this trigger, so calls can be chained
   */
  Trigger ToggleOnTrue(CommandPtr&& command,
                       InitialState initialState = InitialState::kCondition);

  /**
   * Toggles a command when the condition changes from `true` to the low
   * state.
   *
   * <p>Takes a raw pointer, and so is non-owning; users are responsible for the
   * lifespan of the command.
   *
   * @param command the command to toggle
   * @param initialState the initial state to use, kCondition (no initial edge)
   * by default
   * @return this trigger, so calls can be chained
   */
  Trigger ToggleOnFalse(Command* command,
                        InitialState initialState = InitialState::kCondition);

  /**
   * Toggles a command when the condition changes from `true` to `false`.
   *
   * <p>Takes a raw pointer, and so is non-owning; users are responsible for the
   * lifespan of the command.
   *
   * @param command the command to toggle
   * @param initialState the initial state to use, kCondition (no initial edge)
   * by default
   * @return this trigger, so calls can be chained
   */
  Trigger ToggleOnFalse(CommandPtr&& command,
                        InitialState initialState = InitialState::kCondition);

  /**
   * Composes two triggers with logical AND.
   *
   * @return A trigger which is active when both component triggers are active.
   */
  Trigger operator&&(std::function<bool()> rhs) {
    return Trigger(m_loop, [condition = m_condition, rhs = std::move(rhs)] {
      return condition() && rhs();
    });
  }

  /**
   * Composes two triggers with logical AND.
   *
   * @return A trigger which is active when both component triggers are active.
   */
  Trigger operator&&(Trigger rhs) {
    return Trigger(m_loop, [condition = m_condition, rhs] {
      return condition() && rhs.m_condition();
    });
  }

  /**
   * Composes two triggers with logical OR.
   *
   * @return A trigger which is active when either component trigger is active.
   */
  Trigger operator||(std::function<bool()> rhs) {
    return Trigger(m_loop, [condition = m_condition, rhs = std::move(rhs)] {
      return condition() || rhs();
    });
  }

  /**
   * Composes two triggers with logical OR.
   *
   * @return A trigger which is active when either component trigger is active.
   */
  Trigger operator||(Trigger rhs) {
    return Trigger(m_loop, [condition = m_condition, rhs] {
      return condition() || rhs.m_condition();
    });
  }

  /**
   * Composes a trigger with logical NOT.
   *
   * @return A trigger which is active when the component trigger is inactive,
   * and vice-versa.
   */
  Trigger operator!() {
    return Trigger(m_loop, [condition = m_condition] { return !condition(); });
  }

  /**
   * Creates a new debounced trigger from this trigger - it will become active
   * when this trigger has been active for longer than the specified period.
   *
   * @param debounceTime The debounce period.
   * @param type The debounce type.
   * @return The debounced trigger.
   */
  Trigger Debounce(units::second_t debounceTime,
                   frc::Debouncer::DebounceType type =
                       frc::Debouncer::DebounceType::kRising);

  /**
   * Returns the current state of this trigger.
   *
   * @return A bool representing the current state of the trigger.
   */
  bool Get() const;

 private:
<<<<<<< HEAD
  bool GetInitialState(InitialState initialState) const {
    switch (initialState) {
      case InitialState::kFalse:
        return false;
      case InitialState::kTrue:
        return true;
      case InitialState::kCondition:
        return m_condition();
      case InitialState::kNegCondition:
        return !m_condition();
    }
    return false;
  }
=======
  /**
   * Adds a binding to the EventLoop.
   *
   * @param body The body of the binding to add.
   */
  void AddBinding(wpi::unique_function<void(bool, bool)>&& body);
>>>>>>> 76625fa0

  frc::EventLoop* m_loop;
  std::function<bool()> m_condition;
};
}  // namespace frc2<|MERGE_RESOLUTION|>--- conflicted
+++ resolved
@@ -363,7 +363,6 @@
   bool Get() const;
 
  private:
-<<<<<<< HEAD
   bool GetInitialState(InitialState initialState) const {
     switch (initialState) {
       case InitialState::kFalse:
@@ -377,14 +376,14 @@
     }
     return false;
   }
-=======
+
   /**
    * Adds a binding to the EventLoop.
    *
    * @param body The body of the binding to add.
    */
-  void AddBinding(wpi::unique_function<void(bool, bool)>&& body);
->>>>>>> 76625fa0
+  void AddBinding(wpi::unique_function<void(bool, bool)>&& body,
+                  InitialState initialState);
 
   frc::EventLoop* m_loop;
   std::function<bool()> m_condition;
