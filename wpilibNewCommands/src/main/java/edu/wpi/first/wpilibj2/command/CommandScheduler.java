/*----------------------------------------------------------------------------*/
/* Copyright (c) 2008-2020 FIRST. All Rights Reserved.                        */
/* Open Source Software - may be modified and shared by FRC teams. The code   */
/* must be accompanied by the FIRST BSD license file in the root directory of */
/* the project.                                                               */
/*----------------------------------------------------------------------------*/

package edu.wpi.first.wpilibj2.command;

import java.util.ArrayList;
import java.util.Collection;
import java.util.Collections;
import java.util.Iterator;
import java.util.LinkedHashMap;
import java.util.LinkedHashSet;
import java.util.List;
import java.util.Map;
import java.util.Set;
import java.util.function.Consumer;

import edu.wpi.first.hal.FRCNetComm.tInstances;
import edu.wpi.first.hal.FRCNetComm.tResourceType;
import edu.wpi.first.hal.HAL;
import edu.wpi.first.networktables.NetworkTableEntry;
import edu.wpi.first.wpilibj.RobotState;
import edu.wpi.first.wpilibj.Sendable;
import edu.wpi.first.wpilibj.TimedRobot;
import edu.wpi.first.wpilibj.Watchdog;
import edu.wpi.first.wpilibj.livewindow.LiveWindow;
import edu.wpi.first.wpilibj.smartdashboard.SendableBuilder;
import edu.wpi.first.wpilibj.smartdashboard.SendableRegistry;

/**
 * The scheduler responsible for running {@link Command}s.  A Command-based robot should call {@link
 * CommandScheduler#run()} on the singleton instance in its periodic block in order to run commands
 * synchronously from the main loop.  Subsystems should be registered with the scheduler using
 * {@link CommandScheduler#registerSubsystem(Subsystem...)} in order for their {@link
 * Subsystem#periodic()} methods to be called and for their default commands to be scheduled.
 */
@SuppressWarnings({"PMD.GodClass", "PMD.TooManyMethods", "PMD.TooManyFields"})
public final class CommandScheduler implements Sendable, AutoCloseable {
  /**
   * The Singleton Instance.
   */
  private static CommandScheduler instance;

  /**
   * Returns the Scheduler instance.
   *
   * @return the instance
   */
  public static synchronized CommandScheduler getInstance() {
    if (instance == null) {
      instance = new CommandScheduler();
    }
    return instance;
  }

  //A map from commands to their scheduling state.  Also used as a set of the currently-running
  //commands.
  private final Map<Command, CommandState> m_scheduledCommands = new LinkedHashMap<>();

  //A map from required subsystems to their requiring commands.  Also used as a set of the
  //currently-required subsystems.
  private final Map<Subsystem, Command> m_requirements = new LinkedHashMap<>();

  //A map from subsystems registered with the scheduler to their default commands.  Also used
  //as a list of currently-registered subsystems.
  private final Map<Subsystem, Command> m_subsystems = new LinkedHashMap<>();

  //The set of currently-registered buttons that will be polled every iteration.
  private final Collection<Runnable> m_buttons = new LinkedHashSet<>();

  private boolean m_disabled;

  //Lists of user-supplied actions to be executed on scheduling events for every command.
  private final List<Consumer<Command>> m_initActions = new ArrayList<>();
  private final List<Consumer<Command>> m_executeActions = new ArrayList<>();
  private final List<Consumer<Command>> m_interruptActions = new ArrayList<>();
  private final List<Consumer<Command>> m_finishActions = new ArrayList<>();

  // Flag and queues for avoiding ConcurrentModificationException if commands are
  // scheduled/canceled during run
  private boolean m_inRunLoop;
  private final Map<Command, Boolean> m_toSchedule = new LinkedHashMap<>();
  private final List<Command> m_toCancel = new ArrayList<>();

  private final Watchdog m_watchdog = new Watchdog(TimedRobot.kDefaultPeriod, () -> { });

  CommandScheduler() {
    HAL.report(tResourceType.kResourceType_Command, tInstances.kCommand2_Scheduler);
    SendableRegistry.addLW(this, "Scheduler");
    LiveWindow.setEnabledListener(() -> {
      disable();
      cancelAll();
    });
    LiveWindow.setDisabledListener(() -> {
      enable();
    });
  }

  /**
   * Changes the period of the loop overrun watchdog.  This should be be kept in sync with the
   * TimedRobot period.
   *
   * @param period Period in seconds.
   */
  public void setPeriod(double period) {
    m_watchdog.setTimeout(period);
  }

  @Override
  public void close() {
    SendableRegistry.remove(this);
    LiveWindow.setEnabledListener(null);
    LiveWindow.setDisabledListener(null);
  }

  /**
   * Adds a button binding to the scheduler, which will be polled to schedule commands.
   *
   * @param button The button to add
   */
  public void addButton(Runnable button) {
    m_buttons.add(button);
  }

  /**
   * Removes all button bindings from the scheduler.
   */
  public void clearButtons() {
    m_buttons.clear();
  }

  /**
   * Initializes a given command, adds its requirements to the list, and performs the init actions.
   *
   * @param command       The command to initialize
   * @param interruptible Whether the command is interruptible
   * @param requirements  The command requirements
   */
  private void initCommand(Command command, boolean interruptible, Set<Subsystem> requirements) {
    CommandState scheduledCommand = new CommandState(interruptible);
    m_scheduledCommands.put(command, scheduledCommand);
    command.initialize();
    for (Subsystem requirement : requirements) {
      m_requirements.put(requirement, command);
    }
<<<<<<< HEAD
    for (Consumer<Command> action : m_initActions) {
      action.accept(command);
    }

=======
    m_watchdog.addEpoch(command.getName() + ".initialize()");
>>>>>>> e5935a47
  }

  /**
   * Schedules a command for execution.  Does nothing if the command is already scheduled. If a
   * command's requirements are not available, it will only be started if all the commands currently
   * using those requirements have been scheduled as interruptible.  If this is the case, they will
   * be interrupted and the command will be scheduled.
   *
   * @param interruptible whether this command can be interrupted
   * @param command       the command to schedule
   */
  @SuppressWarnings({"PMD.CyclomaticComplexity", "PMD.NPathComplexity"})
  private void schedule(boolean interruptible, Command command) {
    if (m_inRunLoop) {
      m_toSchedule.put(command, interruptible);
      return;
    }

    if (CommandGroupBase.getGroupedCommands().contains(command)) {
      throw new IllegalArgumentException(
          "A command that is part of a command group cannot be independently scheduled");
    }

    //Do nothing if the scheduler is disabled, the robot is disabled and the command doesn't
    //run when disabled, or the command is already scheduled.
    if (m_disabled || (RobotState.isDisabled() && !command.runsWhenDisabled())
        || m_scheduledCommands.containsKey(command)) {
      return;
    }

    Set<Subsystem> requirements = command.getRequirements();

    //Schedule the command if the requirements are not currently in-use.
    if (Collections.disjoint(m_requirements.keySet(), requirements)) {
      initCommand(command, interruptible, requirements);
    } else {
      //Else check if the requirements that are in use have all have interruptible commands,
      //and if so, interrupt those commands and schedule the new command.
      for (Subsystem requirement : requirements) {
        if (m_requirements.containsKey(requirement)
            && !m_scheduledCommands.get(m_requirements.get(requirement)).isInterruptible()) {
          return;
        }
      }
      for (Subsystem requirement : requirements) {
        if (m_requirements.containsKey(requirement)) {
          cancel(m_requirements.get(requirement));
        }
      }
      initCommand(command, interruptible, requirements);
    }
  }

  /**
   * Schedules multiple commands for execution.  Does nothing if the command is already scheduled.
   * If a command's requirements are not available, it will only be started if all the commands
   * currently using those requirements have been scheduled as interruptible.  If this is the case,
   * they will be interrupted and the command will be scheduled.
   *
   * @param interruptible whether the commands should be interruptible
   * @param commands      the commands to schedule
   */
  public void schedule(boolean interruptible, Command... commands) {
    for (Command command : commands) {
      schedule(interruptible, command);
    }
  }

  /**
   * Schedules multiple commands for execution, with interruptible defaulted to true.  Does nothing
   * if the command is already scheduled.
   *
   * @param commands the commands to schedule
   */
  public void schedule(Command... commands) {
    schedule(true, commands);
  }

  /**
   * Runs a single iteration of the scheduler.  The execution occurs in the following order:
   *
   * <p>Subsystem periodic methods are called.
   *
   * <p>Button bindings are polled, and new commands are scheduled from them.
   *
   * <p>Currently-scheduled commands are executed.
   *
   * <p>End conditions are checked on currently-scheduled commands, and commands that are finished
   * have their end methods called and are removed.
   *
   * <p>Any subsystems not being used as requirements have their default methods started.
   */
  @SuppressWarnings({"PMD.CyclomaticComplexity", "PMD.NPathComplexity"})
  public void run() {
    if (m_disabled) {
      return;
    }
    m_watchdog.reset();

    //Run the periodic method of all registered subsystems.
    for (Subsystem subsystem : m_subsystems.keySet()) {
      subsystem.periodic();
      m_watchdog.addEpoch(subsystem.getClass().getSimpleName() + ".periodic()");
    }

    //Poll buttons for new commands to add.
    for (Runnable button : m_buttons) {
      button.run();
    }
    m_watchdog.addEpoch("buttons.run()");

    m_inRunLoop = true;
    //Run scheduled commands, remove finished commands.
    for (Iterator<Command> iterator = m_scheduledCommands.keySet().iterator();
         iterator.hasNext(); ) {
      Command command = iterator.next();

      if (!command.runsWhenDisabled() && RobotState.isDisabled()) {
        command.end(true);
        for (Consumer<Command> action : m_interruptActions) {
          action.accept(command);
        }
        m_requirements.keySet().removeAll(command.getRequirements());
        iterator.remove();
        m_watchdog.addEpoch(command.getName() + ".end(true)");
        continue;
      }

      command.execute();
      for (Consumer<Command> action : m_executeActions) {
        action.accept(command);
      }
      m_watchdog.addEpoch(command.getName() + ".execute()");
      if (command.isFinished()) {
        command.end(false);
        for (Consumer<Command> action : m_finishActions) {
          action.accept(command);
        }
        iterator.remove();

        m_requirements.keySet().removeAll(command.getRequirements());
        m_watchdog.addEpoch(command.getName() + ".end(false)");
      }
    }
    m_inRunLoop = false;

    //Schedule/cancel commands from queues populated during loop
    for (Map.Entry<Command, Boolean> commandInterruptible : m_toSchedule.entrySet()) {
      schedule(commandInterruptible.getValue(), commandInterruptible.getKey());
    }

    for (Command command : m_toCancel) {
      cancel(command);
    }

    m_toSchedule.clear();
    m_toCancel.clear();

    //Add default commands for un-required registered subsystems.
    for (Map.Entry<Subsystem, Command> subsystemCommand : m_subsystems.entrySet()) {
      if (!m_requirements.containsKey(subsystemCommand.getKey())
          && subsystemCommand.getValue() != null) {
        schedule(subsystemCommand.getValue());
      }
    }

    m_watchdog.disable();
    if (m_watchdog.isExpired()) {
      System.out.println("CommandScheduler loop overrun");
      m_watchdog.printEpochs();
    }
  }

  /**
   * Registers subsystems with the scheduler.  This must be called for the subsystem's periodic
   * block to run when the scheduler is run, and for the subsystem's default command to be
   * scheduled.  It is recommended to call this from the constructor of your subsystem
   * implementations.
   *
   * @param subsystems the subsystem to register
   */
  public void registerSubsystem(Subsystem... subsystems) {
    for (Subsystem subsystem : subsystems) {
      m_subsystems.put(subsystem, null);
    }
  }

  /**
   * Un-registers subsystems with the scheduler.  The subsystem will no longer have its periodic
   * block called, and will not have its default command scheduled.
   *
   * @param subsystems the subsystem to un-register
   */
  public void unregisterSubsystem(Subsystem... subsystems) {
    m_subsystems.keySet().removeAll(Set.of(subsystems));
  }

  /**
   * Sets the default command for a subsystem.  Registers that subsystem if it is not already
   * registered.  Default commands will run whenever there is no other command currently scheduled
   * that requires the subsystem.  Default commands should be written to never end (i.e. their
   * {@link Command#isFinished()} method should return false), as they would simply be re-scheduled
   * if they do.  Default commands must also require their subsystem.
   *
   * @param subsystem      the subsystem whose default command will be set
   * @param defaultCommand the default command to associate with the subsystem
   */
  public void setDefaultCommand(Subsystem subsystem, Command defaultCommand) {
    if (!defaultCommand.getRequirements().contains(subsystem)) {
      throw new IllegalArgumentException("Default commands must require their subsystem!");
    }

    if (defaultCommand.isFinished()) {
      throw new IllegalArgumentException("Default commands should not end!");
    }

    m_subsystems.put(subsystem, defaultCommand);
  }

  /**
   * Gets the default command associated with this subsystem.  Null if this subsystem has no default
   * command associated with it.
   *
   * @param subsystem the subsystem to inquire about
   * @return the default command associated with the subsystem
   */
  public Command getDefaultCommand(Subsystem subsystem) {
    return m_subsystems.get(subsystem);
  }

  /**
   * Cancels commands. The scheduler will only call {@link Command#end(boolean)} method
   * of the canceled command with {@code true},
   * indicating they were canceled (as opposed to finishing normally).
   *
   * <p>Commands will be canceled even if they are not scheduled as interruptible.
   *
   * @param commands the commands to cancel
   */
  public void cancel(Command... commands) {
    if (m_inRunLoop) {
      m_toCancel.addAll(List.of(commands));
      return;
    }

    for (Command command : commands) {
      if (!m_scheduledCommands.containsKey(command)) {
        continue;
      }

      command.end(true);
      for (Consumer<Command> action : m_interruptActions) {
        action.accept(command);
      }
      m_scheduledCommands.remove(command);
      m_requirements.keySet().removeAll(command.getRequirements());
      m_watchdog.addEpoch(command.getName() + ".end(true)");
    }
  }

  /**
   * Cancels all commands that are currently scheduled.
   */
  public void cancelAll() {
    for (Command command : m_scheduledCommands.keySet().toArray(new Command[0])) {
      cancel(command);
    }
  }

  /**
   * Returns the time since a given command was scheduled.  Note that this only works on commands
   * that are directly scheduled by the scheduler; it will not work on commands inside of
   * commandgroups, as the scheduler does not see them.
   *
   * @param command the command to query
   * @return the time since the command was scheduled, in seconds
   */
  public double timeSinceScheduled(Command command) {
    CommandState commandState = m_scheduledCommands.get(command);
    if (commandState != null) {
      return commandState.timeSinceInitialized();
    } else {
      return -1;
    }
  }

  /**
   * Whether the given commands are running.  Note that this only works on commands that are
   * directly scheduled by the scheduler; it will not work on commands inside of CommandGroups, as
   * the scheduler does not see them.
   *
   * @param commands the command to query
   * @return whether the command is currently scheduled
   */
  public boolean isScheduled(Command... commands) {
    return m_scheduledCommands.keySet().containsAll(Set.of(commands));
  }

  /**
   * Returns the command currently requiring a given subsystem.  Null if no command is currently
   * requiring the subsystem
   *
   * @param subsystem the subsystem to be inquired about
   * @return the command currently requiring the subsystem
   */
  public Command requiring(Subsystem subsystem) {
    return m_requirements.get(subsystem);
  }

  /**
   * Disables the command scheduler.
   */
  public void disable() {
    m_disabled = true;
  }

  /**
   * Enables the command scheduler.
   */
  public void enable() {
    m_disabled = false;
  }

  /**
   * Adds an action to perform on the initialization of any command by the scheduler.
   *
   * @param action the action to perform
   */
  public void onCommandInitialize(Consumer<Command> action) {
    m_initActions.add(action);
  }

  /**
   * Adds an action to perform on the execution of any command by the scheduler.
   *
   * @param action the action to perform
   */
  public void onCommandExecute(Consumer<Command> action) {
    m_executeActions.add(action);
  }

  /**
   * Adds an action to perform on the interruption of any command by the scheduler.
   *
   * @param action the action to perform
   */
  public void onCommandInterrupt(Consumer<Command> action) {
    m_interruptActions.add(action);
  }

  /**
   * Adds an action to perform on the finishing of any command by the scheduler.
   *
   * @param action the action to perform
   */
  public void onCommandFinish(Consumer<Command> action) {
    m_finishActions.add(action);
  }

  @Override
  public void initSendable(SendableBuilder builder) {
    builder.setSmartDashboardType("Scheduler");
    final NetworkTableEntry namesEntry = builder.getEntry("Names");
    final NetworkTableEntry idsEntry = builder.getEntry("Ids");
    final NetworkTableEntry cancelEntry = builder.getEntry("Cancel");
    builder.setUpdateTable(() -> {

      if (namesEntry == null || idsEntry == null || cancelEntry == null) {
        return;
      }

      Map<Double, Command> ids = new LinkedHashMap<>();


      for (Command command : m_scheduledCommands.keySet()) {
        ids.put((double) command.hashCode(), command);
      }

      double[] toCancel = cancelEntry.getDoubleArray(new double[0]);
      if (toCancel.length > 0) {
        for (double hash : toCancel) {
          cancel(ids.get(hash));
          ids.remove(hash);
        }
        cancelEntry.setDoubleArray(new double[0]);
      }

      List<String> names = new ArrayList<>();

      ids.values().forEach(command -> names.add(command.getName()));

      namesEntry.setStringArray(names.toArray(new String[0]));
      idsEntry.setNumberArray(ids.keySet().toArray(new Double[0]));
    });
  }
}<|MERGE_RESOLUTION|>--- conflicted
+++ resolved
@@ -146,14 +146,11 @@
     for (Subsystem requirement : requirements) {
       m_requirements.put(requirement, command);
     }
-<<<<<<< HEAD
     for (Consumer<Command> action : m_initActions) {
       action.accept(command);
     }
 
-=======
     m_watchdog.addEpoch(command.getName() + ".initialize()");
->>>>>>> e5935a47
   }
 
   /**
