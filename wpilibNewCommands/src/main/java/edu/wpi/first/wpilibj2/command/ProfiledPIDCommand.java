--- conflicted
+++ resolved
@@ -20,12 +20,8 @@
  *
  * <p>This class is provided by the NewCommands VendorDep
  */
-<<<<<<< HEAD
 @Deprecated
-public class ProfiledPIDCommand extends CommandBase {
-=======
 public class ProfiledPIDCommand extends Command {
->>>>>>> 54ab65a6
   protected final ProfiledPIDController m_controller;
   protected DoubleSupplier m_measurement;
   protected Supplier<State> m_goal;
