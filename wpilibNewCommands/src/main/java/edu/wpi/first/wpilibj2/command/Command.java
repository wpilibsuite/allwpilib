// Copyright (c) FIRST and other WPILib contributors.
// Open Source Software; you can modify and/or share it under the terms of
// the WPILib BSD license file in the root directory of this project.

package edu.wpi.first.wpilibj2.command;

import static edu.wpi.first.units.Units.Seconds;
import static edu.wpi.first.util.ErrorMessages.requireNonNullParam;

import edu.wpi.first.units.measure.Time;
import edu.wpi.first.util.function.BooleanConsumer;
import edu.wpi.first.util.sendable.Sendable;
import edu.wpi.first.util.sendable.SendableBuilder;
import edu.wpi.first.util.sendable.SendableRegistry;
import java.util.Collection;
import java.util.HashSet;
import java.util.Set;
import java.util.function.BooleanSupplier;

/**
 * A state machine representing a complete action to be performed by the robot. Commands are run by
 * the {@link CommandScheduler}, and can be composed into CommandGroups to allow users to build
 * complicated multistep actions without the need to roll the state machine logic themselves.
 *
 * <p>Commands are run synchronously from the main robot loop; no multithreading is used, unless
 * specified explicitly from the command implementation.
 *
 * <p>This class is provided by the NewCommands VendorDep
 */
public abstract class Command implements Sendable {
  /** Requirements set. */
  private final Set<Subsystem> m_requirements = new HashSet<>();

  /** Default constructor. */
  @SuppressWarnings("this-escape")
  protected Command() {
    String name = getClass().getName();
    SendableRegistry.add(this, name.substring(name.lastIndexOf('.') + 1));
  }

  /** The initial subroutine of a command. Called once when the command is initially scheduled. */
  public void initialize() {}

  /** The main body of a command. Called repeatedly while the command is scheduled. */
  public void execute() {}

  /**
   * The action to take when the command ends. Called when either the command finishes normally, or
   * when it interrupted/canceled.
   *
   * <p>Do not schedule commands here that share requirements with this command. Use {@link
   * #andThen(Command...)} instead.
   *
   * @param interrupted whether the command was interrupted/canceled
   */
  public void end(boolean interrupted) {}

  /**
   * Whether the command has finished. Once a command finishes, the scheduler will call its end()
   * method and un-schedule it.
   *
   * @return whether the command has finished.
   */
  public boolean isFinished() {
    return false;
  }

  /**
   * Specifies the set of subsystems used by this command. Two commands cannot use the same
   * subsystem at the same time. If another command is scheduled that shares a requirement, {@link
   * #getInterruptionBehavior()} will be checked and followed. If no subsystems are required, return
   * an empty set.
   *
   * <p>Note: it is recommended that user implementations contain the requirements as a field, and
   * return that field here, rather than allocating a new set every time this is called.
   *
   * @return the set of subsystems that are required
   * @see InterruptionBehavior
   */
  public Set<Subsystem> getRequirements() {
    return m_requirements;
  }

  /**
   * Adds the specified subsystems to the requirements of the command. The scheduler will prevent
   * two commands that require the same subsystem from being scheduled simultaneously.
   *
   * <p>Note that the scheduler determines the requirements of a command when it is scheduled, so
   * this method should normally be called from the command's constructor.
   *
   * @param requirements the requirements to add
   */
  public final void addRequirements(Subsystem... requirements) {
    for (Subsystem requirement : requirements) {
      m_requirements.add(requireNonNullParam(requirement, "requirement", "addRequirements"));
    }
  }

  /**
   * Adds the specified subsystems to the requirements of the command. The scheduler will prevent
   * two commands that require the same subsystem from being scheduled simultaneously.
   *
   * <p>Note that the scheduler determines the requirements of a command when it is scheduled, so
   * this method should normally be called from the command's constructor.
   *
   * @param requirements the requirements to add
   */
  public final void addRequirements(Collection<Subsystem> requirements) {
    m_requirements.addAll(requirements);
  }

  /**
   * Gets the name of this Command.
   *
   * <p>By default, the simple class name is used. This can be changed with {@link
   * #setName(String)}.
   *
   * @return The display name of the Command
   */
  public String getName() {
    return SendableRegistry.getName(this);
  }

  /**
   * Sets the name of this Command.
   *
   * @param name The display name of the Command.
   */
  public void setName(String name) {
    SendableRegistry.setName(this, name);
  }

  /**
   * Gets the subsystem name of this Command.
   *
   * @return Subsystem name
   */
  public String getSubsystem() {
    return SendableRegistry.getSubsystem(this);
  }

  /**
   * Sets the subsystem name of this Command.
   *
   * @param subsystem subsystem name
   */
  public void setSubsystem(String subsystem) {
    SendableRegistry.setSubsystem(this, subsystem);
  }

  /**
   * Decorates this command with a timeout. If the specified timeout is exceeded before the command
   * finishes normally, the command will be interrupted and un-scheduled.
   *
   * <p>Note: This decorator works by adding this command to a composition. The command the
   * decorator was called on cannot be scheduled independently or be added to a different
   * composition (namely, decorators), unless it is manually cleared from the list of composed
   * commands with {@link CommandScheduler#removeComposedCommand(Command)}. The command composition
   * returned from this method can be further decorated without issue.
   *
   * @param seconds the timeout duration
   * @return the command with the timeout added
   */
  public ParallelRaceGroup withTimeout(double seconds) {
    return raceWith(new WaitCommand(seconds));
  }

  /**
   * Decorates this command with a timeout. If the specified timeout is exceeded before the command
   * finishes normally, the command will be interrupted and un-scheduled.
   *
   * <p>Note: This decorator works by adding this command to a composition. The command the
   * decorator was called on cannot be scheduled independently or be added to a different
   * composition (namely, decorators), unless it is manually cleared from the list of composed
   * commands with {@link CommandScheduler#removeComposedCommand(Command)}. The command composition
   * returned from this method can be further decorated without issue.
   *
   * @param time the timeout duration
   * @return the command with the timeout added
   */
  public ParallelRaceGroup withTimeout(Time time) {
    return withTimeout(time.in(Seconds));
  }

  /**
   * Decorates this command with an interrupt condition. If the specified condition becomes true
   * before the command finishes normally, the command will be interrupted and un-scheduled.
   *
   * <p>Note: This decorator works by adding this command to a composition. The command the
   * decorator was called on cannot be scheduled independently or be added to a different
   * composition (namely, decorators), unless it is manually cleared from the list of composed
   * commands with {@link CommandScheduler#removeComposedCommand(Command)}. The command composition
   * returned from this method can be further decorated without issue.
   *
   * @param condition the interrupt condition
   * @return the command with the interrupt condition added
   * @see #onlyWhile(BooleanSupplier)
   */
  public ParallelRaceGroup until(BooleanSupplier condition) {
    return raceWith(new WaitUntilCommand(condition));
  }

  /**
   * Decorates this command with a run condition. If the specified condition becomes false before
   * the command finishes normally, the command will be interrupted and un-scheduled.
   *
   * <p>Note: This decorator works by adding this command to a composition. The command the
   * decorator was called on cannot be scheduled independently or be added to a different
   * composition (namely, decorators), unless it is manually cleared from the list of composed
   * commands with {@link CommandScheduler#removeComposedCommand(Command)}. The command composition
   * returned from this method can be further decorated without issue.
   *
   * @param condition the run condition
   * @return the command with the run condition added
   * @see #until(BooleanSupplier)
   */
  public ParallelRaceGroup onlyWhile(BooleanSupplier condition) {
    return until(() -> !condition.getAsBoolean());
  }

  /**
   * Decorates this command with a runnable to run before this command starts.
   *
   * <p>Note: This decorator works by adding this command to a composition. The command the
   * decorator was called on cannot be scheduled independently or be added to a different
   * composition (namely, decorators), unless it is manually cleared from the list of composed
   * commands with {@link CommandScheduler#removeComposedCommand(Command)}. The command composition
   * returned from this method can be further decorated without issue.
   *
   * @param toRun the Runnable to run
   * @param requirements the required subsystems
   * @return the decorated command
   */
  public SequentialCommandGroup beforeStarting(Runnable toRun, Subsystem... requirements) {
    return beforeStarting(new InstantCommand(toRun, requirements));
  }

  /**
   * Decorates this command with another command to run before this command starts.
   *
   * <p>Note: This decorator works by adding this command to a composition. The command the
   * decorator was called on cannot be scheduled independently or be added to a different
   * composition (namely, decorators), unless it is manually cleared from the list of composed
   * commands with {@link CommandScheduler#removeComposedCommand(Command)}. The command composition
   * returned from this method can be further decorated without issue.
   *
   * @param before the command to run before this one
   * @return the decorated command
   */
  public SequentialCommandGroup beforeStarting(Command before) {
    return new SequentialCommandGroup(before, this);
  }

  /**
   * Decorates this command with a runnable to run after the command finishes.
   *
   * <p>Note: This decorator works by adding this command to a composition. The command the
   * decorator was called on cannot be scheduled independently or be added to a different
   * composition (namely, decorators), unless it is manually cleared from the list of composed
   * commands with {@link CommandScheduler#removeComposedCommand(Command)}. The command composition
   * returned from this method can be further decorated without issue.
   *
   * @param toRun the Runnable to run
   * @param requirements the required subsystems
   * @return the decorated command
   */
  public SequentialCommandGroup andThen(Runnable toRun, Subsystem... requirements) {
    return andThen(new InstantCommand(toRun, requirements));
  }

  /**
   * Decorates this command with a set of commands to run after it in sequence. Often more
   * convenient/less-verbose than constructing a new {@link SequentialCommandGroup} explicitly.
   *
   * <p>Note: This decorator works by adding this command to a composition. The command the
   * decorator was called on cannot be scheduled independently or be added to a different
   * composition (namely, decorators), unless it is manually cleared from the list of composed
   * commands with {@link CommandScheduler#removeComposedCommand(Command)}. The command composition
   * returned from this method can be further decorated without issue.
   *
   * @param next the commands to run next
   * @return the decorated command
   */
  public SequentialCommandGroup andThen(Command... next) {
    SequentialCommandGroup group = new SequentialCommandGroup(this);
    group.addCommands(next);
    return group;
  }

  /**
   * Decorates this command with a set of commands to run parallel to it, ending when the calling
   * command ends and interrupting all the others. Often more convenient/less-verbose than
   * constructing a new {@link ParallelDeadlineGroup} explicitly.
   *
   * <p>Note: This decorator works by adding this command to a composition. The command the
   * decorator was called on cannot be scheduled independently or be added to a different
   * composition (namely, decorators), unless it is manually cleared from the list of composed
   * commands with {@link CommandScheduler#removeComposedCommand(Command)}. The command composition
   * returned from this method can be further decorated without issue.
   *
   * @param parallel the commands to run in parallel
   * @return the decorated command
   * @deprecated Use {@link deadlineFor} instead.
   */
  @Deprecated(since = "2025", forRemoval = true)
  public ParallelDeadlineGroup deadlineWith(Command... parallel) {
    return new ParallelDeadlineGroup(this, parallel);
  }

  /**
   * Decorates this command with a set of commands to run parallel to it, ending when the calling
   * command ends and interrupting all the others. Often more convenient/less-verbose than
   * constructing a new {@link ParallelDeadlineGroup} explicitly.
   *
   * <p>Note: This decorator works by adding this command to a composition. The command the
   * decorator was called on cannot be scheduled independently or be added to a different
   * composition (namely, decorators), unless it is manually cleared from the list of composed
   * commands with {@link CommandScheduler#removeComposedCommand(Command)}. The command composition
   * returned from this method can be further decorated without issue.
   *
   * @param parallel the commands to run in parallel. Note the parallel commands will be interrupted
   *     when the deadline command ends
   * @return the decorated command
   */
  public ParallelDeadlineGroup deadlineFor(Command... parallel) {
    return new ParallelDeadlineGroup(this, parallel);
  }

  /**
   * Decorates this command with a set of commands to run parallel to it, ending when the last
   * command ends. Often more convenient/less-verbose than constructing a new {@link
   * ParallelCommandGroup} explicitly.
   *
   * <p>Note: This decorator works by adding this command to a composition. The command the
   * decorator was called on cannot be scheduled independently or be added to a different
   * composition (namely, decorators), unless it is manually cleared from the list of composed
   * commands with {@link CommandScheduler#removeComposedCommand(Command)}. The command composition
   * returned from this method can be further decorated without issue.
   *
   * @param parallel the commands to run in parallel
   * @return the decorated command
   */
  public ParallelCommandGroup alongWith(Command... parallel) {
    ParallelCommandGroup group = new ParallelCommandGroup(this);
    group.addCommands(parallel);
    return group;
  }

  /**
   * Decorates this command with a set of commands to run parallel to it, ending when the first
   * command ends. Often more convenient/less-verbose than constructing a new {@link
   * ParallelRaceGroup} explicitly.
   *
   * <p>Note: This decorator works by adding this command to a composition. The command the
   * decorator was called on cannot be scheduled independently or be added to a different
   * composition (namely, decorators), unless it is manually cleared from the list of composed
   * commands with {@link CommandScheduler#removeComposedCommand(Command)}. The command composition
   * returned from this method can be further decorated without issue.
   *
   * @param parallel the commands to run in parallel
   * @return the decorated command
   */
  public ParallelRaceGroup raceWith(Command... parallel) {
    ParallelRaceGroup group = new ParallelRaceGroup(this);
    group.addCommands(parallel);
    return group;
  }

  /**
   * Decorates this command to run repeatedly, restarting it when it ends, until this command is
   * interrupted. The decorated command can still be canceled.
   *
   * <p>Note: This decorator works by adding this command to a composition. The command the
   * decorator was called on cannot be scheduled independently or be added to a different
   * composition (namely, decorators), unless it is manually cleared from the list of composed
   * commands with {@link CommandScheduler#removeComposedCommand(Command)}. The command composition
   * returned from this method can be further decorated without issue.
   *
   * @return the decorated command
   */
  public RepeatCommand repeatedly() {
    return new RepeatCommand(this);
  }

  /**
   * Decorates this command to run "by proxy" by wrapping it in a {@link ProxyCommand}. Use this for
   * "forking off" from command compositions when the user does not wish to extend the command's
   * requirements to the entire command composition. ProxyCommand has unique implications and
   * semantics, see the WPILib docs for a full explanation.
   *
   * @return the decorated command
   * @see ProxyCommand
   * @see <a
   *     href="https://docs.wpilib.org/en/stable/docs/software/commandbased/command-compositions.html#scheduling-other-commands">WPILib
   *     docs</a>
   */
  public ProxyCommand asProxy() {
    return new ProxyCommand(this);
  }

  /**
<<<<<<< HEAD
   * Decorates this command to run "forked" by wrapping it in a {@link ScheduleCommand}. Use this for
   * "forking off" from command compositions when the user does not wish to extend the command's
   * requirements to the entire command composition. Note that if run from a composition, 
   * the composition will not know about the
   * status of the scheduled commands, and will treat this command as finishing instantly.
   * Commands can be added to this and will be scheduled in order with this command scheduled first.
   *
   * @param commands other commands to schedule along with this one. This command is scheduled first.
=======
   * Decorates this command to run "forked" by wrapping it in a {@link ScheduleCommand}. Use this
   * for "forking off" from command compositions when the user does not wish to extend the command's
   * requirements to the entire command composition. Note that if run from a composition, the
   * composition will not know about the status of the scheduled commands, and will treat this
   * command as finishing instantly. Commands can be added to this and will be scheduled in order
   * with this command scheduled first.
   *
   * @param commands other commands to schedule along with this one. This command is scheduled first
>>>>>>> 0ed013f0
   * @return the decorated command
   * @see ScheduleCommand
   * @see <a
   *     href="https://docs.wpilib.org/en/stable/docs/software/commandbased/command-compositions.html#scheduling-other-commands">WPILib
   *     docs</a>
   */
  public ScheduleCommand fork(Command... other) {
    Command[] commands = new Command[1 + other.length];
    commands[0] = this;
    for (int i = 1; i < commands.length; i++) {
      commands[i] = other[i - 1];
    }
    return new ScheduleCommand(commands);
  }

  /**
   * Decorates this command to only run if this condition is not met. If the command is already
   * running and the condition changes to true, the command will not stop running. The requirements
   * of this command will be kept for the new conditional command.
   *
   * <p>Note: This decorator works by adding this command to a composition. The command the
   * decorator was called on cannot be scheduled independently or be added to a different
   * composition (namely, decorators), unless it is manually cleared from the list of composed
   * commands with {@link CommandScheduler#removeComposedCommand(Command)}. The command composition
   * returned from this method can be further decorated without issue.
   *
   * @param condition the condition that will prevent the command from running
   * @return the decorated command
   * @see #onlyIf(BooleanSupplier)
   */
  public ConditionalCommand unless(BooleanSupplier condition) {
    return new ConditionalCommand(new InstantCommand(), this, condition);
  }

  /**
   * Decorates this command to only run if this condition is met. If the command is already running
   * and the condition changes to false, the command will not stop running. The requirements of this
   * command will be kept for the new conditional command.
   *
   * <p>Note: This decorator works by adding this command to a composition. The command the
   * decorator was called on cannot be scheduled independently or be added to a different
   * composition (namely, decorators), unless it is manually cleared from the list of composed
   * commands with {@link CommandScheduler#removeComposedCommand(Command)}. The command composition
   * returned from this method can be further decorated without issue.
   *
   * @param condition the condition that will allow the command to run
   * @return the decorated command
   * @see #unless(BooleanSupplier)
   */
  public ConditionalCommand onlyIf(BooleanSupplier condition) {
    return unless(() -> !condition.getAsBoolean());
  }

  /**
   * Decorates this command to run or stop when disabled.
   *
   * @param doesRunWhenDisabled true to run when disabled.
   * @return the decorated command
   */
  public WrapperCommand ignoringDisable(boolean doesRunWhenDisabled) {
    return new WrapperCommand(this) {
      @Override
      public boolean runsWhenDisabled() {
        return doesRunWhenDisabled;
      }
    };
  }

  /**
   * Decorates this command to have a different {@link InterruptionBehavior interruption behavior}.
   *
   * @param interruptBehavior the desired interrupt behavior
   * @return the decorated command
   */
  public WrapperCommand withInterruptBehavior(InterruptionBehavior interruptBehavior) {
    return new WrapperCommand(this) {
      @Override
      public InterruptionBehavior getInterruptionBehavior() {
        return interruptBehavior;
      }
    };
  }

  /**
   * Decorates this command with a lambda to call on interrupt or end, following the command's
   * inherent {@link #end(boolean)} method.
   *
   * @param end a lambda accepting a boolean parameter specifying whether the command was
   *     interrupted.
   * @return the decorated command
   */
  public WrapperCommand finallyDo(BooleanConsumer end) {
    requireNonNullParam(end, "end", "Command.finallyDo()");
    return new WrapperCommand(this) {
      @Override
      public void end(boolean interrupted) {
        super.end(interrupted);
        end.accept(interrupted);
      }
    };
  }

  /**
   * Decorates this command with a lambda to call on interrupt or end, following the command's
   * inherent {@link #end(boolean)} method. The provided lambda will run identically in both
   * interrupt and end cases.
   *
   * @param end a lambda to run when the command ends, whether or not it was interrupted.
   * @return the decorated command
   */
  public WrapperCommand finallyDo(Runnable end) {
    return finallyDo(interrupted -> end.run());
  }

  /**
   * Decorates this command with a lambda to call on interrupt, following the command's inherent
   * {@link #end(boolean)} method.
   *
   * @param handler a lambda to run when the command is interrupted
   * @return the decorated command
   */
  public WrapperCommand handleInterrupt(Runnable handler) {
    requireNonNullParam(handler, "handler", "Command.handleInterrupt()");
    return finallyDo(
        interrupted -> {
          if (interrupted) {
            handler.run();
          }
        });
  }

  /** Schedules this command. */
  public void schedule() {
    CommandScheduler.getInstance().schedule(this);
  }

  /**
   * Cancels this command. Will call {@link #end(boolean) end(true)}. Commands will be canceled
   * regardless of {@link InterruptionBehavior interruption behavior}.
   *
   * @see CommandScheduler#cancel(Command...)
   */
  public void cancel() {
    CommandScheduler.getInstance().cancel(this);
  }

  /**
   * Whether the command is currently scheduled. Note that this does not detect whether the command
   * is in a composition, only whether it is directly being run by the scheduler.
   *
   * @return Whether the command is scheduled.
   */
  public boolean isScheduled() {
    return CommandScheduler.getInstance().isScheduled(this);
  }

  /**
   * Whether the command requires a given subsystem.
   *
   * @param requirement the subsystem to inquire about
   * @return whether the subsystem is required
   */
  public boolean hasRequirement(Subsystem requirement) {
    return getRequirements().contains(requirement);
  }

  /**
   * How the command behaves when another command with a shared requirement is scheduled.
   *
   * @return a variant of {@link InterruptionBehavior}, defaulting to {@link
   *     InterruptionBehavior#kCancelSelf kCancelSelf}.
   */
  public InterruptionBehavior getInterruptionBehavior() {
    return InterruptionBehavior.kCancelSelf;
  }

  /**
   * Whether the given command should run when the robot is disabled. Override to return true if the
   * command should run when disabled.
   *
   * @return whether the command should run when the robot is disabled
   */
  public boolean runsWhenDisabled() {
    return false;
  }

  /**
   * Decorates this Command with a name.
   *
   * @param name name
   * @return the decorated Command
   */
  public WrapperCommand withName(String name) {
    WrapperCommand wrapper = new WrapperCommand(Command.this) {};
    wrapper.setName(name);
    return wrapper;
  }

  @Override
  public void initSendable(SendableBuilder builder) {
    builder.setSmartDashboardType("Command");
    builder.addStringProperty(".name", this::getName, null);
    builder.addBooleanProperty(
        "running",
        this::isScheduled,
        value -> {
          if (value) {
            if (!isScheduled()) {
              schedule();
            }
          } else {
            if (isScheduled()) {
              cancel();
            }
          }
        });
    builder.addBooleanProperty(
        ".isParented", () -> CommandScheduler.getInstance().isComposed(this), null);
    builder.addStringProperty(
        "interruptBehavior", () -> getInterruptionBehavior().toString(), null);
    builder.addBooleanProperty("runsWhenDisabled", this::runsWhenDisabled, null);
  }

  /**
   * An enum describing the command's behavior when another command with a shared requirement is
   * scheduled.
   */
  public enum InterruptionBehavior {
    /**
     * This command ends, {@link #end(boolean) end(true)} is called, and the incoming command is
     * scheduled normally.
     *
     * <p>This is the default behavior.
     */
    kCancelSelf,
    /** This command continues, and the incoming command is not scheduled. */
    kCancelIncoming
  }
}<|MERGE_RESOLUTION|>--- conflicted
+++ resolved
@@ -399,16 +399,6 @@
   }
 
   /**
-<<<<<<< HEAD
-   * Decorates this command to run "forked" by wrapping it in a {@link ScheduleCommand}. Use this for
-   * "forking off" from command compositions when the user does not wish to extend the command's
-   * requirements to the entire command composition. Note that if run from a composition, 
-   * the composition will not know about the
-   * status of the scheduled commands, and will treat this command as finishing instantly.
-   * Commands can be added to this and will be scheduled in order with this command scheduled first.
-   *
-   * @param commands other commands to schedule along with this one. This command is scheduled first.
-=======
    * Decorates this command to run "forked" by wrapping it in a {@link ScheduleCommand}. Use this
    * for "forking off" from command compositions when the user does not wish to extend the command's
    * requirements to the entire command composition. Note that if run from a composition, the
@@ -416,8 +406,7 @@
    * command as finishing instantly. Commands can be added to this and will be scheduled in order
    * with this command scheduled first.
    *
-   * @param commands other commands to schedule along with this one. This command is scheduled first
->>>>>>> 0ed013f0
+   * @param commands other commands to schedule along with this one. This command is scheduled first.
    * @return the decorated command
    * @see ScheduleCommand
    * @see <a
