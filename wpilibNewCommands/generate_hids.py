--- conflicted
+++ resolved
@@ -3,15 +3,9 @@
 # Copyright (c) FIRST and other WPILib contributors.
 # Open Source Software; you can modify and/or share it under the terms of
 # the WPILib BSD license file in the root directory of this project.
-<<<<<<< HEAD
-import argparse
-import json
-import sys
-=======
 
 import argparse
 import json
->>>>>>> 7a6c7af4
 from pathlib import Path
 
 from jinja2 import Environment, FileSystemLoader
