/*----------------------------------------------------------------------------*/
/* Copyright (c) 2008-2018 FIRST. All Rights Reserved.                        */
/* Open Source Software - may be modified and shared by FRC teams. The code   */
/* must be accompanied by the FIRST BSD license file in the root directory of */
/* the project.                                                               */
/*----------------------------------------------------------------------------*/

package edu.wpi.first.wpilibj;

import java.util.Arrays;
import java.util.Collection;
import java.util.logging.Logger;

import org.junit.After;
import org.junit.AfterClass;
import org.junit.Before;
import org.junit.Test;
import org.junit.runner.RunWith;
import org.junit.runners.Parameterized;
import org.junit.runners.Parameterized.Parameters;

<<<<<<< HEAD
import edu.wpi.first.wpilibj.experimental.controller.ControllerRunner;
=======
import edu.wpi.first.wpilibj.experimental.controller.AsynchronousControllerRunner;
>>>>>>> e4f26313
import edu.wpi.first.wpilibj.experimental.controller.PIDController;
import edu.wpi.first.wpilibj.filters.LinearDigitalFilter;
import edu.wpi.first.wpilibj.fixtures.MotorEncoderFixture;
import edu.wpi.first.wpilibj.test.AbstractComsSetup;
import edu.wpi.first.wpilibj.test.TestBench;

import static org.junit.Assert.assertEquals;
import static org.junit.Assert.assertFalse;
import static org.junit.Assert.assertTrue;


@RunWith(Parameterized.class)
public class MotorEncoderTest extends AbstractComsSetup {
  private static final Logger logger = Logger.getLogger(MotorEncoderTest.class.getName());

  private static final double MOTOR_RUNTIME = .25;

  // private static final List<MotorEncoderFixture> pairs = new
  // ArrayList<MotorEncoderFixture>();
  private static MotorEncoderFixture<?> me = null;

  @Override
  protected Logger getClassLogger() {
    return logger;
  }

  /**
   * Constructs the test.
   *
   * @param mef The fixture under test.
   */
  public MotorEncoderTest(MotorEncoderFixture<?> mef) {
    logger.fine("Constructor with: " + mef.getType());
    if (me != null && !me.equals(mef)) {
      me.teardown();
    }
    me = mef;
  }

  @Parameters(name = "{index}: {0}")
  public static Collection<MotorEncoderFixture<?>[]> generateData() {
    // logger.fine("Loading the MotorList");
    return Arrays.asList(new MotorEncoderFixture<?>[][]{{TestBench.getInstance().getTalonPair()},
        {TestBench.getInstance().getVictorPair()}, {TestBench.getInstance().getJaguarPair()}});
  }

  @Before
  public void setUp() {
    double initialSpeed = me.getMotor().get();
    assertTrue(me.getType() + " Did not start with an initial speed of 0 instead got: "
        + initialSpeed, Math.abs(initialSpeed) < 0.001);
    me.setup();

  }

  @After
  public void tearDown() throws Exception {
    me.reset();
    encodersResetCheck(me);
  }

  @AfterClass
  public static void tearDownAfterClass() {
    // Clean up the fixture after the test
    me.teardown();
    me = null;
  }

  /**
   * Test to ensure that the isMotorWithinRange method is functioning properly. Really only needs to
   * run on one MotorEncoderFixture to ensure that it is working correctly.
   */
  @Test
  public void testIsMotorWithinRange() {
    double range = 0.01;
    assertTrue(me.getType() + " 1", me.isMotorSpeedWithinRange(0.0, range));
    assertTrue(me.getType() + " 2", me.isMotorSpeedWithinRange(0.0, -range));
    assertFalse(me.getType() + " 3", me.isMotorSpeedWithinRange(1.0, range));
    assertFalse(me.getType() + " 4", me.isMotorSpeedWithinRange(-1.0, range));
  }

  /**
   * This test is designed to see if the values of different motors will increment when spun
   * forward.
   */
  @Test
  public void testIncrement() {
    int startValue = me.getEncoder().get();

    me.getMotor().set(.2);
    Timer.delay(MOTOR_RUNTIME);
    int currentValue = me.getEncoder().get();
    assertTrue(me.getType() + " Encoder not incremented: start: " + startValue + "; current: "
        + currentValue, startValue < currentValue);

  }

  /**
   * This test is designed to see if the values of different motors will decrement when spun in
   * reverse.
   */
  @Test
  public void testDecrement() {
    int startValue = me.getEncoder().get();

    me.getMotor().set(-.2);
    Timer.delay(MOTOR_RUNTIME);
    int currentValue = me.getEncoder().get();
    assertTrue(me.getType() + " Encoder not decremented: start: " + startValue + "; current: "
        + currentValue, startValue > currentValue);
  }

  /**
   * This method test if the counters count when the motors rotate.
   */
  @Test
  public void testCounter() {
    final int counter1Start = me.getCounters()[0].get();
    final int counter2Start = me.getCounters()[1].get();

    me.getMotor().set(.75);
    Timer.delay(MOTOR_RUNTIME);
    int counter1End = me.getCounters()[0].get();
    int counter2End = me.getCounters()[1].get();
    assertTrue(me.getType() + " Counter not incremented: start: " + counter1Start + "; current: "
        + counter1End, counter1Start < counter1End);
    assertTrue(me.getType() + " Counter not incremented: start: " + counter1Start + "; current: "
        + counter2End, counter2Start < counter2End);
    me.reset();
    encodersResetCheck(me);
  }

  /**
   * Tests to see if you set the speed to something not {@literal <=} 1.0 if the code appropriately
   * throttles the value.
   */
  @Test
  public void testSetHighForwardSpeed() {
    me.getMotor().set(15);
    assertTrue(me.getType() + " Motor speed was not close to 1.0, was: " + me.getMotor().get(),
        me.isMotorSpeedWithinRange(1.0, 0.001));
  }

  /**
   * Tests to see if you set the speed to something not {@literal >=} -1.0 if the code appropriately
   * throttles the value.
   */
  @Test
  public void testSetHighReverseSpeed() {
    me.getMotor().set(-15);
    assertTrue(me.getType() + " Motor speed was not close to 1.0, was: " + me.getMotor().get(),
        me.isMotorSpeedWithinRange(-1.0, 0.001));
  }


  @Test
  public void testPositionPIDController() {
<<<<<<< HEAD
    PIDController pidController = new PIDController(0.001, 0.0005, 0, me.getEncoder()::getDistance);
=======
    PIDController pidController = new PIDController(0.001, 0.0005, 0);
>>>>>>> e4f26313
    pidController.setAbsoluteTolerance(50.0);
    pidController.setOutputRange(-0.2, 0.2);
    pidController.setReference(1000);

<<<<<<< HEAD
    ControllerRunner pidRunner = new ControllerRunner(pidController,
=======
    AsynchronousControllerRunner pidRunner = new AsynchronousControllerRunner(pidController,
        () -> 1000,
        me.getEncoder()::getDistance,
>>>>>>> e4f26313
        output -> me.getMotor().set(output));
    pidRunner.enable();
    Timer.delay(10.0);
    pidRunner.disable();

    assertTrue(
        "PID loop did not reach reference within 10 seconds. The current error was" + pidController
            .getError(), pidController.atReference());

    pidController.close();
  }

  @Test
  public void testVelocityPIDController() {
    me.getEncoder().setPIDSourceType(PIDSourceType.kRate);
    LinearDigitalFilter filter = LinearDigitalFilter.movingAverage(me.getEncoder(), 50);
<<<<<<< HEAD
    PIDController pidController = new PIDController(1e-5, 0.0, 0.0006, () -> 8e-5, filter::pidGet);
    pidController.setAbsoluteTolerance(200);
    pidController.setOutputRange(-0.3, 0.3);
    pidController.setReference(600);

    ControllerRunner pidRunner = new ControllerRunner(pidController,
=======
    PIDController pidController = new PIDController(1e-5, 0.0, 0.0006);
    pidController.setAbsoluteTolerance(200);
    pidController.setOutputRange(-0.3, 0.3);

    AsynchronousControllerRunner pidRunner = new AsynchronousControllerRunner(pidController,
        () -> 600,
        filter::pidGet,
>>>>>>> e4f26313
        output -> me.getMotor().set(output));
    pidRunner.enable();
    Timer.delay(10.0);
    pidRunner.disable();

    assertTrue(
        "PID loop did not reach reference within 10 seconds. The error was: "
        + pidController.getError(), pidController.atReference());

    pidController.close();
  }

  /**
   * Checks to see if the encoders and counters are appropriately reset to zero when reset.
   *
   * @param me The MotorEncoderFixture under test
   */
  private void encodersResetCheck(MotorEncoderFixture<?> me) {
    assertEquals(me.getType() + " Encoder value was incorrect after reset.", me.getEncoder().get(),
        0);
    assertEquals(me.getType() + " Motor value was incorrect after reset.", me.getMotor().get(), 0,
        0);
    assertEquals(me.getType() + " Counter1 value was incorrect after reset.",
        me.getCounters()[0].get(), 0);
    assertEquals(me.getType() + " Counter2 value was incorrect after reset.",
        me.getCounters()[1].get(), 0);
    Timer.delay(0.5); // so this doesn't fail with the 0.5 second default
    // timeout on the encoders
    assertTrue(me.getType() + " Encoder.getStopped() returned false after the motor was reset.", me
        .getEncoder().getStopped());
  }

}<|MERGE_RESOLUTION|>--- conflicted
+++ resolved
@@ -19,11 +19,7 @@
 import org.junit.runners.Parameterized;
 import org.junit.runners.Parameterized.Parameters;
 
-<<<<<<< HEAD
-import edu.wpi.first.wpilibj.experimental.controller.ControllerRunner;
-=======
 import edu.wpi.first.wpilibj.experimental.controller.AsynchronousControllerRunner;
->>>>>>> e4f26313
 import edu.wpi.first.wpilibj.experimental.controller.PIDController;
 import edu.wpi.first.wpilibj.filters.LinearDigitalFilter;
 import edu.wpi.first.wpilibj.fixtures.MotorEncoderFixture;
@@ -181,22 +177,14 @@
 
   @Test
   public void testPositionPIDController() {
-<<<<<<< HEAD
-    PIDController pidController = new PIDController(0.001, 0.0005, 0, me.getEncoder()::getDistance);
-=======
     PIDController pidController = new PIDController(0.001, 0.0005, 0);
->>>>>>> e4f26313
     pidController.setAbsoluteTolerance(50.0);
     pidController.setOutputRange(-0.2, 0.2);
     pidController.setReference(1000);
 
-<<<<<<< HEAD
-    ControllerRunner pidRunner = new ControllerRunner(pidController,
-=======
     AsynchronousControllerRunner pidRunner = new AsynchronousControllerRunner(pidController,
         () -> 1000,
         me.getEncoder()::getDistance,
->>>>>>> e4f26313
         output -> me.getMotor().set(output));
     pidRunner.enable();
     Timer.delay(10.0);
@@ -213,14 +201,6 @@
   public void testVelocityPIDController() {
     me.getEncoder().setPIDSourceType(PIDSourceType.kRate);
     LinearDigitalFilter filter = LinearDigitalFilter.movingAverage(me.getEncoder(), 50);
-<<<<<<< HEAD
-    PIDController pidController = new PIDController(1e-5, 0.0, 0.0006, () -> 8e-5, filter::pidGet);
-    pidController.setAbsoluteTolerance(200);
-    pidController.setOutputRange(-0.3, 0.3);
-    pidController.setReference(600);
-
-    ControllerRunner pidRunner = new ControllerRunner(pidController,
-=======
     PIDController pidController = new PIDController(1e-5, 0.0, 0.0006);
     pidController.setAbsoluteTolerance(200);
     pidController.setOutputRange(-0.3, 0.3);
@@ -228,7 +208,6 @@
     AsynchronousControllerRunner pidRunner = new AsynchronousControllerRunner(pidController,
         () -> 600,
         filter::pidGet,
->>>>>>> e4f26313
         output -> me.getMotor().set(output));
     pidRunner.enable();
     Timer.delay(10.0);
