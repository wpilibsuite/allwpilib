--- conflicted
+++ resolved
@@ -1,27 +1,14 @@
-<<<<<<< HEAD
-load("@rules_cc//cc:defs.bzl", "cc_binary", "cc_test")
-load("@rules_java//java:defs.bzl", "java_binary")
-load("//shared/bazel/rules:cc_rules.bzl", "third_party_cc_lib_helper", "wpilib_cc_library")
-=======
 load("@allwpilib_pip_deps//:requirements.bzl", "requirement")
 load("@aspect_bazel_lib//lib:write_source_files.bzl", "write_source_files")
-load("@rules_cc//cc:defs.bzl", "cc_binary", "cc_library", "cc_test")
+load("@rules_cc//cc:defs.bzl", "cc_binary", "cc_test")
 load("@rules_java//java:defs.bzl", "java_binary")
 load("@rules_python//python:defs.bzl", "py_binary")
 load("//ntcore:generate_ntcore.bzl", "generate_ntcore")
->>>>>>> 6e3f48da
+load("//shared/bazel/rules:cc_rules.bzl", "third_party_cc_lib_helper", "wpilib_cc_library")
 load("//shared/bazel/rules:java_rules.bzl", "wpilib_java_junit5_test")
 load("//shared/bazel/rules:jni_rules.bzl", "wpilib_jni_cc_library", "wpilib_jni_java_library")
 load("//shared/bazel/rules/publishing:publishing.bzl", "bundle_default_jni_library")
 
-<<<<<<< HEAD
-third_party_cc_lib_helper(
-    name = "generated_cc",
-    include_root = "src/generated/main/native/include",
-    src_excludes = ["src/generated/main/native/cpp/jni/**"],
-    src_root = "src/generated/main/native/cpp",
-    visibility = ["//wpiutil:__subpackages__"],
-=======
 generate_ntcore(
     name = "generate_ntcore",
 )
@@ -57,22 +44,12 @@
     visibility = ["//visibility:public"],
 )
 
-cc_library(
-    name = "generated_cc_headers",
-    hdrs = glob(["src/generated/main/native/include/**"]),
-    includes = ["src/generated/main/native/include"],
-    strip_include_prefix = "src/generated/main/native/include",
-    visibility = ["//ntcore:__subpackages__"],
-)
-
-filegroup(
-    name = "generated_cc_source",
-    srcs = glob(
-        ["src/generated/main/native/cpp/**"],
-        exclude = ["src/generated/main/native/cpp/jni/**"],
-    ),
-    visibility = ["//ntcore:__subpackages__"],
->>>>>>> 6e3f48da
+third_party_cc_lib_helper(
+    name = "generated_cc",
+    include_root = "src/generated/main/native/include",
+    src_excludes = ["src/generated/main/native/cpp/jni/**"],
+    src_root = "src/generated/main/native/cpp",
+    visibility = ["//wpiutil:__subpackages__"],
 )
 
 filegroup(
