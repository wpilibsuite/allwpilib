--- conflicted
+++ resolved
@@ -4,7 +4,6 @@
 load("@rules_java//java:defs.bzl", "java_binary")
 load("@rules_pkg//pkg:zip.bzl", "pkg_zip")
 load("@rules_python//python:defs.bzl", "py_binary")
-load("//:version.bzl", "VERSION")
 load("//ntcore:generate_ntcore.bzl", "generate_ntcore")
 load("//shared/bazel/rules:cc_rules.bzl", "third_party_cc_lib_helper", "wpilib_cc_library", "wpilib_cc_shared_library", "wpilib_cc_static_library")
 load("//shared/bazel/rules:java_rules.bzl", "wpilib_java_junit5_test")
@@ -140,18 +139,12 @@
 
 wpilib_cc_shared_library(
     name = "shared/ntcorejni",
-<<<<<<< HEAD
-=======
     auto_export_windows_symbols = False,
->>>>>>> 9a947999
     dynamic_deps = [
         ":shared/ntcore",
         "//wpiutil:shared/wpiutil",
     ],
-<<<<<<< HEAD
     use_debug_name = False,
-=======
->>>>>>> 9a947999
     visibility = ["//visibility:public"],
     deps = [":ntcorejni"],
 )
@@ -160,7 +153,7 @@
     name = "ntcore-java",
     srcs = glob(["src/main/java/**/*.java"]) + [":generated_java"],
     native_libs = [":ntcorejni"],
-    tags = ["maven_coordinates=edu.wpi.first.ntcore:ntcore-java:" + VERSION],
+    tags = ["maven_coordinates=edu.wpi.first.ntcore:ntcore-java:$(WPILIB_VERSION)"],
     visibility = ["//visibility:public"],
     deps = [
         "//datalog:datalog-java",
