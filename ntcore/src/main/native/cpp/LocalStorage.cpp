// Copyright (c) FIRST and other WPILib contributors.
// Open Source Software; you can modify and/or share it under the terms of
// the WPILib BSD license file in the root directory of this project.

#include "LocalStorage.h"

#include <algorithm>

#include <wpi/DataLog.h>
#include <wpi/StringExtras.h>
#include <wpi/json.h>

#include "IListenerStorage.h"
#include "Log.h"
#include "Types_internal.h"
#include "Value_internal.h"
#include "networktables/NetworkTableValue.h"

using namespace nt;

// maximum number of local publishers / subscribers to any given topic
static constexpr size_t kMaxPublishers = 512;
static constexpr size_t kMaxSubscribers = 512;
static constexpr size_t kMaxMultiSubscribers = 512;
static constexpr size_t kMaxListeners = 512;

static constexpr bool PrefixMatch(std::string_view name,
                                  std::string_view prefix, bool special) {
  return (!special || !prefix.empty()) && wpi::starts_with(name, prefix);
}

std::string LocalStorage::DataLoggerEntry::MakeMetadata(
    std::string_view properties) {
  return fmt::format("{{\"properties\":{},\"source\":\"NT\"}}", properties);
}

bool LocalStorage::MultiSubscriberData::Matches(std::string_view name,
                                                bool special) {
  for (auto&& prefix : prefixes) {
    if (PrefixMatch(name, prefix, special)) {
      return true;
    }
  }
  return false;
}

<<<<<<< HEAD
struct ListenerData {
  ListenerData(NT_Listener handle, SubscriberData* subscriber,
               unsigned int eventMask, bool subscriberOwned)
      : handle{handle},
        eventMask{eventMask},
        subscriber{subscriber},
        subscriberOwned{subscriberOwned} {}
  ListenerData(NT_Listener handle, MultiSubscriberData* subscriber,
               unsigned int eventMask, bool subscriberOwned)
      : handle{handle},
        eventMask{eventMask},
        multiSubscriber{subscriber},
        subscriberOwned{subscriberOwned} {}

  NT_Listener handle;
  unsigned int eventMask;
  SubscriberData* subscriber{nullptr};
  MultiSubscriberData* multiSubscriber{nullptr};
  bool subscriberOwned;
};

struct DataLoggerData {
  static constexpr auto kType = Handle::kDataLogger;

  DataLoggerData(NT_DataLogger handle, wpi::log::DataLog& log,
                 std::string_view prefix, std::string_view logPrefix)
      : handle{handle}, log{log}, prefix{prefix}, logPrefix{logPrefix} {}

  int Start(TopicData* topic, int64_t time) {
    return log.Start(fmt::format("{}{}", logPrefix,
                                 wpi::drop_front(topic->name, prefix.size())),
                     topic->typeStr == "int" ? "int64" : topic->typeStr,
                     DataLoggerEntry::MakeMetadata(topic->propertiesStr), time);
  }

  NT_DataLogger handle;
  wpi::log::DataLog& log;
  std::string prefix;
  std::string logPrefix;
};

struct LSImpl {
  LSImpl(int inst, IListenerStorage& listenerStorage, wpi::Logger& logger)
      : m_inst{inst}, m_listenerStorage{listenerStorage}, m_logger{logger} {}

  int m_inst;
  IListenerStorage& m_listenerStorage;
  wpi::Logger& m_logger;
  net::NetworkInterface* m_network{nullptr};

  // handle mappings
  HandleMap<TopicData, 16> m_topics;
  HandleMap<PublisherData, 16> m_publishers;
  HandleMap<SubscriberData, 16> m_subscribers;
  HandleMap<EntryData, 16> m_entries;
  HandleMap<MultiSubscriberData, 16> m_multiSubscribers;
  HandleMap<DataLoggerData, 16> m_dataloggers;

  // name mappings
  wpi::StringMap<TopicData*> m_nameTopics;

  // listeners
  wpi::DenseMap<NT_Listener, std::unique_ptr<ListenerData>> m_listeners;

  // string-based listeners
  VectorSet<ListenerData*> m_topicPrefixListeners;

  // topic functions
  void NotifyTopic(TopicData* topic, unsigned int eventFlags);

  void CheckReset(TopicData* topic);

  bool SetValue(TopicData* topic, const Value& value, unsigned int eventFlags,
                bool suppressIfDuplicate, bool isDuplicate,
                const PublisherData* publisher);
  void NotifyValue(TopicData* topic, unsigned int eventFlags, bool isDuplicate,
                   const PublisherData* publisher);

  void SetFlags(TopicData* topic, unsigned int flags);
  void SetPersistent(TopicData* topic, bool value);
  void SetRetained(TopicData* topic, bool value);
  void SetTransient(TopicData* topic, bool value);
  void SetProperties(TopicData* topic, const wpi::json& update,
                     bool sendNetwork);
  void PropertiesUpdated(TopicData* topic, const wpi::json& update,
                         unsigned int eventFlags, bool sendNetwork,
                         bool updateFlags = true);

  void RefreshPubSubActive(TopicData* topic, bool warnOnSubMismatch);

  void NetworkAnnounce(TopicData* topic, std::string_view typeStr,
                       const wpi::json& properties, NT_Publisher pubHandle);
  void RemoveNetworkPublisher(TopicData* topic);
  void NetworkPropertiesUpdate(TopicData* topic, const wpi::json& update,
                               bool ack);

  PublisherData* AddLocalPublisher(TopicData* topic,
                                   const wpi::json& properties,
                                   const PubSubConfig& options);
  std::unique_ptr<PublisherData> RemoveLocalPublisher(NT_Publisher pubHandle);

  SubscriberData* AddLocalSubscriber(TopicData* topic,
                                     const PubSubConfig& options);
  std::unique_ptr<SubscriberData> RemoveLocalSubscriber(
      NT_Subscriber subHandle);

  EntryData* AddEntry(SubscriberData* subscriber);
  std::unique_ptr<EntryData> RemoveEntry(NT_Entry entryHandle);

  MultiSubscriberData* AddMultiSubscriber(
      std::span<const std::string_view> prefixes, const PubSubOptions& options);
  std::unique_ptr<MultiSubscriberData> RemoveMultiSubscriber(
      NT_MultiSubscriber subHandle);

  void AddListenerImpl(NT_Listener listenerHandle, TopicData* topic,
                       unsigned int eventMask);
  void AddListenerImpl(NT_Listener listenerHandle, SubscriberData* subscriber,
                       unsigned int eventMask, NT_Handle subentryHandle,
                       bool subscriberOwned);
  void AddListenerImpl(NT_Listener listenerHandle,
                       MultiSubscriberData* subscriber, unsigned int eventMask,
                       bool subscriberOwned);
  void AddListenerImpl(NT_Listener listenerHandle,
                       std::span<const std::string_view> prefixes,
                       unsigned int eventMask);

  void AddListener(NT_Listener listenerHandle,
                   std::span<const std::string_view> prefixes,
                   unsigned int mask);
  void AddListener(NT_Listener listenerHandle, NT_Handle handle,
                   unsigned int mask);
  void RemoveListener(NT_Listener listenerHandle, unsigned int mask);

  TopicData* GetOrCreateTopic(std::string_view name);
  TopicData* GetTopic(NT_Handle handle);
  SubscriberData* GetSubEntry(NT_Handle subentryHandle);
  PublisherData* PublishEntry(EntryData* entry, NT_Type type);
  Value* GetSubEntryValue(NT_Handle subentryHandle);

  bool PublishLocalValue(PublisherData* publisher, const Value& value,
                         bool force = false);

  bool SetEntryValue(NT_Handle pubentryHandle, const Value& value);
  bool SetDefaultEntryValue(NT_Handle pubsubentryHandle, const Value& value);

  void RemoveSubEntry(NT_Handle subentryHandle);
};

}  // namespace

void DataLoggerEntry::Append(const Value& v) {
=======
int LocalStorage::DataLoggerData::Start(TopicData* topic, int64_t time) {
  return log.Start(fmt::format("{}{}", logPrefix,
                               wpi::drop_front(topic->name, prefix.size())),
                   topic->typeStr == "int" ? "int64" : topic->typeStr,
                   DataLoggerEntry::MakeMetadata(topic->propertiesStr), time);
}

void LocalStorage::DataLoggerEntry::Append(const Value& v) {
>>>>>>> e2d17a24
  auto time = v.time();
  switch (v.type()) {
    case NT_BOOLEAN:
      log->AppendBoolean(entry, v.GetBoolean(), time);
      break;
    case NT_INTEGER:
      log->AppendInteger(entry, v.GetInteger(), time);
      break;
    case NT_FLOAT:
      log->AppendFloat(entry, v.GetFloat(), time);
      break;
    case NT_DOUBLE:
      log->AppendDouble(entry, v.GetDouble(), time);
      break;
    case NT_STRING:
      log->AppendString(entry, v.GetString(), time);
      break;
    case NT_RAW: {
      auto val = v.GetRaw();
      log->AppendRaw(entry,
                     {reinterpret_cast<const uint8_t*>(val.data()), val.size()},
                     time);
      break;
    }
    case NT_BOOLEAN_ARRAY:
      log->AppendBooleanArray(entry, v.GetBooleanArray(), time);
      break;
    case NT_INTEGER_ARRAY:
      log->AppendIntegerArray(entry, v.GetIntegerArray(), time);
      break;
    case NT_FLOAT_ARRAY:
      log->AppendFloatArray(entry, v.GetFloatArray(), time);
      break;
    case NT_DOUBLE_ARRAY:
      log->AppendDoubleArray(entry, v.GetDoubleArray(), time);
      break;
    case NT_STRING_ARRAY:
      log->AppendStringArray(entry, v.GetStringArray(), time);
      break;
    default:
      break;
  }
}

TopicInfo LocalStorage::TopicData::GetTopicInfo() const {
  TopicInfo info;
  info.topic = handle;
  info.name = name;
  info.type = type;
  info.type_str = typeStr;
  info.properties = propertiesStr;
  return info;
}

void LocalStorage::Impl::NotifyTopic(TopicData* topic,
                                     unsigned int eventFlags) {
  DEBUG4("NotifyTopic({}, {})", topic->name, eventFlags);
  auto topicInfo = topic->GetTopicInfo();
  if (!topic->listeners.empty()) {
    m_listenerStorage.Notify(topic->listeners, eventFlags, topicInfo);
  }

  wpi::SmallVector<NT_Listener, 32> listeners;
  for (auto listener : m_topicPrefixListeners) {
    if (listener->multiSubscriber &&
        listener->multiSubscriber->Matches(topic->name, topic->special)) {
      listeners.emplace_back(listener->handle);
    }
  }
  if (!listeners.empty()) {
    m_listenerStorage.Notify(listeners, eventFlags, topicInfo);
  }

  if ((eventFlags & (NT_EVENT_PUBLISH | NT_EVENT_UNPUBLISH)) != 0) {
    if (!m_dataloggers.empty()) {
      auto now = Now();
      for (auto&& datalogger : m_dataloggers) {
        if (wpi::starts_with(topic->name, datalogger->prefix)) {
          auto it = std::find_if(topic->datalogs.begin(), topic->datalogs.end(),
                                 [&](const auto& elem) {
                                   return elem.logger == datalogger->handle;
                                 });
          if ((eventFlags & NT_EVENT_PUBLISH) != 0 &&
              it == topic->datalogs.end()) {
            topic->datalogs.emplace_back(datalogger->log,
                                         datalogger->Start(topic, now),
                                         datalogger->handle);
            topic->datalogType = topic->type;
          } else if ((eventFlags & NT_EVENT_UNPUBLISH) != 0 &&
                     it != topic->datalogs.end()) {
            it->log->Finish(it->entry, now);
            topic->datalogType = NT_UNASSIGNED;
            topic->datalogs.erase(it);
          }
        }
      }
    }
  } else if ((eventFlags & NT_EVENT_PROPERTIES) != 0) {
    if (!topic->datalogs.empty()) {
      auto metadata = DataLoggerEntry::MakeMetadata(topic->propertiesStr);
      for (auto&& datalog : topic->datalogs) {
        datalog.log->SetMetadata(datalog.entry, metadata);
      }
    }
  }
}

void LocalStorage::Impl::CheckReset(TopicData* topic) {
  if (topic->Exists()) {
    return;
  }
  topic->lastValue = {};
  topic->lastValueNetwork = {};
  topic->lastValueFromNetwork = false;
  topic->type = NT_UNASSIGNED;
  topic->typeStr.clear();
  topic->flags = 0;
  topic->properties = wpi::json::object();
  topic->propertiesStr = "{}";
}

bool LocalStorage::Impl::SetValue(TopicData* topic, const Value& value,
                                  unsigned int eventFlags, bool isDuplicate,
                                  bool suppressIfDuplicate,
                                  const PublisherData* publisher) {
  DEBUG4("SetValue({}, {}, {}, {})", topic->name, value.time(), eventFlags,
         isDuplicate);
  if (topic->type != NT_UNASSIGNED && topic->type != value.type()) {
    return false;
  }
  if (!topic->lastValue || topic->lastValue.time() == 0 ||
      value.time() >= topic->lastValue.time()) {
    // TODO: notify option even if older value
    if (!(suppressIfDuplicate && isDuplicate)) {
      topic->type = value.type();
      topic->lastValue = value;
      topic->lastValueFromNetwork = false;
      NotifyValue(topic, eventFlags, isDuplicate, publisher);
      if (topic->datalogType == value.type()) {
        for (auto&& datalog : topic->datalogs) {
          datalog.Append(value);
        }
      }
    }
  }

  return true;
}

void LocalStorage::Impl::NotifyValue(TopicData* topic, unsigned int eventFlags,
                                     bool isDuplicate,
                                     const PublisherData* publisher) {
  bool isNetwork = (eventFlags & NT_EVENT_VALUE_REMOTE) != 0;
  for (auto&& subscriber : topic->localSubscribers) {
    if (subscriber->active &&
        (subscriber->config.keepDuplicates || !isDuplicate) &&
        ((isNetwork && !subscriber->config.disableRemote) ||
         (!isNetwork && !subscriber->config.disableLocal)) &&
        (!publisher || (publisher && (subscriber->config.excludePublisher !=
                                      publisher->handle)))) {
      subscriber->pollStorage.emplace_back(topic->lastValue);
      subscriber->handle.Set();
      if (!subscriber->valueListeners.empty()) {
        m_listenerStorage.Notify(subscriber->valueListeners, eventFlags,
                                 topic->handle, 0, topic->lastValue);
      }
    }
  }

  for (auto&& subscriber : topic->multiSubscribers) {
    if (subscriber->options.keepDuplicates || !isDuplicate) {
      subscriber->handle.Set();
      if (!subscriber->valueListeners.empty()) {
        m_listenerStorage.Notify(subscriber->valueListeners, eventFlags,
                                 topic->handle, 0, topic->lastValue);
      }
    }
  }
}

void LocalStorage::Impl::SetFlags(TopicData* topic, unsigned int flags) {
  wpi::json update = wpi::json::object();
  if ((flags & NT_PERSISTENT) != 0) {
    topic->properties["persistent"] = true;
    update["persistent"] = true;
  } else {
    topic->properties.erase("persistent");
    update["persistent"] = wpi::json();
  }
  if ((flags & NT_RETAINED) != 0) {
    topic->properties["retained"] = true;
    update["retained"] = true;
  } else {
    topic->properties.erase("retained");
    update["retained"] = wpi::json();
  }
  if ((flags & NT_VALUETRANSIENT) != 0) {
    topic->properties["valueTransient"] = true;
    update["valueTransient"] = true;
  } else {
    topic->properties.erase("valueTransient");
    update["valueTransient"] = wpi::json();
  }
  topic->flags = flags;
  if (!update.empty()) {
    PropertiesUpdated(topic, update, NT_EVENT_NONE, true, false);
  }
}

void LocalStorage::Impl::SetPersistent(TopicData* topic, bool value) {
  wpi::json update = wpi::json::object();
  if (value) {
    topic->flags |= NT_PERSISTENT;
    topic->properties["persistent"] = true;
    update["persistent"] = true;
  } else {
    topic->flags &= ~NT_PERSISTENT;
    topic->properties.erase("persistent");
    update["persistent"] = wpi::json();
  }
  PropertiesUpdated(topic, update, NT_EVENT_NONE, true, false);
}

void LocalStorage::Impl::SetRetained(TopicData* topic, bool value) {
  wpi::json update = wpi::json::object();
  if (value) {
    topic->flags |= NT_RETAINED;
    topic->properties["retained"] = true;
    update["retained"] = true;
  } else {
    topic->flags &= ~NT_RETAINED;
    topic->properties.erase("retained");
    update["retained"] = wpi::json();
  }
  PropertiesUpdated(topic, update, NT_EVENT_NONE, true, false);
}

<<<<<<< HEAD
void LSImpl::SetTransient(TopicData* topic, bool value) {
  wpi::json update = wpi::json::object();
  if (value) {
    topic->flags |= NT_VALUETRANSIENT;
    topic->properties["valueTransient"] = true;
    update["valueTransient"] = true;
  } else {
    topic->flags &= ~NT_VALUETRANSIENT;
    topic->properties.erase("valueTransient");
    update["valueTransient"] = wpi::json();
  }
  PropertiesUpdated(topic, update, NT_EVENT_NONE, true, false);
}

void LSImpl::SetProperties(TopicData* topic, const wpi::json& update,
                           bool sendNetwork) {
=======
void LocalStorage::Impl::SetProperties(TopicData* topic,
                                       const wpi::json& update,
                                       bool sendNetwork) {
>>>>>>> e2d17a24
  if (!update.is_object()) {
    return;
  }
  DEBUG4("SetProperties({},{})", topic->name, sendNetwork);
  for (auto&& change : update.items()) {
    if (change.value().is_null()) {
      topic->properties.erase(change.key());
    } else {
      topic->properties[change.key()] = change.value();
    }
  }
  PropertiesUpdated(topic, update, NT_EVENT_NONE, sendNetwork);
}

void LocalStorage::Impl::PropertiesUpdated(TopicData* topic,
                                           const wpi::json& update,
                                           unsigned int eventFlags,
                                           bool sendNetwork, bool updateFlags) {
  DEBUG4("PropertiesUpdated({}, {}, {}, {}, {})", topic->name, update.dump(),
         eventFlags, sendNetwork, updateFlags);
  if (updateFlags) {
    // set flags from properties
    auto it = topic->properties.find("persistent");
    if (it != topic->properties.end()) {
      if (auto val = it->get_ptr<bool*>()) {
        if (*val) {
          topic->flags |= NT_PERSISTENT;
        } else {
          topic->flags &= ~NT_PERSISTENT;
        }
      }
    }
    it = topic->properties.find("retained");
    if (it != topic->properties.end()) {
      if (auto val = it->get_ptr<bool*>()) {
        if (*val) {
          topic->flags |= NT_RETAINED;
        } else {
          topic->flags &= ~NT_RETAINED;
        }
      }
    }
    it = topic->properties.find("valueTransient");
    if (it != topic->properties.end()) {
      if (auto val = it->get_ptr<bool*>()) {
        if (*val) {
          topic->flags |= NT_VALUETRANSIENT;
        } else {
          topic->flags &= ~NT_VALUETRANSIENT;
        }
      }
    }

    if ((topic->flags & NT_VALUETRANSIENT) != 0 &&
        (topic->flags & NT_PERSISTENT) != 0) {
      WARNING("topic {}: value transient property disables persistent storage",
              topic->name);
    }
  }

  topic->propertiesStr = topic->properties.dump();
  NotifyTopic(topic, eventFlags | NT_EVENT_PROPERTIES);
  // check local flag so we don't echo back received properties changes
  if (m_network && sendNetwork) {
    m_network->SetProperties(topic->handle, topic->name, update);
  }
}

void LocalStorage::Impl::RefreshPubSubActive(TopicData* topic,
                                             bool warnOnSubMismatch) {
  for (auto&& publisher : topic->localPublishers) {
    publisher->UpdateActive();
  }
  for (auto&& subscriber : topic->localSubscribers) {
    subscriber->UpdateActive();
    if (warnOnSubMismatch && topic->Exists() && !subscriber->active) {
      // warn on type mismatch
      INFO(
          "local subscribe to '{}' disabled due to type mismatch (wanted '{}', "
          "published as '{}')",
          topic->name, subscriber->config.typeStr, topic->typeStr);
    }
  }
}

void LocalStorage::Impl::NetworkAnnounce(TopicData* topic,
                                         std::string_view typeStr,
                                         const wpi::json& properties,
                                         NT_Publisher pubHandle) {
  DEBUG4("LS NetworkAnnounce({}, {}, {}, {})", topic->name, typeStr,
         properties.dump(), pubHandle);
  if (pubHandle != 0) {
    return;  // ack of our publish; ignore
  }

  unsigned int event = NT_EVENT_NONE;
  // fresh non-local publish; the network publish always sets the type even
  // if it was locally published, but output a diagnostic for this case
  bool didExist = topic->Exists();
  topic->onNetwork = true;
  NT_Type type = StringToType(typeStr);
  if (topic->type != type || topic->typeStr != typeStr) {
    if (didExist) {
      INFO(
          "network announce of '{}' overriding local publish (was '{}', now "
          "'{}')",
          topic->name, topic->typeStr, typeStr);
    }
    topic->type = type;
    topic->typeStr = typeStr;
    RefreshPubSubActive(topic, true);
  }
  if (!didExist) {
    event |= NT_EVENT_PUBLISH;
  }

  // may be properties update, but need to compare to see if it actually
  // changed to determine whether to update string / send event
  wpi::json update = wpi::json::object();
  // added/changed
  for (auto&& prop : properties.items()) {
    auto it = topic->properties.find(prop.key());
    if (it == topic->properties.end() || *it != prop.value()) {
      update[prop.key()] = prop.value();
    }
  }
  // removed
  for (auto&& prop : topic->properties.items()) {
    if (properties.find(prop.key()) == properties.end()) {
      update[prop.key()] = wpi::json();
    }
  }
  if (!update.empty()) {
    topic->properties = properties;
    PropertiesUpdated(topic, update, event, false);
  } else if (event != NT_EVENT_NONE) {
    NotifyTopic(topic, event);
  }
}

void LocalStorage::Impl::RemoveNetworkPublisher(TopicData* topic) {
  DEBUG4("LS RemoveNetworkPublisher({}, {})", topic->handle, topic->name);
  // this acts as an unpublish
  bool didExist = topic->Exists();
  topic->onNetwork = false;
  if (didExist && !topic->Exists()) {
    DEBUG4("Unpublished {}", topic->name);
    CheckReset(topic);
    NotifyTopic(topic, NT_EVENT_UNPUBLISH);
  }

  if (!topic->localPublishers.empty()) {
    // some other publisher still exists; if it has a different type, refresh
    // and publish it over the network
    auto& nextPub = topic->localPublishers.front();
    if (nextPub->config.type != topic->type ||
        nextPub->config.typeStr != topic->typeStr) {
      topic->type = nextPub->config.type;
      topic->typeStr = nextPub->config.typeStr;
      RefreshPubSubActive(topic, false);
      // this may result in a duplicate publish warning on the server side,
      // but send one anyway in this case just to be sure
      if (nextPub->active && m_network) {
        m_network->Publish(nextPub->handle, topic->handle, topic->name,
                           topic->typeStr, topic->properties, nextPub->config);
      }
    }
  }
}

void LocalStorage::Impl::NetworkPropertiesUpdate(TopicData* topic,
                                                 const wpi::json& update,
                                                 bool ack) {
  DEBUG4("NetworkPropertiesUpdate({},{})", topic->name, ack);
  if (ack) {
    return;  // ignore acks
  }
  SetProperties(topic, update, false);
}

LocalStorage::PublisherData* LocalStorage::Impl::AddLocalPublisher(
    TopicData* topic, const wpi::json& properties, const PubSubConfig& config) {
  bool didExist = topic->Exists();
  auto publisher = m_publishers.Add(m_inst, topic, config);
  topic->localPublishers.Add(publisher);

  if (!didExist) {
    DEBUG4("AddLocalPublisher: setting {} type {} typestr {}", topic->name,
           static_cast<int>(config.type), config.typeStr);
    // set the type to the published type
    topic->type = config.type;
    topic->typeStr = config.typeStr;
    RefreshPubSubActive(topic, true);

    if (properties.is_null()) {
      topic->properties = wpi::json::object();
    } else if (properties.is_object()) {
      topic->properties = properties;
    } else {
      WARN("ignoring non-object properties when publishing '{}'", topic->name);
      topic->properties = wpi::json::object();
    }

    if (topic->properties.empty()) {
      NotifyTopic(topic, NT_EVENT_PUBLISH);
    } else {
      PropertiesUpdated(topic, topic->properties, NT_EVENT_PUBLISH, false);
    }
  } else {
    // only need to update just this publisher
    publisher->UpdateActive();
    if (!publisher->active) {
      // warn on type mismatch
      INFO(
          "local publish to '{}' disabled due to type mismatch (wanted '{}', "
          "currently '{}')",
          topic->name, config.typeStr, topic->typeStr);
    }
  }

  if (publisher->active && m_network) {
    m_network->Publish(publisher->handle, topic->handle, topic->name,
                       topic->typeStr, topic->properties, config);
  }
  return publisher;
}

std::unique_ptr<LocalStorage::PublisherData>
LocalStorage::Impl::RemoveLocalPublisher(NT_Publisher pubHandle) {
  auto publisher = m_publishers.Remove(pubHandle);
  if (publisher) {
    auto topic = publisher->topic;
    bool didExist = topic->Exists();
    topic->localPublishers.Remove(publisher.get());
    if (didExist && !topic->Exists()) {
      CheckReset(topic);
      NotifyTopic(topic, NT_EVENT_UNPUBLISH);
    }

    if (publisher->active && m_network) {
      m_network->Unpublish(publisher->handle, topic->handle);
    }

    if (publisher->active && !topic->localPublishers.empty()) {
      // some other publisher still exists; if it has a different type, refresh
      // and publish it over the network
      auto& nextPub = topic->localPublishers.front();
      if (nextPub->config.type != topic->type ||
          nextPub->config.typeStr != topic->typeStr) {
        topic->type = nextPub->config.type;
        topic->typeStr = nextPub->config.typeStr;
        RefreshPubSubActive(topic, false);
        if (nextPub->active && m_network) {
          m_network->Publish(nextPub->handle, topic->handle, topic->name,
                             topic->typeStr, topic->properties,
                             nextPub->config);
        }
      }
    }
  }
  return publisher;
}

LocalStorage::SubscriberData* LocalStorage::Impl::AddLocalSubscriber(
    TopicData* topic, const PubSubConfig& config) {
  DEBUG4("AddLocalSubscriber({})", topic->name);
  auto subscriber = m_subscribers.Add(m_inst, topic, config);
  topic->localSubscribers.Add(subscriber);
  // set subscriber to active if the type matches
  subscriber->UpdateActive();
  if (topic->Exists() && !subscriber->active) {
    // warn on type mismatch
    INFO(
        "local subscribe to '{}' disabled due to type mismatch (wanted '{}', "
        "published as '{}')",
        topic->name, config.typeStr, topic->typeStr);
  }
  if (m_network) {
    DEBUG4("-> NetworkSubscribe({})", topic->name);
    m_network->Subscribe(subscriber->handle, {{topic->name}}, config);
  }

  // queue current value
  if (subscriber->active) {
    if (!topic->lastValueFromNetwork && !config.disableLocal) {
      subscriber->pollStorage.emplace_back(topic->lastValue);
      subscriber->handle.Set();
    } else if (topic->lastValueFromNetwork && !config.disableRemote) {
      subscriber->pollStorage.emplace_back(topic->lastValueNetwork);
      subscriber->handle.Set();
    }
  }
  return subscriber;
}

std::unique_ptr<LocalStorage::SubscriberData>
LocalStorage::Impl::RemoveLocalSubscriber(NT_Subscriber subHandle) {
  auto subscriber = m_subscribers.Remove(subHandle);
  if (subscriber) {
    auto topic = subscriber->topic;
    topic->localSubscribers.Remove(subscriber.get());
    for (auto&& listener : m_listeners) {
      if (listener.getSecond()->subscriber == subscriber.get()) {
        listener.getSecond()->subscriber = nullptr;
      }
    }
    if (m_network) {
      m_network->Unsubscribe(subscriber->handle);
    }
  }
  return subscriber;
}

LocalStorage::EntryData* LocalStorage::Impl::AddEntry(
    SubscriberData* subscriber) {
  auto entry = m_entries.Add(m_inst, subscriber);
  subscriber->topic->entries.Add(entry);
  return entry;
}

std::unique_ptr<LocalStorage::EntryData> LocalStorage::Impl::RemoveEntry(
    NT_Entry entryHandle) {
  auto entry = m_entries.Remove(entryHandle);
  if (entry) {
    entry->topic->entries.Remove(entry.get());
  }
  return entry;
}

LocalStorage::MultiSubscriberData* LocalStorage::Impl::AddMultiSubscriber(
    std::span<const std::string_view> prefixes, const PubSubOptions& options) {
  DEBUG4("AddMultiSubscriber({})", fmt::join(prefixes, ","));
  auto subscriber = m_multiSubscribers.Add(m_inst, prefixes, options);
  // subscribe to any already existing topics
  for (auto&& topic : m_topics) {
    for (auto&& prefix : prefixes) {
      if (PrefixMatch(topic->name, prefix, topic->special)) {
        topic->multiSubscribers.Add(subscriber);
        break;
      }
    }
  }
  if (m_network) {
    DEBUG4("-> NetworkSubscribe");
    m_network->Subscribe(subscriber->handle, subscriber->prefixes,
                         subscriber->options);
  }
  return subscriber;
}

std::unique_ptr<LocalStorage::MultiSubscriberData>
LocalStorage::Impl::RemoveMultiSubscriber(NT_MultiSubscriber subHandle) {
  auto subscriber = m_multiSubscribers.Remove(subHandle);
  if (subscriber) {
    for (auto&& topic : m_topics) {
      topic->multiSubscribers.Remove(subscriber.get());
    }
    for (auto&& listener : m_listeners) {
      if (listener.getSecond()->multiSubscriber == subscriber.get()) {
        listener.getSecond()->multiSubscriber = nullptr;
      }
    }
    if (m_network) {
      m_network->Unsubscribe(subscriber->handle);
    }
  }
  return subscriber;
}

void LocalStorage::Impl::AddListenerImpl(NT_Listener listenerHandle,
                                         TopicData* topic,
                                         unsigned int eventMask) {
  if (topic->localSubscribers.size() >= kMaxSubscribers) {
    ERR("reached maximum number of subscribers to '{}', ignoring listener add",
        topic->name);
    return;
  }
  // subscribe to make sure topic updates are received
  PubSubConfig config;
  config.topicsOnly = (eventMask & NT_EVENT_VALUE_ALL) == 0;
  auto sub = AddLocalSubscriber(topic, config);
  AddListenerImpl(listenerHandle, sub, eventMask, sub->handle, true);
}

void LocalStorage::Impl::AddListenerImpl(NT_Listener listenerHandle,
                                         SubscriberData* subscriber,
                                         unsigned int eventMask,
                                         NT_Handle subentryHandle,
                                         bool subscriberOwned) {
  m_listeners.try_emplace(listenerHandle, std::make_unique<ListenerData>(
                                              listenerHandle, subscriber,
                                              eventMask, subscriberOwned));

  auto topic = subscriber->topic;

  if ((eventMask & NT_EVENT_TOPIC) != 0) {
    if (topic->listeners.size() >= kMaxListeners) {
      ERR("reached maximum number of listeners to '{}', not adding listener",
          topic->name);
      return;
    }

    m_listenerStorage.Activate(
        listenerHandle, eventMask & (NT_EVENT_TOPIC | NT_EVENT_IMMEDIATE));

    topic->listeners.Add(listenerHandle);

    // handle immediate publish
    if ((eventMask & (NT_EVENT_PUBLISH | NT_EVENT_IMMEDIATE)) ==
            (NT_EVENT_PUBLISH | NT_EVENT_IMMEDIATE) &&
        topic->Exists()) {
      m_listenerStorage.Notify({&listenerHandle, 1},
                               NT_EVENT_PUBLISH | NT_EVENT_IMMEDIATE,
                               topic->GetTopicInfo());
    }
  }

  if ((eventMask & NT_EVENT_VALUE_ALL) != 0) {
    if (subscriber->valueListeners.size() >= kMaxListeners) {
      ERR("reached maximum number of listeners to '{}', not adding listener",
          topic->name);
      return;
    }
    m_listenerStorage.Activate(
        listenerHandle, eventMask & (NT_EVENT_VALUE_ALL | NT_EVENT_IMMEDIATE),
        [subentryHandle](unsigned int mask, Event* event) {
          if (auto valueData = event->GetValueEventData()) {
            valueData->subentry = subentryHandle;
          }
          return true;
        });

    subscriber->valueListeners.Add(listenerHandle);

    // handle immediate value
    if ((eventMask & NT_EVENT_VALUE_ALL) != 0 &&
        (eventMask & NT_EVENT_IMMEDIATE) != 0 && topic->lastValue) {
      m_listenerStorage.Notify({&listenerHandle, 1},
                               NT_EVENT_IMMEDIATE | NT_EVENT_VALUE_ALL,
                               topic->handle, subentryHandle, topic->lastValue);
    }
  }
}

void LocalStorage::Impl::AddListenerImpl(NT_Listener listenerHandle,
                                         MultiSubscriberData* subscriber,
                                         unsigned int eventMask,
                                         bool subscriberOwned) {
  auto listener =
      m_listeners
          .try_emplace(listenerHandle, std::make_unique<ListenerData>(
                                           listenerHandle, subscriber,
                                           eventMask, subscriberOwned))
          .first->getSecond()
          .get();

  // if we're doing anything immediate, get the list of matching topics
  wpi::SmallVector<TopicData*, 32> topics;
  if ((eventMask & NT_EVENT_IMMEDIATE) != 0 &&
      (eventMask & (NT_EVENT_PUBLISH | NT_EVENT_VALUE_ALL)) != 0) {
    for (auto&& topic : m_topics) {
      if (topic->Exists() && subscriber->Matches(topic->name, topic->special)) {
        topics.emplace_back(topic.get());
      }
    }
  }

  if ((eventMask & NT_EVENT_TOPIC) != 0) {
    if (m_topicPrefixListeners.size() >= kMaxListeners) {
      ERR("reached maximum number of listeners, not adding listener");
      return;
    }

    m_listenerStorage.Activate(
        listenerHandle, eventMask & (NT_EVENT_TOPIC | NT_EVENT_IMMEDIATE));

    m_topicPrefixListeners.Add(listener);

    // handle immediate publish
    if ((eventMask & (NT_EVENT_PUBLISH | NT_EVENT_IMMEDIATE)) ==
        (NT_EVENT_PUBLISH | NT_EVENT_IMMEDIATE)) {
      std::vector<TopicInfo> topicInfos;
      for (auto&& topic : topics) {
        topicInfos.emplace_back(topic->GetTopicInfo());
      }
      if (!topicInfos.empty()) {
        m_listenerStorage.Notify({&listenerHandle, 1},
                                 NT_EVENT_PUBLISH | NT_EVENT_IMMEDIATE,
                                 topicInfos);
      }
    }
  }

  if ((eventMask & NT_EVENT_VALUE_ALL) != 0) {
    if (subscriber->valueListeners.size() >= kMaxListeners) {
      ERR("reached maximum number of listeners, not adding listener");
      return;
    }

    m_listenerStorage.Activate(
        listenerHandle, eventMask & (NT_EVENT_VALUE_ALL | NT_EVENT_IMMEDIATE),
        [subentryHandle = subscriber->handle.GetHandle()](unsigned int mask,
                                                          Event* event) {
          if (auto valueData = event->GetValueEventData()) {
            valueData->subentry = subentryHandle;
          }
          return true;
        });

    subscriber->valueListeners.Add(listenerHandle);

    // handle immediate value
    if ((eventMask & NT_EVENT_VALUE_ALL) != 0 &&
        (eventMask & NT_EVENT_IMMEDIATE) != 0) {
      for (auto&& topic : topics) {
        if (topic->lastValue) {
          m_listenerStorage.Notify(
              {&listenerHandle, 1}, NT_EVENT_VALUE_ALL | NT_EVENT_IMMEDIATE,
              topic->handle, subscriber->handle, topic->lastValue);
        }
      }
    }
  }
}

LocalStorage::TopicData* LocalStorage::Impl::GetOrCreateTopic(
    std::string_view name) {
  auto& topic = m_nameTopics[name];
  // create if it does not already exist
  if (!topic) {
    topic = m_topics.Add(m_inst, name);
    // attach multi-subscribers
    for (auto&& sub : m_multiSubscribers) {
      if (sub->Matches(name, topic->special)) {
        topic->multiSubscribers.Add(sub.get());
      }
    }
  }
  return topic;
}

LocalStorage::TopicData* LocalStorage::Impl::GetTopic(NT_Handle handle) {
  switch (Handle{handle}.GetType()) {
    case Handle::kEntry: {
      if (auto entry = m_entries.Get(handle)) {
        return entry->topic;
      }
      break;
    }
    case Handle::kSubscriber: {
      if (auto subscriber = m_subscribers.Get(handle)) {
        return subscriber->topic;
      }
      break;
    }
    case Handle::kPublisher: {
      if (auto publisher = m_publishers.Get(handle)) {
        return publisher->topic;
      }
      break;
    }
    case Handle::kTopic:
      return m_topics.Get(handle);
    default:
      break;
  }
  return {};
}

LocalStorage::SubscriberData* LocalStorage::Impl::GetSubEntry(
    NT_Handle subentryHandle) {
  Handle h{subentryHandle};
  if (h.IsType(Handle::kSubscriber)) {
    return m_subscribers.Get(subentryHandle);
  } else if (h.IsType(Handle::kEntry)) {
    auto entry = m_entries.Get(subentryHandle);
    return entry ? entry->subscriber : nullptr;
  } else {
    return nullptr;
  }
}

LocalStorage::PublisherData* LocalStorage::Impl::PublishEntry(EntryData* entry,
                                                              NT_Type type) {
  if (entry->publisher) {
    return entry->publisher;
  }
  auto typeStr = TypeToString(type);
  if (entry->subscriber->config.type == NT_UNASSIGNED) {
    entry->subscriber->config.type = type;
    entry->subscriber->config.typeStr = typeStr;
  } else if (entry->subscriber->config.type != type ||
             entry->subscriber->config.typeStr != typeStr) {
    if (!IsNumericCompatible(type, entry->subscriber->config.type)) {
      // don't allow dynamically changing the type of an entry
      ERR("cannot publish entry {} as type {}, previously subscribed as {}",
          entry->topic->name, typeStr, entry->subscriber->config.typeStr);
      return nullptr;
    }
  }
  // create publisher
  entry->publisher = AddLocalPublisher(entry->topic, wpi::json::object(),
                                       entry->subscriber->config);
  // exclude publisher if requested
  if (entry->subscriber->config.excludeSelf) {
    entry->subscriber->config.excludePublisher = entry->publisher->handle;
  }
  return entry->publisher;
}

bool LocalStorage::Impl::PublishLocalValue(PublisherData* publisher,
                                           const Value& value, bool force) {
  if (!value) {
    return false;
  }
  if (publisher->topic->type != NT_UNASSIGNED &&
      publisher->topic->type != value.type()) {
    if (IsNumericCompatible(publisher->topic->type, value.type())) {
      return PublishLocalValue(
          publisher, ConvertNumericValue(value, publisher->topic->type));
    }
    return false;
  }
  if (publisher->active) {
    bool isDuplicate, isNetworkDuplicate, suppressDuplicates;
    if (force || publisher->config.keepDuplicates) {
      suppressDuplicates = false;
      isNetworkDuplicate = false;
    } else {
      suppressDuplicates = true;
      isNetworkDuplicate = (publisher->topic->lastValueNetwork == value);
    }
    isDuplicate = (publisher->topic->lastValue == value);
    if (!isNetworkDuplicate && m_network) {
      publisher->topic->lastValueNetwork = value;
      m_network->SetValue(publisher->handle, value);
    }
    return SetValue(publisher->topic, value, NT_EVENT_VALUE_LOCAL, isDuplicate,
                    suppressDuplicates, publisher);
  } else {
    return false;
  }
}

bool LocalStorage::Impl::SetEntryValue(NT_Handle pubentryHandle,
                                       const Value& value) {
  if (!value) {
    return false;
  }
  auto publisher = m_publishers.Get(pubentryHandle);
  if (!publisher) {
    if (auto entry = m_entries.Get(pubentryHandle)) {
      publisher = PublishEntry(entry, value.type());
    }
    if (!publisher) {
      return false;
    }
  }
  return PublishLocalValue(publisher, value);
}

bool LocalStorage::Impl::SetDefaultEntryValue(NT_Handle pubsubentryHandle,
                                              const Value& value) {
  DEBUG4("SetDefaultEntryValue({}, {})", pubsubentryHandle,
         static_cast<int>(value.type()));
  if (!value) {
    return false;
  }
  if (auto topic = GetTopic(pubsubentryHandle)) {
    if (!topic->lastValue &&
        (topic->type == NT_UNASSIGNED || topic->type == value.type() ||
         IsNumericCompatible(topic->type, value.type()))) {
      // publish if we haven't yet
      auto publisher = m_publishers.Get(pubsubentryHandle);
      if (!publisher) {
        if (auto entry = m_entries.Get(pubsubentryHandle)) {
          publisher = PublishEntry(entry, value.type());
        }
      }

      // force value timestamps to 0
      if (topic->type == NT_UNASSIGNED) {
        topic->type = value.type();
      }
      if (topic->type == value.type()) {
        topic->lastValue = value;
      } else if (IsNumericCompatible(topic->type, value.type())) {
        topic->lastValue = ConvertNumericValue(value, topic->type);
      } else {
        return true;
      }
      topic->lastValue.SetTime(0);
      topic->lastValue.SetServerTime(0);
      if (publisher) {
        PublishLocalValue(publisher, topic->lastValue, true);
      }
      return true;
    }
  }
  return false;
}

void LocalStorage::Impl::RemoveSubEntry(NT_Handle subentryHandle) {
  Handle h{subentryHandle};
  if (h.IsType(Handle::kSubscriber)) {
    RemoveLocalSubscriber(subentryHandle);
  } else if (h.IsType(Handle::kMultiSubscriber)) {
    RemoveMultiSubscriber(subentryHandle);
  } else if (h.IsType(Handle::kEntry)) {
    if (auto entry = RemoveEntry(subentryHandle)) {
      RemoveLocalSubscriber(entry->subscriber->handle);
      if (entry->publisher) {
        RemoveLocalPublisher(entry->publisher->handle);
      }
    }
  }
}

LocalStorage::Impl::Impl(int inst, IListenerStorage& listenerStorage,
                         wpi::Logger& logger)
    : m_inst{inst}, m_listenerStorage{listenerStorage}, m_logger{logger} {}

LocalStorage::~LocalStorage() = default;

NT_Topic LocalStorage::NetworkAnnounce(std::string_view name,
                                       std::string_view typeStr,
                                       const wpi::json& properties,
                                       NT_Publisher pubHandle) {
  std::scoped_lock lock{m_mutex};
  auto topic = m_impl.GetOrCreateTopic(name);
  m_impl.NetworkAnnounce(topic, typeStr, properties, pubHandle);
  return topic->handle;
}

void LocalStorage::NetworkUnannounce(std::string_view name) {
  std::scoped_lock lock{m_mutex};
  auto topic = m_impl.GetOrCreateTopic(name);
  m_impl.RemoveNetworkPublisher(topic);
}

void LocalStorage::NetworkPropertiesUpdate(std::string_view name,
                                           const wpi::json& update, bool ack) {
  std::scoped_lock lock{m_mutex};
  auto it = m_impl.m_nameTopics.find(name);
  if (it != m_impl.m_nameTopics.end()) {
    m_impl.NetworkPropertiesUpdate(it->second, update, ack);
  }
}

void LocalStorage::NetworkSetValue(NT_Topic topicHandle, const Value& value) {
  std::scoped_lock lock{m_mutex};
  if (auto topic = m_impl.m_topics.Get(topicHandle)) {
    if (m_impl.SetValue(topic, value, NT_EVENT_VALUE_REMOTE,
                        value == topic->lastValue, false, nullptr)) {
      topic->lastValueNetwork = value;
      topic->lastValueFromNetwork = true;
    }
  }
}

void LocalStorage::StartNetwork(net::NetworkInterface* network) {
  std::scoped_lock lock{m_mutex};
  m_impl.StartNetwork(network);
}

void LocalStorage::Impl::StartNetwork(net::NetworkInterface* network) {
  DEBUG4("StartNetwork()");
  m_network = network;
  // publish all active publishers to the network and send last values
  // only send value once per topic
  for (auto&& topic : m_topics) {
    PublisherData* anyPublisher = nullptr;
    for (auto&& publisher : topic->localPublishers) {
      if (publisher->active) {
        network->Publish(publisher->handle, topic->handle, topic->name,
                         topic->typeStr, topic->properties, publisher->config);
        anyPublisher = publisher;
      }
    }
    if (anyPublisher && topic->lastValue) {
      network->SetValue(anyPublisher->handle, topic->lastValue);
    }
  }
  for (auto&& subscriber : m_subscribers) {
    network->Subscribe(subscriber->handle, {{subscriber->topic->name}},
                       subscriber->config);
  }
  for (auto&& subscriber : m_multiSubscribers) {
    network->Subscribe(subscriber->handle, subscriber->prefixes,
                       subscriber->options);
  }
}

void LocalStorage::ClearNetwork() {
  WPI_DEBUG4(m_impl.m_logger, "ClearNetwork()");
  std::scoped_lock lock{m_mutex};
  m_impl.m_network = nullptr;
  // treat as an unannounce all from the network side
  for (auto&& topic : m_impl.m_topics) {
    m_impl.RemoveNetworkPublisher(topic.get());
  }
}

template <typename T, typename F>
static void ForEachTopic(T& topics, std::string_view prefix, unsigned int types,
                         F func) {
  for (auto&& topic : topics) {
    if (!topic->Exists()) {
      continue;
    }
    if (!wpi::starts_with(topic->name, prefix)) {
      continue;
    }
    if (types != 0 && (types & topic->type) == 0) {
      continue;
    }
    func(*topic);
  }
}

template <typename T, typename F>
static void ForEachTopic(T& topics, std::string_view prefix,
                         std::span<const std::string_view> types, F func) {
  for (auto&& topic : topics) {
    if (!topic->Exists()) {
      continue;
    }
    if (!wpi::starts_with(topic->name, prefix)) {
      continue;
    }
    if (!types.empty()) {
      bool match = false;
      for (auto&& type : types) {
        if (topic->typeStr == type) {
          match = true;
          break;
        }
      }
      if (!match) {
        continue;
      }
    }
    func(*topic);
  }
}

std::vector<NT_Topic> LocalStorage::GetTopics(std::string_view prefix,
                                              unsigned int types) {
  std::scoped_lock lock(m_mutex);
  std::vector<NT_Topic> rv;
  ForEachTopic(m_impl.m_topics, prefix, types,
               [&](TopicData& topic) { rv.push_back(topic.handle); });
  return rv;
}

std::vector<NT_Topic> LocalStorage::GetTopics(
    std::string_view prefix, std::span<const std::string_view> types) {
  std::scoped_lock lock(m_mutex);
  std::vector<NT_Topic> rv;
  ForEachTopic(m_impl.m_topics, prefix, types,
               [&](TopicData& topic) { rv.push_back(topic.handle); });
  return rv;
}

std::vector<TopicInfo> LocalStorage::GetTopicInfo(std::string_view prefix,
                                                  unsigned int types) {
  std::scoped_lock lock(m_mutex);
  std::vector<TopicInfo> rv;
  ForEachTopic(m_impl.m_topics, prefix, types, [&](TopicData& topic) {
    rv.emplace_back(topic.GetTopicInfo());
  });
  return rv;
}

std::vector<TopicInfo> LocalStorage::GetTopicInfo(
    std::string_view prefix, std::span<const std::string_view> types) {
  std::scoped_lock lock(m_mutex);
  std::vector<TopicInfo> rv;
  ForEachTopic(m_impl.m_topics, prefix, types, [&](TopicData& topic) {
    rv.emplace_back(topic.GetTopicInfo());
  });
  return rv;
}

<<<<<<< HEAD
NT_Topic LocalStorage::GetTopic(std::string_view name) {
  if (name.empty()) {
    return {};
  }
  std::scoped_lock lock{m_mutex};
  return m_impl->GetOrCreateTopic(name)->handle;
}

std::string LocalStorage::GetTopicName(NT_Topic topicHandle) {
  std::scoped_lock lock{m_mutex};
  if (auto topic = m_impl->m_topics.Get(topicHandle)) {
    return topic->name;
  } else {
    return {};
  }
}

NT_Type LocalStorage::GetTopicType(NT_Topic topicHandle) {
  std::scoped_lock lock{m_mutex};
  if (auto topic = m_impl->m_topics.Get(topicHandle)) {
    return topic->type;
  } else {
    return {};
  }
}

std::string LocalStorage::GetTopicTypeString(NT_Topic topicHandle) {
  std::scoped_lock lock{m_mutex};
  if (auto topic = m_impl->m_topics.Get(topicHandle)) {
    return topic->typeStr;
  } else {
    return {};
  }
}

void LocalStorage::SetTopicPersistent(NT_Topic topicHandle, bool value) {
  std::scoped_lock lock{m_mutex};
  if (auto topic = m_impl->m_topics.Get(topicHandle)) {
    m_impl->SetPersistent(topic, value);
  }
}

bool LocalStorage::GetTopicPersistent(NT_Topic topicHandle) {
  std::scoped_lock lock{m_mutex};
  if (auto topic = m_impl->m_topics.Get(topicHandle)) {
    return (topic->flags & NT_PERSISTENT) != 0;
  } else {
    return false;
  }
}

void LocalStorage::SetTopicRetained(NT_Topic topicHandle, bool value) {
  std::scoped_lock lock{m_mutex};
  if (auto topic = m_impl->m_topics.Get(topicHandle)) {
    m_impl->SetRetained(topic, value);
  }
}

bool LocalStorage::GetTopicRetained(NT_Topic topicHandle) {
  std::scoped_lock lock{m_mutex};
  if (auto topic = m_impl->m_topics.Get(topicHandle)) {
    return (topic->flags & NT_RETAINED) != 0;
  } else {
    return false;
  }
}

void LocalStorage::SetTopicValueTransient(NT_Topic topicHandle, bool value) {
  std::scoped_lock lock{m_mutex};
  if (auto topic = m_impl->m_topics.Get(topicHandle)) {
    m_impl->SetTransient(topic, value);
  }
}

bool LocalStorage::GetTopicValueTransient(NT_Topic topicHandle) {
  std::scoped_lock lock{m_mutex};
  if (auto topic = m_impl->m_topics.Get(topicHandle)) {
    return (topic->flags & NT_VALUETRANSIENT) != 0;
  } else {
    return false;
  }
}

bool LocalStorage::GetTopicExists(NT_Handle handle) {
  std::scoped_lock lock{m_mutex};
  TopicData* topic = m_impl->GetTopic(handle);
  return topic && topic->Exists();
}

wpi::json LocalStorage::GetTopicProperty(NT_Topic topicHandle,
                                         std::string_view name) {
  std::scoped_lock lock{m_mutex};
  if (auto topic = m_impl->m_topics.Get(topicHandle)) {
    return topic->properties.value(name, wpi::json{});
  } else {
    return {};
  }
}

=======
>>>>>>> e2d17a24
void LocalStorage::SetTopicProperty(NT_Topic topicHandle, std::string_view name,
                                    const wpi::json& value) {
  std::scoped_lock lock{m_mutex};
  if (auto topic = m_impl.m_topics.Get(topicHandle)) {
    if (value.is_null()) {
      topic->properties.erase(name);
    } else {
      topic->properties[name] = value;
    }
    wpi::json update = wpi::json::object();
    update[name] = value;
    m_impl.PropertiesUpdated(topic, update, NT_EVENT_NONE, true);
  }
}

void LocalStorage::DeleteTopicProperty(NT_Topic topicHandle,
                                       std::string_view name) {
  std::scoped_lock lock{m_mutex};
  if (auto topic = m_impl.m_topics.Get(topicHandle)) {
    topic->properties.erase(name);
    wpi::json update = wpi::json::object();
    update[name] = wpi::json();
    m_impl.PropertiesUpdated(topic, update, NT_EVENT_NONE, true);
  }
}

bool LocalStorage::SetTopicProperties(NT_Topic topicHandle,
                                      const wpi::json& update) {
  if (!update.is_object()) {
    return false;
  }
  std::scoped_lock lock{m_mutex};
  if (auto topic = m_impl.m_topics.Get(topicHandle)) {
    m_impl.SetProperties(topic, update, true);
    return true;
  } else {
    return {};
  }
}

NT_Subscriber LocalStorage::Subscribe(NT_Topic topicHandle, NT_Type type,
                                      std::string_view typeStr,
                                      const PubSubOptions& options) {
  std::scoped_lock lock{m_mutex};

  // Get the topic
  auto* topic = m_impl.m_topics.Get(topicHandle);
  if (!topic) {
    return 0;
  }

  if (topic->localSubscribers.size() >= kMaxSubscribers) {
    WPI_ERROR(m_impl.m_logger,
              "reached maximum number of subscribers to '{}', not subscribing",
              topic->name);
    return 0;
  }

  // Create subscriber
  return m_impl.AddLocalSubscriber(topic, PubSubConfig{type, typeStr, options})
      ->handle;
}

NT_MultiSubscriber LocalStorage::SubscribeMultiple(
    std::span<const std::string_view> prefixes, const PubSubOptions& options) {
  std::scoped_lock lock{m_mutex};

  if (m_impl.m_multiSubscribers.size() >= kMaxMultiSubscribers) {
    WPI_ERROR(m_impl.m_logger,
              "reached maximum number of multi-subscribers, not subscribing");
    return 0;
  }

  return m_impl.AddMultiSubscriber(prefixes, options)->handle;
}

NT_Publisher LocalStorage::Publish(NT_Topic topicHandle, NT_Type type,
                                   std::string_view typeStr,
                                   const wpi::json& properties,
                                   const PubSubOptions& options) {
  std::scoped_lock lock{m_mutex};

  // Get the topic
  auto* topic = m_impl.m_topics.Get(topicHandle);
  if (!topic) {
    WPI_ERROR(m_impl.m_logger, "trying to publish invalid topic handle ({})",
              topicHandle);
    return 0;
  }

  if (type == NT_UNASSIGNED || typeStr.empty()) {
    WPI_ERROR(
        m_impl.m_logger,
        "cannot publish '{}' with an unassigned type or empty type string",
        topic->name);
    return 0;
  }

  if (topic->localPublishers.size() >= kMaxPublishers) {
    WPI_ERROR(m_impl.m_logger,
              "reached maximum number of publishers to '{}', not publishing",
              topic->name);
    return 0;
  }

  return m_impl
      .AddLocalPublisher(topic, properties,
                         PubSubConfig{type, typeStr, options})
      ->handle;
}

void LocalStorage::Unpublish(NT_Handle pubentryHandle) {
  std::scoped_lock lock{m_mutex};

  if (Handle{pubentryHandle}.IsType(Handle::kPublisher)) {
    m_impl.RemoveLocalPublisher(pubentryHandle);
  } else if (auto entry = m_impl.m_entries.Get(pubentryHandle)) {
    if (entry->publisher) {
      m_impl.RemoveLocalPublisher(entry->publisher->handle);
      entry->publisher = nullptr;
    }
  } else {
    // TODO: report warning
    return;
  }
}

NT_Entry LocalStorage::GetEntry(NT_Topic topicHandle, NT_Type type,
                                std::string_view typeStr,
                                const PubSubOptions& options) {
  std::scoped_lock lock{m_mutex};

  // Get the topic
  auto* topic = m_impl.m_topics.Get(topicHandle);
  if (!topic) {
    return 0;
  }

  if (topic->localSubscribers.size() >= kMaxSubscribers) {
    WPI_ERROR(
        m_impl.m_logger,
        "reached maximum number of subscribers to '{}', not creating entry",
        topic->name);
    return 0;
  }

  // Create subscriber
  auto subscriber =
      m_impl.AddLocalSubscriber(topic, PubSubConfig{type, typeStr, options});

  // Create entry
  return m_impl.AddEntry(subscriber)->handle;
}

void LocalStorage::Release(NT_Handle pubsubentryHandle) {
  switch (Handle{pubsubentryHandle}.GetType()) {
    case Handle::kEntry:
      ReleaseEntry(pubsubentryHandle);
      break;
    case Handle::kPublisher:
      Unpublish(pubsubentryHandle);
      break;
    case Handle::kSubscriber:
      Unsubscribe(pubsubentryHandle);
      break;
    case Handle::kMultiSubscriber:
      UnsubscribeMultiple(pubsubentryHandle);
      break;
    default:
      break;
  }
}

Value LocalStorage::GetEntryValue(NT_Handle subentryHandle) {
  std::scoped_lock lock{m_mutex};
  if (auto subscriber = m_impl.GetSubEntry(subentryHandle)) {
    if (subscriber->config.type == NT_UNASSIGNED ||
        !subscriber->topic->lastValue ||
        subscriber->config.type == subscriber->topic->lastValue.type()) {
      return subscriber->topic->lastValue;
    } else if (IsNumericCompatible(subscriber->config.type,
                                   subscriber->topic->lastValue.type())) {
      return ConvertNumericValue(subscriber->topic->lastValue,
                                 subscriber->config.type);
    }
  }
  return {};
}

NT_Entry LocalStorage::GetEntry(std::string_view name) {
  if (name.empty()) {
    return {};
  }

  std::scoped_lock lock{m_mutex};

  // Get the topic data
  auto* topic = m_impl.GetOrCreateTopic(name);

  if (topic->entry == 0) {
    if (topic->localSubscribers.size() >= kMaxSubscribers) {
      WPI_ERROR(
          m_impl.m_logger,
          "reached maximum number of subscribers to '{}', not creating entry",
          topic->name);
      return 0;
    }

    // Create subscriber
    auto* subscriber = m_impl.AddLocalSubscriber(topic, {});

    // Create entry
    topic->entry = m_impl.AddEntry(subscriber)->handle;
  }

  return topic->entry;
}

void LocalStorage::AddListener(NT_Listener listenerHandle,
                               std::span<const std::string_view> prefixes,
                               unsigned int mask) {
  mask &= (NT_EVENT_TOPIC | NT_EVENT_VALUE_ALL | NT_EVENT_IMMEDIATE);
  std::scoped_lock lock{m_mutex};
  if (m_impl.m_multiSubscribers.size() >= kMaxMultiSubscribers) {
    WPI_ERROR(
        m_impl.m_logger,
        "reached maximum number of multi-subscribers, not adding listener");
    return;
  }
  // subscribe to make sure topic updates are received
  auto sub = m_impl.AddMultiSubscriber(
      prefixes, {.topicsOnly = (mask & NT_EVENT_VALUE_ALL) == 0});
  m_impl.AddListenerImpl(listenerHandle, sub, mask, true);
}

void LocalStorage::AddListener(NT_Listener listenerHandle, NT_Handle handle,
                               unsigned int mask) {
  mask &= (NT_EVENT_TOPIC | NT_EVENT_VALUE_ALL | NT_EVENT_IMMEDIATE);
  std::scoped_lock lock{m_mutex};
  if (auto topic = m_impl.m_topics.Get(handle)) {
    m_impl.AddListenerImpl(listenerHandle, topic, mask);
  } else if (auto sub = m_impl.m_multiSubscribers.Get(handle)) {
    m_impl.AddListenerImpl(listenerHandle, sub, mask, false);
  } else if (auto sub = m_impl.m_subscribers.Get(handle)) {
    m_impl.AddListenerImpl(listenerHandle, sub, mask, sub->handle, false);
  } else if (auto entry = m_impl.m_entries.Get(handle)) {
    m_impl.AddListenerImpl(listenerHandle, entry->subscriber, mask,
                           entry->handle, false);
  }
}

void LocalStorage::RemoveListener(NT_Listener listenerHandle,
                                  unsigned int mask) {
  std::scoped_lock lock{m_mutex};
  auto listenerIt = m_impl.m_listeners.find(listenerHandle);
  if (listenerIt == m_impl.m_listeners.end()) {
    return;
  }
  auto listener = std::move(listenerIt->getSecond());
  m_impl.m_listeners.erase(listenerIt);
  if (!listener) {
    return;
  }

  m_impl.m_topicPrefixListeners.Remove(listener.get());
  if (listener->subscriber) {
    listener->subscriber->valueListeners.Remove(listenerHandle);
    listener->subscriber->topic->listeners.Remove(listenerHandle);
    if (listener->subscriberOwned) {
      m_impl.RemoveLocalSubscriber(listener->subscriber->handle);
    }
  }
  if (listener->multiSubscriber) {
    listener->multiSubscriber->valueListeners.Remove(listenerHandle);
    if (listener->subscriberOwned) {
      m_impl.RemoveMultiSubscriber(listener->multiSubscriber->handle);
    }
  }
}

NT_DataLogger LocalStorage::StartDataLog(wpi::log::DataLog& log,
                                         std::string_view prefix,
                                         std::string_view logPrefix) {
  std::scoped_lock lock{m_mutex};
  auto datalogger =
      m_impl.m_dataloggers.Add(m_impl.m_inst, log, prefix, logPrefix);

  // start logging any matching topics
  auto now = nt::Now();
  for (auto&& topic : m_impl.m_topics) {
    if (!wpi::starts_with(topic->name, prefix) ||
        topic->type == NT_UNASSIGNED || topic->typeStr.empty()) {
      continue;
    }
    topic->datalogs.emplace_back(log, datalogger->Start(topic.get(), now),
                                 datalogger->handle);

    // log current value, if any
    if (!topic->lastValue) {
      continue;
    }
    topic->datalogType = topic->type;
    topic->datalogs.back().Append(topic->lastValue);
  }

  return datalogger->handle;
}

void LocalStorage::StopDataLog(NT_DataLogger logger) {
  std::scoped_lock lock{m_mutex};
  if (auto datalogger = m_impl.m_dataloggers.Remove(logger)) {
    // finish any active entries
    auto now = Now();
    for (auto&& topic : m_impl.m_topics) {
      auto it =
          std::find_if(topic->datalogs.begin(), topic->datalogs.end(),
                       [&](const auto& elem) { return elem.logger == logger; });
      if (it != topic->datalogs.end()) {
        it->log->Finish(it->entry, now);
        topic->datalogs.erase(it);
      }
    }
  }
}

void LocalStorage::Reset() {
  std::scoped_lock lock{m_mutex};
  m_impl.m_network = nullptr;
  m_impl.m_topics.clear();
  m_impl.m_publishers.clear();
  m_impl.m_subscribers.clear();
  m_impl.m_entries.clear();
  m_impl.m_multiSubscribers.clear();
  m_impl.m_dataloggers.clear();
  m_impl.m_nameTopics.clear();
  m_impl.m_listeners.clear();
  m_impl.m_topicPrefixListeners.clear();
}<|MERGE_RESOLUTION|>--- conflicted
+++ resolved
@@ -44,159 +44,6 @@
   return false;
 }
 
-<<<<<<< HEAD
-struct ListenerData {
-  ListenerData(NT_Listener handle, SubscriberData* subscriber,
-               unsigned int eventMask, bool subscriberOwned)
-      : handle{handle},
-        eventMask{eventMask},
-        subscriber{subscriber},
-        subscriberOwned{subscriberOwned} {}
-  ListenerData(NT_Listener handle, MultiSubscriberData* subscriber,
-               unsigned int eventMask, bool subscriberOwned)
-      : handle{handle},
-        eventMask{eventMask},
-        multiSubscriber{subscriber},
-        subscriberOwned{subscriberOwned} {}
-
-  NT_Listener handle;
-  unsigned int eventMask;
-  SubscriberData* subscriber{nullptr};
-  MultiSubscriberData* multiSubscriber{nullptr};
-  bool subscriberOwned;
-};
-
-struct DataLoggerData {
-  static constexpr auto kType = Handle::kDataLogger;
-
-  DataLoggerData(NT_DataLogger handle, wpi::log::DataLog& log,
-                 std::string_view prefix, std::string_view logPrefix)
-      : handle{handle}, log{log}, prefix{prefix}, logPrefix{logPrefix} {}
-
-  int Start(TopicData* topic, int64_t time) {
-    return log.Start(fmt::format("{}{}", logPrefix,
-                                 wpi::drop_front(topic->name, prefix.size())),
-                     topic->typeStr == "int" ? "int64" : topic->typeStr,
-                     DataLoggerEntry::MakeMetadata(topic->propertiesStr), time);
-  }
-
-  NT_DataLogger handle;
-  wpi::log::DataLog& log;
-  std::string prefix;
-  std::string logPrefix;
-};
-
-struct LSImpl {
-  LSImpl(int inst, IListenerStorage& listenerStorage, wpi::Logger& logger)
-      : m_inst{inst}, m_listenerStorage{listenerStorage}, m_logger{logger} {}
-
-  int m_inst;
-  IListenerStorage& m_listenerStorage;
-  wpi::Logger& m_logger;
-  net::NetworkInterface* m_network{nullptr};
-
-  // handle mappings
-  HandleMap<TopicData, 16> m_topics;
-  HandleMap<PublisherData, 16> m_publishers;
-  HandleMap<SubscriberData, 16> m_subscribers;
-  HandleMap<EntryData, 16> m_entries;
-  HandleMap<MultiSubscriberData, 16> m_multiSubscribers;
-  HandleMap<DataLoggerData, 16> m_dataloggers;
-
-  // name mappings
-  wpi::StringMap<TopicData*> m_nameTopics;
-
-  // listeners
-  wpi::DenseMap<NT_Listener, std::unique_ptr<ListenerData>> m_listeners;
-
-  // string-based listeners
-  VectorSet<ListenerData*> m_topicPrefixListeners;
-
-  // topic functions
-  void NotifyTopic(TopicData* topic, unsigned int eventFlags);
-
-  void CheckReset(TopicData* topic);
-
-  bool SetValue(TopicData* topic, const Value& value, unsigned int eventFlags,
-                bool suppressIfDuplicate, bool isDuplicate,
-                const PublisherData* publisher);
-  void NotifyValue(TopicData* topic, unsigned int eventFlags, bool isDuplicate,
-                   const PublisherData* publisher);
-
-  void SetFlags(TopicData* topic, unsigned int flags);
-  void SetPersistent(TopicData* topic, bool value);
-  void SetRetained(TopicData* topic, bool value);
-  void SetTransient(TopicData* topic, bool value);
-  void SetProperties(TopicData* topic, const wpi::json& update,
-                     bool sendNetwork);
-  void PropertiesUpdated(TopicData* topic, const wpi::json& update,
-                         unsigned int eventFlags, bool sendNetwork,
-                         bool updateFlags = true);
-
-  void RefreshPubSubActive(TopicData* topic, bool warnOnSubMismatch);
-
-  void NetworkAnnounce(TopicData* topic, std::string_view typeStr,
-                       const wpi::json& properties, NT_Publisher pubHandle);
-  void RemoveNetworkPublisher(TopicData* topic);
-  void NetworkPropertiesUpdate(TopicData* topic, const wpi::json& update,
-                               bool ack);
-
-  PublisherData* AddLocalPublisher(TopicData* topic,
-                                   const wpi::json& properties,
-                                   const PubSubConfig& options);
-  std::unique_ptr<PublisherData> RemoveLocalPublisher(NT_Publisher pubHandle);
-
-  SubscriberData* AddLocalSubscriber(TopicData* topic,
-                                     const PubSubConfig& options);
-  std::unique_ptr<SubscriberData> RemoveLocalSubscriber(
-      NT_Subscriber subHandle);
-
-  EntryData* AddEntry(SubscriberData* subscriber);
-  std::unique_ptr<EntryData> RemoveEntry(NT_Entry entryHandle);
-
-  MultiSubscriberData* AddMultiSubscriber(
-      std::span<const std::string_view> prefixes, const PubSubOptions& options);
-  std::unique_ptr<MultiSubscriberData> RemoveMultiSubscriber(
-      NT_MultiSubscriber subHandle);
-
-  void AddListenerImpl(NT_Listener listenerHandle, TopicData* topic,
-                       unsigned int eventMask);
-  void AddListenerImpl(NT_Listener listenerHandle, SubscriberData* subscriber,
-                       unsigned int eventMask, NT_Handle subentryHandle,
-                       bool subscriberOwned);
-  void AddListenerImpl(NT_Listener listenerHandle,
-                       MultiSubscriberData* subscriber, unsigned int eventMask,
-                       bool subscriberOwned);
-  void AddListenerImpl(NT_Listener listenerHandle,
-                       std::span<const std::string_view> prefixes,
-                       unsigned int eventMask);
-
-  void AddListener(NT_Listener listenerHandle,
-                   std::span<const std::string_view> prefixes,
-                   unsigned int mask);
-  void AddListener(NT_Listener listenerHandle, NT_Handle handle,
-                   unsigned int mask);
-  void RemoveListener(NT_Listener listenerHandle, unsigned int mask);
-
-  TopicData* GetOrCreateTopic(std::string_view name);
-  TopicData* GetTopic(NT_Handle handle);
-  SubscriberData* GetSubEntry(NT_Handle subentryHandle);
-  PublisherData* PublishEntry(EntryData* entry, NT_Type type);
-  Value* GetSubEntryValue(NT_Handle subentryHandle);
-
-  bool PublishLocalValue(PublisherData* publisher, const Value& value,
-                         bool force = false);
-
-  bool SetEntryValue(NT_Handle pubentryHandle, const Value& value);
-  bool SetDefaultEntryValue(NT_Handle pubsubentryHandle, const Value& value);
-
-  void RemoveSubEntry(NT_Handle subentryHandle);
-};
-
-}  // namespace
-
-void DataLoggerEntry::Append(const Value& v) {
-=======
 int LocalStorage::DataLoggerData::Start(TopicData* topic, int64_t time) {
   return log.Start(fmt::format("{}{}", logPrefix,
                                wpi::drop_front(topic->name, prefix.size())),
@@ -205,7 +52,6 @@
 }
 
 void LocalStorage::DataLoggerEntry::Append(const Value& v) {
->>>>>>> e2d17a24
   auto time = v.time();
   switch (v.type()) {
     case NT_BOOLEAN:
@@ -443,8 +289,7 @@
   PropertiesUpdated(topic, update, NT_EVENT_NONE, true, false);
 }
 
-<<<<<<< HEAD
-void LSImpl::SetTransient(TopicData* topic, bool value) {
+void LocalStorage::Impl::SetValueTransient(TopicData* topic, bool value) {
   wpi::json update = wpi::json::object();
   if (value) {
     topic->flags |= NT_VALUETRANSIENT;
@@ -458,13 +303,9 @@
   PropertiesUpdated(topic, update, NT_EVENT_NONE, true, false);
 }
 
-void LSImpl::SetProperties(TopicData* topic, const wpi::json& update,
-                           bool sendNetwork) {
-=======
 void LocalStorage::Impl::SetProperties(TopicData* topic,
                                        const wpi::json& update,
                                        bool sendNetwork) {
->>>>>>> e2d17a24
   if (!update.is_object()) {
     return;
   }
@@ -520,8 +361,8 @@
 
     if ((topic->flags & NT_VALUETRANSIENT) != 0 &&
         (topic->flags & NT_PERSISTENT) != 0) {
-      WARNING("topic {}: value transient property disables persistent storage",
-              topic->name);
+      WARN("topic {}: value transient property disables persistent storage",
+           topic->name);
     }
   }
 
@@ -1349,108 +1190,6 @@
   return rv;
 }
 
-<<<<<<< HEAD
-NT_Topic LocalStorage::GetTopic(std::string_view name) {
-  if (name.empty()) {
-    return {};
-  }
-  std::scoped_lock lock{m_mutex};
-  return m_impl->GetOrCreateTopic(name)->handle;
-}
-
-std::string LocalStorage::GetTopicName(NT_Topic topicHandle) {
-  std::scoped_lock lock{m_mutex};
-  if (auto topic = m_impl->m_topics.Get(topicHandle)) {
-    return topic->name;
-  } else {
-    return {};
-  }
-}
-
-NT_Type LocalStorage::GetTopicType(NT_Topic topicHandle) {
-  std::scoped_lock lock{m_mutex};
-  if (auto topic = m_impl->m_topics.Get(topicHandle)) {
-    return topic->type;
-  } else {
-    return {};
-  }
-}
-
-std::string LocalStorage::GetTopicTypeString(NT_Topic topicHandle) {
-  std::scoped_lock lock{m_mutex};
-  if (auto topic = m_impl->m_topics.Get(topicHandle)) {
-    return topic->typeStr;
-  } else {
-    return {};
-  }
-}
-
-void LocalStorage::SetTopicPersistent(NT_Topic topicHandle, bool value) {
-  std::scoped_lock lock{m_mutex};
-  if (auto topic = m_impl->m_topics.Get(topicHandle)) {
-    m_impl->SetPersistent(topic, value);
-  }
-}
-
-bool LocalStorage::GetTopicPersistent(NT_Topic topicHandle) {
-  std::scoped_lock lock{m_mutex};
-  if (auto topic = m_impl->m_topics.Get(topicHandle)) {
-    return (topic->flags & NT_PERSISTENT) != 0;
-  } else {
-    return false;
-  }
-}
-
-void LocalStorage::SetTopicRetained(NT_Topic topicHandle, bool value) {
-  std::scoped_lock lock{m_mutex};
-  if (auto topic = m_impl->m_topics.Get(topicHandle)) {
-    m_impl->SetRetained(topic, value);
-  }
-}
-
-bool LocalStorage::GetTopicRetained(NT_Topic topicHandle) {
-  std::scoped_lock lock{m_mutex};
-  if (auto topic = m_impl->m_topics.Get(topicHandle)) {
-    return (topic->flags & NT_RETAINED) != 0;
-  } else {
-    return false;
-  }
-}
-
-void LocalStorage::SetTopicValueTransient(NT_Topic topicHandle, bool value) {
-  std::scoped_lock lock{m_mutex};
-  if (auto topic = m_impl->m_topics.Get(topicHandle)) {
-    m_impl->SetTransient(topic, value);
-  }
-}
-
-bool LocalStorage::GetTopicValueTransient(NT_Topic topicHandle) {
-  std::scoped_lock lock{m_mutex};
-  if (auto topic = m_impl->m_topics.Get(topicHandle)) {
-    return (topic->flags & NT_VALUETRANSIENT) != 0;
-  } else {
-    return false;
-  }
-}
-
-bool LocalStorage::GetTopicExists(NT_Handle handle) {
-  std::scoped_lock lock{m_mutex};
-  TopicData* topic = m_impl->GetTopic(handle);
-  return topic && topic->Exists();
-}
-
-wpi::json LocalStorage::GetTopicProperty(NT_Topic topicHandle,
-                                         std::string_view name) {
-  std::scoped_lock lock{m_mutex};
-  if (auto topic = m_impl->m_topics.Get(topicHandle)) {
-    return topic->properties.value(name, wpi::json{});
-  } else {
-    return {};
-  }
-}
-
-=======
->>>>>>> e2d17a24
 void LocalStorage::SetTopicProperty(NT_Topic topicHandle, std::string_view name,
                                     const wpi::json& value) {
   std::scoped_lock lock{m_mutex};
