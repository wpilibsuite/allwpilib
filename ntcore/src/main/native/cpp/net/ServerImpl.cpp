// Copyright (c) FIRST and other WPILib contributors.
// Open Source Software; you can modify and/or share it under the terms of
// the WPILib BSD license file in the root directory of this project.

#include "ServerImpl.h"

#include <stdint.h>

#include <algorithm>
#include <cmath>
#include <numeric>
#include <optional>
#include <string>
#include <vector>

#include <wpi/Base64.h>
#include <wpi/MessagePack.h>
#include <wpi/SmallVector.h>
#include <wpi/StringExtras.h>
#include <wpi/json_serializer.h>
#include <wpi/raw_ostream.h>
#include <wpi/timestamp.h>

#include "IConnectionList.h"
#include "Log.h"
#include "NetworkInterface.h"
#include "Types_internal.h"
#include "net3/WireConnection3.h"
#include "net3/WireEncoder3.h"
#include "networktables/NetworkTableValue.h"
#include "ntcore_c.h"

using namespace nt;
using namespace nt::net;
using namespace mpack;

// maximum amount of time the wire can be not ready to send another
// transmission before we close the connection
static constexpr uint32_t kWireMaxNotReadyUs = 1000000;

namespace {
<<<<<<< HEAD

// Utility wrapper for making a set-like vector
template <typename T>
class VectorSet : public std::vector<T> {
 public:
  using iterator = typename std::vector<T>::iterator;
  void Add(T value) { this->push_back(value); }
  // returns true if element was present
  bool Remove(T value) {
    auto removeIt = std::remove(this->begin(), this->end(), value);
    if (removeIt == this->end()) {
      return false;
    }
    this->erase(removeIt, this->end());
    return true;
  }
};

struct PublisherData;
struct SubscriberData;
struct TopicData;
class SImpl;

class ClientData {
 public:
  ClientData(std::string_view name, std::string_view connInfo, bool local,
             ServerImpl::SetPeriodicFunc setPeriodic, SImpl& server, int id,
             wpi::Logger& logger)
      : m_name{name},
        m_connInfo{connInfo},
        m_local{local},
        m_setPeriodic{std::move(setPeriodic)},
        m_server{server},
        m_id{id},
        m_logger{logger} {}
  virtual ~ClientData() = default;

  virtual void ProcessIncomingText(std::string_view data) = 0;
  virtual void ProcessIncomingBinary(std::span<const uint8_t> data) = 0;

  enum SendMode { kSendDisabled = 0, kSendAll, kSendNormal, kSendImmNoFlush };

  virtual void SendValue(TopicData* topic, const Value& value,
                         SendMode mode) = 0;
  virtual void SendAnnounce(TopicData* topic,
                            std::optional<int64_t> pubuid) = 0;
  virtual void SendUnannounce(TopicData* topic) = 0;
  virtual void SendPropertiesUpdate(TopicData* topic, const wpi::json& update,
                                    bool ack) = 0;
  virtual void SendOutgoing(uint64_t curTimeMs) = 0;
  virtual void Flush() = 0;

  void UpdateMetaClientPub();
  void UpdateMetaClientSub();

  std::span<SubscriberData*> GetSubscribers(
      std::string_view name, bool special,
      wpi::SmallVectorImpl<SubscriberData*>& buf);

  std::string_view GetName() const { return m_name; }
  int GetId() const { return m_id; }

 protected:
  std::string m_name;
  std::string m_connInfo;
  bool m_local;  // local to machine
  ServerImpl::SetPeriodicFunc m_setPeriodic;
  // TODO: make this per-topic?
  uint32_t m_periodMs{UINT32_MAX};
  uint64_t m_lastSendMs{0};
  SImpl& m_server;
  int m_id;

  wpi::Logger& m_logger;

  wpi::DenseMap<int64_t, std::unique_ptr<PublisherData>> m_publishers;
  wpi::DenseMap<int64_t, std::unique_ptr<SubscriberData>> m_subscribers;

 public:
  // meta topics
  TopicData* m_metaPub = nullptr;
  TopicData* m_metaSub = nullptr;
};

class ClientData4Base : public ClientData, protected ClientMessageHandler {
 public:
  ClientData4Base(std::string_view name, std::string_view connInfo, bool local,
                  ServerImpl::SetPeriodicFunc setPeriodic, SImpl& server,
                  int id, wpi::Logger& logger)
      : ClientData{name, connInfo, local, setPeriodic, server, id, logger} {}

 protected:
  // ClientMessageHandler interface
  void ClientPublish(int64_t pubuid, std::string_view name,
                     std::string_view typeStr,
                     const wpi::json& properties) final;
  void ClientUnpublish(int64_t pubuid) final;
  void ClientSetProperties(std::string_view name,
                           const wpi::json& update) final;
  void ClientSubscribe(int64_t subuid, std::span<const std::string> topicNames,
                       const PubSubOptionsImpl& options) final;
  void ClientUnsubscribe(int64_t subuid) final;

  void ClientSetValue(int64_t pubuid, const Value& value);

  wpi::DenseMap<TopicData*, bool> m_announceSent;
};

class ClientDataLocal final : public ClientData4Base {
 public:
  ClientDataLocal(SImpl& server, int id, wpi::Logger& logger)
      : ClientData4Base{"", "", true, [](uint32_t) {}, server, id, logger} {}

  void ProcessIncomingText(std::string_view data) final {}
  void ProcessIncomingBinary(std::span<const uint8_t> data) final {}

  void SendValue(TopicData* topic, const Value& value, SendMode mode) final;
  void SendAnnounce(TopicData* topic, std::optional<int64_t> pubuid) final;
  void SendUnannounce(TopicData* topic) final;
  void SendPropertiesUpdate(TopicData* topic, const wpi::json& update,
                            bool ack) final;
  void SendOutgoing(uint64_t curTimeMs) final {}
  void Flush() final {}

  void HandleLocal(std::span<const ClientMessage> msgs);
};

class ClientData4 final : public ClientData4Base {
 public:
  ClientData4(std::string_view name, std::string_view connInfo, bool local,
              WireConnection& wire, ServerImpl::SetPeriodicFunc setPeriodic,
              SImpl& server, int id, wpi::Logger& logger)
      : ClientData4Base{name, connInfo, local, setPeriodic, server, id, logger},
        m_wire{wire} {}

  void ProcessIncomingText(std::string_view data) final;
  void ProcessIncomingBinary(std::span<const uint8_t> data) final;

  void SendValue(TopicData* topic, const Value& value, SendMode mode) final;
  void SendAnnounce(TopicData* topic, std::optional<int64_t> pubuid) final;
  void SendUnannounce(TopicData* topic) final;
  void SendPropertiesUpdate(TopicData* topic, const wpi::json& update,
                            bool ack) final;
  void SendOutgoing(uint64_t curTimeMs) final;

  void Flush() final;

 public:
  WireConnection& m_wire;

 private:
  std::vector<ServerMessage> m_outgoing;
  wpi::DenseMap<NT_Topic, size_t> m_outgoingValueMap;

  bool WriteBinary(int64_t id, int64_t time, const Value& value) {
    return WireEncodeBinary(SendBinary().Add(), id, time, value);
  }

  TextWriter& SendText() {
    m_outBinary.reset();  // ensure proper interleaving of text and binary
    if (!m_outText) {
      m_outText = m_wire.SendText();
    }
    return *m_outText;
  }

  BinaryWriter& SendBinary() {
    m_outText.reset();  // ensure proper interleaving of text and binary
    if (!m_outBinary) {
      m_outBinary = m_wire.SendBinary();
    }
    return *m_outBinary;
  }

  // valid when we are actively writing to this client
  std::optional<TextWriter> m_outText;
  std::optional<BinaryWriter> m_outBinary;
};

class ClientData3 final : public ClientData, private net3::MessageHandler3 {
 public:
  ClientData3(std::string_view connInfo, bool local,
              net3::WireConnection3& wire, ServerImpl::Connected3Func connected,
              ServerImpl::SetPeriodicFunc setPeriodic, SImpl& server, int id,
              wpi::Logger& logger)
      : ClientData{"", connInfo, local, setPeriodic, server, id, logger},
        m_connected{std::move(connected)},
        m_wire{wire},
        m_decoder{*this} {}

  void ProcessIncomingText(std::string_view data) final {}
  void ProcessIncomingBinary(std::span<const uint8_t> data) final;

  void SendValue(TopicData* topic, const Value& value, SendMode mode) final;
  void SendAnnounce(TopicData* topic, std::optional<int64_t> pubuid) final;
  void SendUnannounce(TopicData* topic) final;
  void SendPropertiesUpdate(TopicData* topic, const wpi::json& update,
                            bool ack) final;
  void SendOutgoing(uint64_t curTimeMs) final;

  void Flush() final { m_wire.Flush(); }

 private:
  // MessageHandler3 interface
  void KeepAlive() final;
  void ServerHelloDone() final;
  void ClientHelloDone() final;
  void ClearEntries() final;
  void ProtoUnsup(unsigned int proto_rev) final;
  void ClientHello(std::string_view self_id, unsigned int proto_rev) final;
  void ServerHello(unsigned int flags, std::string_view self_id) final;
  void EntryAssign(std::string_view name, unsigned int id, unsigned int seq_num,
                   const Value& value, unsigned int flags) final;
  void EntryUpdate(unsigned int id, unsigned int seq_num,
                   const Value& value) final;
  void FlagsUpdate(unsigned int id, unsigned int flags) final;
  void EntryDelete(unsigned int id) final;
  void ExecuteRpc(unsigned int id, unsigned int uid,
                  std::span<const uint8_t> params) final {}
  void RpcResponse(unsigned int id, unsigned int uid,
                   std::span<const uint8_t> result) final {}

  ServerImpl::Connected3Func m_connected;
  net3::WireConnection3& m_wire;

  enum State { kStateInitial, kStateServerHelloComplete, kStateRunning };
  State m_state{kStateInitial};
  net3::WireDecoder3 m_decoder;

  std::vector<net3::Message3> m_outgoing;
  wpi::DenseMap<NT_Topic, size_t> m_outgoingValueMap;
  int64_t m_nextPubUid{1};

  struct TopicData3 {
    explicit TopicData3(TopicData* topic) { UpdateFlags(topic); }

    unsigned int flags{0};
    net3::SequenceNumber seqNum;
    bool sentAssign{false};
    bool published{false};
    int64_t pubuid{0};

    bool UpdateFlags(TopicData* topic);
  };
  wpi::DenseMap<TopicData*, TopicData3> m_topics3;
  TopicData3* GetTopic3(TopicData* topic) {
    return &m_topics3.try_emplace(topic, topic).first->second;
  }
};

struct TopicData {
  TopicData(wpi::Logger& logger, std::string_view name,
            std::string_view typeStr)
      : m_logger{logger}, name{name}, typeStr{typeStr} {}
  TopicData(wpi::Logger& logger, std::string_view name,
            std::string_view typeStr, wpi::json properties)
      : m_logger{logger},
        name{name},
        typeStr{typeStr},
        properties(std::move(properties)) {
    RefreshProperties();
  }

  bool IsPublished() const {
    return persistent || retained || !publishers.empty();
  }

  // returns true if properties changed
  bool SetProperties(const wpi::json& update);
  void RefreshProperties();
  bool SetFlags(unsigned int flags_);

  wpi::Logger& m_logger;
  std::string name;
  unsigned int id;
  Value lastValue;
  ClientData* lastValueClient = nullptr;
  std::string typeStr;
  wpi::json properties = wpi::json::object();
  bool persistent{false};
  bool retained{false};
  bool valueTransient{false};
  bool special{false};
  NT_Topic localHandle{0};

  VectorSet<PublisherData*> publishers;
  VectorSet<SubscriberData*> subscribers;

  // meta topics
  TopicData* metaPub = nullptr;
  TopicData* metaSub = nullptr;
};

struct PublisherData {
  PublisherData(ClientData* client, TopicData* topic, int64_t pubuid)
      : client{client}, topic{topic}, pubuid{pubuid} {}

  ClientData* client;
  TopicData* topic;
  int64_t pubuid;
};

struct SubscriberData {
  SubscriberData(ClientData* client, std::span<const std::string> topicNames,
                 int64_t subuid, const PubSubOptionsImpl& options)
      : client{client},
        topicNames{topicNames.begin(), topicNames.end()},
        subuid{subuid},
        options{options},
        periodMs(std::lround(options.periodicMs / 10.0) * 10) {
    if (periodMs < kMinPeriodMs) {
      periodMs = kMinPeriodMs;
    }
  }

  void Update(std::span<const std::string> topicNames_,
              const PubSubOptionsImpl& options_) {
    topicNames = {topicNames_.begin(), topicNames_.end()};
    options = options_;
    periodMs = std::lround(options_.periodicMs / 10.0) * 10;
    if (periodMs < kMinPeriodMs) {
      periodMs = kMinPeriodMs;
    }
  }

  bool Matches(std::string_view name, bool special);

  ClientData* client;
  std::vector<std::string> topicNames;
  int64_t subuid;
  PubSubOptionsImpl options;
  // in options as double, but copy here as integer; rounded to the nearest
  // 10 ms
  uint32_t periodMs;
};

class SImpl {
 public:
  explicit SImpl(wpi::Logger& logger);

  wpi::Logger& m_logger;
  LocalInterface* m_local{nullptr};
  bool m_controlReady{false};

  ClientDataLocal* m_localClient;
  std::vector<std::unique_ptr<ClientData>> m_clients;
  wpi::UidVector<std::unique_ptr<TopicData>, 16> m_topics;
  wpi::StringMap<TopicData*> m_nameTopics;
  bool m_persistentChanged{false};

  // global meta topics (other meta topics are linked to from the specific
  // client or topic)
  TopicData* m_metaClients;

  // ServerImpl interface
  std::pair<std::string, int> AddClient(
      std::string_view name, std::string_view connInfo, bool local,
      WireConnection& wire, ServerImpl::SetPeriodicFunc setPeriodic);
  int AddClient3(std::string_view connInfo, bool local,
                 net3::WireConnection3& wire,
                 ServerImpl::Connected3Func connected,
                 ServerImpl::SetPeriodicFunc setPeriodic);
  void RemoveClient(int clientId);

  bool PersistentChanged();
  void DumpPersistent(wpi::raw_ostream& os);
  std::string LoadPersistent(std::string_view in);

  // helper functions
  TopicData* CreateTopic(ClientData* client, std::string_view name,
                         std::string_view typeStr, const wpi::json& properties,
                         bool special = false);
  TopicData* CreateMetaTopic(std::string_view name);
  void DeleteTopic(TopicData* topic);
  void SetProperties(ClientData* client, TopicData* topic,
                     const wpi::json& update);
  void SetFlags(ClientData* client, TopicData* topic, unsigned int flags);
  void SetValue(ClientData* client, TopicData* topic, const Value& value);

  // update meta topic values from data structures
  void UpdateMetaClients(const std::vector<ConnectionInfo>& conns);
  void UpdateMetaTopicPub(TopicData* topic);
  void UpdateMetaTopicSub(TopicData* topic);

 private:
  void PropertiesChanged(ClientData* client, TopicData* topic,
                         const wpi::json& update);
};

=======
>>>>>>> e2d17a24
struct Writer : public mpack_writer_t {
  Writer() {
    mpack_writer_init(this, buf, sizeof(buf));
    mpack_writer_set_context(this, &os);
    mpack_writer_set_flush(
        this, [](mpack_writer_t* w, const char* buffer, size_t count) {
          static_cast<wpi::raw_ostream*>(w->context)->write(buffer, count);
        });
  }

  std::vector<uint8_t> bytes;
  wpi::raw_uvector_ostream os{bytes};
  char buf[128];
};
}  // namespace

static void WriteOptions(mpack_writer_t& w, const PubSubOptionsImpl& options) {
  int size =
      (options.sendAll ? 1 : 0) + (options.topicsOnly ? 1 : 0) +
      (options.periodicMs != PubSubOptionsImpl::kDefaultPeriodicMs ? 1 : 0) +
      (options.prefixMatch ? 1 : 0);
  mpack_start_map(&w, size);
  if (options.sendAll) {
    mpack_write_str(&w, "all");
    mpack_write_bool(&w, true);
  }
  if (options.topicsOnly) {
    mpack_write_str(&w, "topicsonly");
    mpack_write_bool(&w, true);
  }
  if (options.periodicMs != PubSubOptionsImpl::kDefaultPeriodicMs) {
    mpack_write_str(&w, "periodic");
    mpack_write_float(&w, options.periodicMs / 1000.0);
  }
  if (options.prefixMatch) {
    mpack_write_str(&w, "prefix");
    mpack_write_bool(&w, true);
  }
  mpack_finish_map(&w);
}

void ServerImpl::ClientData::UpdateMetaClientPub() {
  if (!m_metaPub) {
    return;
  }
  Writer w;
  mpack_start_array(&w, m_publishers.size());
  for (auto&& pub : m_publishers) {
    mpack_start_map(&w, 2);
    mpack_write_str(&w, "uid");
    mpack_write_int(&w, pub.first);
    mpack_write_str(&w, "topic");
    mpack_write_str(&w, pub.second->topic->name);
    mpack_finish_map(&w);
  }
  mpack_finish_array(&w);
  if (mpack_writer_destroy(&w) == mpack_ok) {
    m_server.SetValue(nullptr, m_metaPub, Value::MakeRaw(std::move(w.bytes)));
  }
}

void ServerImpl::ClientData::UpdateMetaClientSub() {
  if (!m_metaSub) {
    return;
  }
  Writer w;
  mpack_start_array(&w, m_subscribers.size());
  for (auto&& sub : m_subscribers) {
    mpack_start_map(&w, 3);
    mpack_write_str(&w, "uid");
    mpack_write_int(&w, sub.first);
    mpack_write_str(&w, "topics");
    mpack_start_array(&w, sub.second->topicNames.size());
    for (auto&& name : sub.second->topicNames) {
      mpack_write_str(&w, name);
    }
    mpack_finish_array(&w);
    mpack_write_str(&w, "options");
    WriteOptions(w, sub.second->options);
    mpack_finish_map(&w);
  }
  mpack_finish_array(&w);
  if (mpack_writer_destroy(&w) == mpack_ok) {
    m_server.SetValue(nullptr, m_metaSub, Value::MakeRaw(std::move(w.bytes)));
  }
}

std::span<ServerImpl::SubscriberData*> ServerImpl::ClientData::GetSubscribers(
    std::string_view name, bool special,
    wpi::SmallVectorImpl<SubscriberData*>& buf) {
  buf.resize(0);
  for (auto&& subPair : m_subscribers) {
    SubscriberData* subscriber = subPair.getSecond().get();
    if (subscriber->Matches(name, special)) {
      buf.emplace_back(subscriber);
    }
  }
  return {buf.data(), buf.size()};
}

void ServerImpl::ClientData4Base::ClientPublish(int64_t pubuid,
                                                std::string_view name,
                                                std::string_view typeStr,
                                                const wpi::json& properties) {
  DEBUG3("ClientPublish({}, {}, {}, {})", m_id, name, pubuid, typeStr);
  auto topic = m_server.CreateTopic(this, name, typeStr, properties);

  // create publisher
  auto [publisherIt, isNew] = m_publishers.try_emplace(
      pubuid, std::make_unique<PublisherData>(this, topic, pubuid));
  if (!isNew) {
    WARN("client {} duplicate publish of pubuid {}", m_id, pubuid);
  }

  // add publisher to topic
  topic->publishers.Add(publisherIt->getSecond().get());

  // update meta data
  m_server.UpdateMetaTopicPub(topic);
  UpdateMetaClientPub();

  // respond with announce with pubuid to client
  DEBUG4("client {}: announce {} pubuid {}", m_id, topic->name, pubuid);
  SendAnnounce(topic, pubuid);
}

void ServerImpl::ClientData4Base::ClientUnpublish(int64_t pubuid) {
  DEBUG3("ClientUnpublish({}, {})", m_id, pubuid);
  auto publisherIt = m_publishers.find(pubuid);
  if (publisherIt == m_publishers.end()) {
    return;  // nothing to do
  }
  auto publisher = publisherIt->getSecond().get();
  auto topic = publisher->topic;

  // remove publisher from topic
  topic->publishers.Remove(publisher);

  // remove publisher from client
  m_publishers.erase(publisherIt);

  // update meta data
  m_server.UpdateMetaTopicPub(topic);
  UpdateMetaClientPub();

  // delete topic if no longer published
  if (!topic->IsPublished()) {
    m_server.DeleteTopic(topic);
  }
}

void ServerImpl::ClientData4Base::ClientSetProperties(std::string_view name,
                                                      const wpi::json& update) {
  DEBUG4("ClientSetProperties({}, {}, {})", m_id, name, update.dump());
  auto topicIt = m_server.m_nameTopics.find(name);
  if (topicIt == m_server.m_nameTopics.end() ||
      !topicIt->second->IsPublished()) {
    WARN(
        "server ignoring SetProperties({}) from client {} on unpublished topic "
        "'{}'; publish or set a value first",
        update.dump(), m_id, name);
    return;  // nothing to do
  }
  auto topic = topicIt->second;
  if (topic->special) {
    WARN("server ignoring SetProperties({}) from client {} on meta topic '{}'",
         update.dump(), m_id, name);
    return;  // nothing to do
  }
  m_server.SetProperties(nullptr, topic, update);
}

void ServerImpl::ClientData4Base::ClientSubscribe(
    int64_t subuid, std::span<const std::string> topicNames,
    const PubSubOptionsImpl& options) {
  DEBUG4("ClientSubscribe({}, ({}), {})", m_id, fmt::join(topicNames, ","),
         subuid);
  auto& sub = m_subscribers[subuid];
  bool replace = false;
  if (sub) {
    // replace subscription
    sub->Update(topicNames, options);
    replace = true;
  } else {
    // create
    sub = std::make_unique<SubscriberData>(this, topicNames, subuid, options);
  }

  // limit subscriber min period
  if (sub->periodMs < kMinPeriodMs) {
    sub->periodMs = kMinPeriodMs;
  }

  // update periodic sender (if not local)
  if (!m_local) {
    if (m_periodMs == UINT32_MAX) {
      m_periodMs = sub->periodMs;
    } else {
      m_periodMs = std::gcd(m_periodMs, sub->periodMs);
    }
    if (m_periodMs < kMinPeriodMs) {
      m_periodMs = kMinPeriodMs;
    }
    m_setPeriodic(m_periodMs);
  }

  // see if this immediately subscribes to any topics
  // for transmit efficiency, we want to batch announcements and values, so
  // send announcements in first loop and remember what we want to send in
  // second loop.
  std::vector<TopicData*> dataToSend;
  dataToSend.reserve(m_server.m_topics.size());
  for (auto&& topic : m_server.m_topics) {
    bool removed = false;
    if (replace) {
      removed = topic->subscribers.Remove(sub.get());
    }

    // is client already subscribed?
    bool wasSubscribed = false;
    bool wasSubscribedValue = false;
    for (auto subscriber : topic->subscribers) {
      if (subscriber->client == this) {
        wasSubscribed = true;
        if (!subscriber->options.topicsOnly) {
          wasSubscribedValue = true;
        }
      }
    }

    bool added = false;
    if (sub->Matches(topic->name, topic->special)) {
      topic->subscribers.Add(sub.get());
      added = true;
    }

    if (added ^ removed) {
      m_server.UpdateMetaTopicSub(topic.get());
    }

    // announce topic to client if not previously announced
    if (added && !removed && !wasSubscribed) {
      DEBUG4("client {}: announce {}", m_id, topic->name);
      SendAnnounce(topic.get(), std::nullopt);
    }

    // send last value
    if (added && !sub->options.topicsOnly && !wasSubscribedValue &&
        topic->lastValue) {
      dataToSend.emplace_back(topic.get());
    }
  }

  for (auto topic : dataToSend) {
    DEBUG4("send last value for {} to client {}", topic->name, m_id);
    SendValue(topic, topic->lastValue, kSendAll);
  }

  // update meta data
  UpdateMetaClientSub();

  Flush();
}

void ServerImpl::ClientData4Base::ClientUnsubscribe(int64_t subuid) {
  DEBUG3("ClientUnsubscribe({}, {})", m_id, subuid);
  auto subIt = m_subscribers.find(subuid);
  if (subIt == m_subscribers.end() || !subIt->getSecond()) {
    return;  // nothing to do
  }
  auto sub = subIt->getSecond().get();

  // remove from topics
  for (auto&& topic : m_server.m_topics) {
    if (topic->subscribers.Remove(sub)) {
      m_server.UpdateMetaTopicSub(topic.get());
    }
  }

  // delete it from client (future value sets will be ignored)
  m_subscribers.erase(subIt);
  UpdateMetaClientSub();

  // loop over all publishers to update period
  m_periodMs = UINT32_MAX;
  for (auto&& sub : m_subscribers) {
    if (m_periodMs == UINT32_MAX) {
      m_periodMs = sub.getSecond()->periodMs;
    } else {
      m_periodMs = std::gcd(m_periodMs, sub.getSecond()->periodMs);
    }
  }
  if (m_periodMs < kMinPeriodMs) {
    m_periodMs = kMinPeriodMs;
  }
  m_setPeriodic(m_periodMs);
}

void ServerImpl::ClientData4Base::ClientSetValue(int64_t pubuid,
                                                 const Value& value) {
  DEBUG4("ClientSetValue({}, {})", m_id, pubuid);
  auto publisherIt = m_publishers.find(pubuid);
  if (publisherIt == m_publishers.end()) {
    WARN("unrecognized client {} pubuid {}, ignoring set", m_id, pubuid);
    return;  // ignore unrecognized pubuids
  }
  auto topic = publisherIt->getSecond().get()->topic;
  m_server.SetValue(this, topic, value);
}

void ServerImpl::ClientDataLocal::SendValue(TopicData* topic,
                                            const Value& value, SendMode mode) {
  if (m_server.m_local) {
    m_server.m_local->NetworkSetValue(topic->localHandle, value);
  }
}

void ServerImpl::ClientDataLocal::SendAnnounce(TopicData* topic,
                                               std::optional<int64_t> pubuid) {
  if (m_server.m_local) {
    auto& sent = m_announceSent[topic];
    if (sent) {
      return;
    }
    sent = true;

    topic->localHandle = m_server.m_local->NetworkAnnounce(
        topic->name, topic->typeStr, topic->properties, pubuid.value_or(0));
  }
}

void ServerImpl::ClientDataLocal::SendUnannounce(TopicData* topic) {
  if (m_server.m_local) {
    auto& sent = m_announceSent[topic];
    if (!sent) {
      return;
    }
    sent = false;
    m_server.m_local->NetworkUnannounce(topic->name);
  }
}

void ServerImpl::ClientDataLocal::SendPropertiesUpdate(TopicData* topic,
                                                       const wpi::json& update,
                                                       bool ack) {
  if (m_server.m_local) {
    if (!m_announceSent.lookup(topic)) {
      return;
    }
    m_server.m_local->NetworkPropertiesUpdate(topic->name, update, ack);
  }
}

void ServerImpl::ClientDataLocal::HandleLocal(
    std::span<const ClientMessage> msgs) {
  DEBUG4("HandleLocal()");
  // just map as a normal client into client=0 calls
  for (const auto& elem : msgs) {  // NOLINT
    // common case is value, so check that first
    if (auto msg = std::get_if<ClientValueMsg>(&elem.contents)) {
      ClientSetValue(msg->pubHandle, msg->value);
    } else if (auto msg = std::get_if<PublishMsg>(&elem.contents)) {
      ClientPublish(msg->pubHandle, msg->name, msg->typeStr, msg->properties);
    } else if (auto msg = std::get_if<UnpublishMsg>(&elem.contents)) {
      ClientUnpublish(msg->pubHandle);
    } else if (auto msg = std::get_if<SetPropertiesMsg>(&elem.contents)) {
      ClientSetProperties(msg->name, msg->update);
    } else if (auto msg = std::get_if<SubscribeMsg>(&elem.contents)) {
      ClientSubscribe(msg->subHandle, msg->topicNames, msg->options);
    } else if (auto msg = std::get_if<UnsubscribeMsg>(&elem.contents)) {
      ClientUnsubscribe(msg->subHandle);
    }
  }
}

void ServerImpl::ClientData4::ProcessIncomingText(std::string_view data) {
  WireDecodeText(data, *this, m_logger);
}

void ServerImpl::ClientData4::ProcessIncomingBinary(
    std::span<const uint8_t> data) {
  for (;;) {
    if (data.empty()) {
      break;
    }

    // decode message
    int64_t pubuid;
    Value value;
    std::string error;
    if (!WireDecodeBinary(&data, &pubuid, &value, &error, 0)) {
      m_wire.Disconnect(fmt::format("binary decode error: {}", error));
      break;
    }

    // respond to RTT ping
    if (pubuid == -1) {
      auto now = wpi::Now();
      DEBUG4("RTT ping from {}, responding with time={}", m_id, now);
      {
        auto out = m_wire.SendBinary();
        WireEncodeBinary(out.Add(), -1, now, value);
      }
      m_wire.Flush();
      continue;
    }

    // handle value set
    ClientSetValue(pubuid, value);
  }
}

void ServerImpl::ClientData4::SendValue(TopicData* topic, const Value& value,
                                        SendMode mode) {
  if (m_local) {
    mode = ClientData::kSendImmNoFlush;  // always send local immediately
  }
  switch (mode) {
    case ClientData::kSendDisabled:  // do nothing
      break;
    case ClientData::kSendImmNoFlush:  // send immediately
      WriteBinary(topic->id, value.time(), value);
      if (m_local) {
        Flush();
      }
      break;
    case ClientData::kSendAll:  // append to outgoing
      m_outgoingValueMap[topic->id] = m_outgoing.size();
      m_outgoing.emplace_back(ServerMessage{ServerValueMsg{topic->id, value}});
      break;
    case ClientData::kSendNormal: {
      // replace, or append if not present
      auto [it, added] =
          m_outgoingValueMap.try_emplace(topic->id, m_outgoing.size());
      if (!added && it->second < m_outgoing.size()) {
        if (auto m =
                std::get_if<ServerValueMsg>(&m_outgoing[it->second].contents)) {
          if (m->topic == topic->id) {  // should always be true
            m->value = value;
            break;
          }
        }
      }
      m_outgoing.emplace_back(ServerMessage{ServerValueMsg{topic->id, value}});
      break;
    }
  }
}

void ServerImpl::ClientData4::SendAnnounce(TopicData* topic,
                                           std::optional<int64_t> pubuid) {
  auto& sent = m_announceSent[topic];
  if (sent) {
    return;
  }
  sent = true;

  if (m_local) {
    WireEncodeAnnounce(SendText().Add(), topic->name, topic->id, topic->typeStr,
                       topic->properties, pubuid);
    Flush();
  } else {
    m_outgoing.emplace_back(ServerMessage{AnnounceMsg{
        topic->name, topic->id, topic->typeStr, pubuid, topic->properties}});
    m_server.m_controlReady = true;
  }
}

void ServerImpl::ClientData4::SendUnannounce(TopicData* topic) {
  auto& sent = m_announceSent[topic];
  if (!sent) {
    return;
  }
  sent = false;

  if (m_local) {
    WireEncodeUnannounce(SendText().Add(), topic->name, topic->id);
    Flush();
  } else {
    m_outgoing.emplace_back(
        ServerMessage{UnannounceMsg{topic->name, topic->id}});
    m_server.m_controlReady = true;
  }
}

void ServerImpl::ClientData4::SendPropertiesUpdate(TopicData* topic,
                                                   const wpi::json& update,
                                                   bool ack) {
  if (!m_announceSent.lookup(topic)) {
    return;
  }

  if (m_local) {
    WireEncodePropertiesUpdate(SendText().Add(), topic->name, update, ack);
    Flush();
  } else {
    m_outgoing.emplace_back(
        ServerMessage{PropertiesUpdateMsg{topic->name, update, ack}});
    m_server.m_controlReady = true;
  }
}

void ServerImpl::ClientData4::SendOutgoing(uint64_t curTimeMs) {
  if (m_outgoing.empty()) {
    return;  // nothing to do
  }

  // rate limit frequency of transmissions
  if (curTimeMs < (m_lastSendMs + kMinPeriodMs)) {
    return;
  }

  if (!m_wire.Ready()) {
    uint64_t lastFlushTime = m_wire.GetLastFlushTime();
    uint64_t now = wpi::Now();
    if (lastFlushTime != 0 && now > (lastFlushTime + kWireMaxNotReadyUs)) {
      m_wire.Disconnect("transmit stalled");
    }
    return;
  }

  for (auto&& msg : m_outgoing) {
    if (auto m = std::get_if<ServerValueMsg>(&msg.contents)) {
      WriteBinary(m->topic, m->value.time(), m->value);
    } else {
      WireEncodeText(SendText().Add(), msg);
    }
  }
  m_outgoing.resize(0);
  m_outgoingValueMap.clear();
  m_lastSendMs = curTimeMs;
}

void ServerImpl::ClientData4::Flush() {
  m_outText.reset();
  m_outBinary.reset();
  m_wire.Flush();
}

bool ServerImpl::ClientData3::TopicData3::UpdateFlags(TopicData* topic) {
  unsigned int newFlags = topic->persistent ? NT_PERSISTENT : 0;
  bool updated = flags != newFlags;
  flags = newFlags;
  return updated;
}

void ServerImpl::ClientData3::ProcessIncomingBinary(
    std::span<const uint8_t> data) {
  if (!m_decoder.Execute(&data)) {
    m_wire.Disconnect(m_decoder.GetError());
  }
}

void ServerImpl::ClientData3::SendValue(TopicData* topic, const Value& value,
                                        SendMode mode) {
  if (m_state != kStateRunning) {
    if (mode == kSendImmNoFlush) {
      mode = kSendAll;
    }
  } else if (m_local) {
    mode = ClientData::kSendImmNoFlush;  // always send local immediately
  }
  TopicData3* topic3 = GetTopic3(topic);
  bool added = false;

  switch (mode) {
    case ClientData::kSendDisabled:  // do nothing
      break;
    case ClientData::kSendImmNoFlush:  // send immediately and flush
      ++topic3->seqNum;
      if (topic3->sentAssign) {
        net3::WireEncodeEntryUpdate(m_wire.Send().stream(), topic->id,
                                    topic3->seqNum.value(), value);
      } else {
        net3::WireEncodeEntryAssign(m_wire.Send().stream(), topic->name,
                                    topic->id, topic3->seqNum.value(), value,
                                    topic3->flags);
        topic3->sentAssign = true;
      }
      if (m_local) {
        Flush();
      }
      break;
    case ClientData::kSendNormal: {
      // replace, or append if not present
      wpi::DenseMap<NT_Topic, size_t>::iterator it;
      std::tie(it, added) =
          m_outgoingValueMap.try_emplace(topic->id, m_outgoing.size());
      if (!added && it->second < m_outgoing.size()) {
        auto& msg = m_outgoing[it->second];
        if (msg.Is(net3::Message3::kEntryUpdate) ||
            msg.Is(net3::Message3::kEntryAssign)) {
          if (msg.id() == topic->id) {  // should always be true
            msg.SetValue(value);
            break;
          }
        }
      }
    }
      // fallthrough
    case ClientData::kSendAll:  // append to outgoing
      if (!added) {
        m_outgoingValueMap[topic->id] = m_outgoing.size();
      }
      ++topic3->seqNum;
      if (topic3->sentAssign) {
        m_outgoing.emplace_back(net3::Message3::EntryUpdate(
            topic->id, topic3->seqNum.value(), value));
      } else {
        m_outgoing.emplace_back(net3::Message3::EntryAssign(
            topic->name, topic->id, topic3->seqNum.value(), value,
            topic3->flags));
        topic3->sentAssign = true;
      }
      break;
  }
}

void ServerImpl::ClientData3::SendAnnounce(TopicData* topic,
                                           std::optional<int64_t> pubuid) {
  // ignore if we've not yet built the subscriber
  if (m_subscribers.empty()) {
    return;
  }

  // subscribe to all non-special topics
  if (!topic->special) {
    topic->subscribers.Add(m_subscribers[0].get());
    m_server.UpdateMetaTopicSub(topic);
  }

  // NT3 requires a value to send the assign message, so the assign message
  // will get sent when the first value is sent (by SendValue).
}

void ServerImpl::ClientData3::SendUnannounce(TopicData* topic) {
  auto it = m_topics3.find(topic);
  if (it == m_topics3.end()) {
    return;  // never sent to client
  }
  bool sentAssign = it->second.sentAssign;
  m_topics3.erase(it);
  if (!sentAssign) {
    return;  // never sent to client
  }

  // map to NT3 delete message
  if (m_local && m_state == kStateRunning) {
    net3::WireEncodeEntryDelete(m_wire.Send().stream(), topic->id);
    Flush();
  } else {
    m_outgoing.emplace_back(net3::Message3::EntryDelete(topic->id));
  }
}

void ServerImpl::ClientData3::SendPropertiesUpdate(TopicData* topic,
                                                   const wpi::json& update,
                                                   bool ack) {
  if (ack) {
    return;  // we don't ack in NT3
  }
  auto it = m_topics3.find(topic);
  if (it == m_topics3.end()) {
    return;  // never sent to client
  }
  TopicData3* topic3 = &it->second;
  // Don't send flags update unless we've already sent an assign message.
  // The assign message will contain the updated flags when we eventually
  // send it.
  if (topic3->UpdateFlags(topic) && topic3->sentAssign) {
    if (m_local && m_state == kStateRunning) {
      net3::WireEncodeFlagsUpdate(m_wire.Send().stream(), topic->id,
                                  topic3->flags);
      Flush();
    } else {
      m_outgoing.emplace_back(
          net3::Message3::FlagsUpdate(topic->id, topic3->flags));
    }
  }
}

void ServerImpl::ClientData3::SendOutgoing(uint64_t curTimeMs) {
  if (m_outgoing.empty() || m_state != kStateRunning) {
    return;  // nothing to do
  }

  // rate limit frequency of transmissions
  if (curTimeMs < (m_lastSendMs + kMinPeriodMs)) {
    return;
  }

  if (!m_wire.Ready()) {
    uint64_t lastFlushTime = m_wire.GetLastFlushTime();
    uint64_t now = wpi::Now();
    if (lastFlushTime != 0 && now > (lastFlushTime + kWireMaxNotReadyUs)) {
      m_wire.Disconnect("transmit stalled");
    }
    return;
  }

  auto out = m_wire.Send();
  for (auto&& msg : m_outgoing) {
    net3::WireEncode(out.stream(), msg);
  }
  m_outgoing.resize(0);
  m_outgoingValueMap.clear();
  m_lastSendMs = curTimeMs;
}

void ServerImpl::ClientData3::KeepAlive() {
  DEBUG4("KeepAlive({})", m_id);
  if (m_state != kStateRunning) {
    m_decoder.SetError("received unexpected KeepAlive message");
    return;
  }
  // ignore
}

void ServerImpl::ClientData3::ServerHelloDone() {
  DEBUG4("ServerHelloDone({})", m_id);
  m_decoder.SetError("received unexpected ServerHelloDone message");
}

void ServerImpl::ClientData3::ClientHelloDone() {
  DEBUG4("ClientHelloDone({})", m_id);
  if (m_state != kStateServerHelloComplete) {
    m_decoder.SetError("received unexpected ClientHelloDone message");
    return;
  }
  m_state = kStateRunning;
}

void ServerImpl::ClientData3::ClearEntries() {
  DEBUG4("ClearEntries({})", m_id);
  if (m_state != kStateRunning) {
    m_decoder.SetError("received unexpected ClearEntries message");
    return;
  }

  for (auto topic3it : m_topics3) {
    TopicData* topic = topic3it.first;

    // make sure we send assign the next time
    topic3it.second.sentAssign = false;

    // unpublish from this client (if it was previously published)
    if (topic3it.second.published) {
      topic3it.second.published = false;
      auto publisherIt = m_publishers.find(topic3it.second.pubuid);
      if (publisherIt != m_publishers.end()) {
        // remove publisher from topic
        topic->publishers.Remove(publisherIt->second.get());

        // remove publisher from client
        m_publishers.erase(publisherIt);

        // update meta data
        m_server.UpdateMetaTopicPub(topic);
        UpdateMetaClientPub();
      }
    }

    // set retained=false
    m_server.SetProperties(this, topic, {{"retained", false}});
  }
}

void ServerImpl::ClientData3::ProtoUnsup(unsigned int proto_rev) {
  DEBUG4("ProtoUnsup({})", m_id);
  m_decoder.SetError("received unexpected ProtoUnsup message");
}

void ServerImpl::ClientData3::ClientHello(std::string_view self_id,
                                          unsigned int proto_rev) {
  DEBUG4("ClientHello({}, '{}', {:04x})", m_id, self_id, proto_rev);
  if (m_state != kStateInitial) {
    m_decoder.SetError("received unexpected ClientHello message");
    return;
  }
  if (proto_rev != 0x0300) {
    net3::WireEncodeProtoUnsup(m_wire.Send().stream(), 0x0300);
    Flush();
    m_decoder.SetError(
        fmt::format("unsupported protocol version {:04x}", proto_rev));
    return;
  }
  // create a unique name (just ignore provided client id)
  m_name = fmt::format("NT3@{}", m_connInfo);
  m_connected(m_name, 0x0300);
  m_connected = nullptr;  // no longer required

  // create client meta topics
  m_metaPub = m_server.CreateMetaTopic(fmt::format("$clientpub${}", m_name));
  m_metaSub = m_server.CreateMetaTopic(fmt::format("$clientsub${}", m_name));

  // subscribe and send initial assignments
  auto& sub = m_subscribers[0];
  std::string prefix;
  PubSubOptions options;
  options.prefixMatch = true;
  sub = std::make_unique<SubscriberData>(
      this, std::span<const std::string>{{prefix}}, 0, options);
  m_periodMs = std::gcd(m_periodMs, sub->periodMs);
  if (m_periodMs < kMinPeriodMs) {
    m_periodMs = kMinPeriodMs;
  }
  m_setPeriodic(m_periodMs);

  {
    auto out = m_wire.Send();
    net3::WireEncodeServerHello(out.stream(), 0, "server");
    for (auto&& topic : m_server.m_topics) {
      if (topic && !topic->special && topic->IsPublished() &&
          topic->lastValue) {
        DEBUG4("client {}: initial announce of '{}' (id {})", m_id, topic->name,
               topic->id);
        topic->subscribers.Add(sub.get());
        m_server.UpdateMetaTopicSub(topic.get());

        TopicData3* topic3 = GetTopic3(topic.get());
        ++topic3->seqNum;
        net3::WireEncodeEntryAssign(out.stream(), topic->name, topic->id,
                                    topic3->seqNum.value(), topic->lastValue,
                                    topic3->flags);
        topic3->sentAssign = true;
      }
    }
    net3::WireEncodeServerHelloDone(out.stream());
  }
  Flush();
  m_state = kStateServerHelloComplete;

  // update meta topics
  UpdateMetaClientPub();
  UpdateMetaClientSub();
}

void ServerImpl::ClientData3::ServerHello(unsigned int flags,
                                          std::string_view self_id) {
  DEBUG4("ServerHello({}, {}, {})", m_id, flags, self_id);
  m_decoder.SetError("received unexpected ServerHello message");
}

void ServerImpl::ClientData3::EntryAssign(std::string_view name,
                                          unsigned int id, unsigned int seq_num,
                                          const Value& value,
                                          unsigned int flags) {
  DEBUG4("EntryAssign({}, {}, {}, {}, {})", m_id, id, seq_num,
         static_cast<int>(value.type()), flags);
  if (id != 0xffff) {
    DEBUG3("ignored EntryAssign from {} with non-0xffff id {}", m_id, id);
    return;
  }

  // convert from NT3 info
  auto typeStr = TypeToString(value.type());
  wpi::json properties = wpi::json::object();
  properties["retained"] = true;  // treat all NT3 published topics as retained
  properties["valueTransient"] =
      false;  // treat all NT3 published topics as not value-transient
  if ((flags & NT_PERSISTENT) != 0) {
    properties["persistent"] = true;
  }

  // create topic
  auto topic = m_server.CreateTopic(this, name, typeStr, properties);
  TopicData3* topic3 = GetTopic3(topic);
  if (topic3->published || topic3->sentAssign) {
    WARN("ignoring client {} duplicate publish of '{}'", m_id, name);
    return;
  }
  ++topic3->seqNum;
  topic3->published = true;
  topic3->pubuid = m_nextPubUid++;
  topic3->sentAssign = true;

  // create publisher
  auto [publisherIt, isNew] = m_publishers.try_emplace(
      topic3->pubuid,
      std::make_unique<PublisherData>(this, topic, topic3->pubuid));
  if (!isNew) {
    return;  // shouldn't happen, but just in case...
  }

  // add publisher to topic
  topic->publishers.Add(publisherIt->getSecond().get());

  // update meta data
  m_server.UpdateMetaTopicPub(topic);
  UpdateMetaClientPub();

  // acts as an announce + data update
  SendAnnounce(topic, topic3->pubuid);
  m_server.SetValue(this, topic, value);

  // respond with assign message with assigned topic ID
  if (m_local && m_state == kStateRunning) {
    net3::WireEncodeEntryAssign(m_wire.Send().stream(), topic->name, topic->id,
                                topic3->seqNum.value(), value, topic3->flags);
  } else {
    m_outgoing.emplace_back(net3::Message3::EntryAssign(
        topic->name, topic->id, topic3->seqNum.value(), value, topic3->flags));
  }
}

void ServerImpl::ClientData3::EntryUpdate(unsigned int id, unsigned int seq_num,
                                          const Value& value) {
  DEBUG4("EntryUpdate({}, {}, {}, {})", m_id, id, seq_num,
         static_cast<int>(value.type()));
  if (m_state != kStateRunning) {
    m_decoder.SetError("received unexpected EntryUpdate message");
    return;
  }

  if (id >= m_server.m_topics.size()) {
    DEBUG3("ignored EntryUpdate from {} on non-existent topic {}", m_id, id);
    return;
  }
  TopicData* topic = m_server.m_topics[id].get();
  if (!topic || !topic->IsPublished()) {
    DEBUG3("ignored EntryUpdate from {} on non-existent topic {}", m_id, id);
    return;
  }

  TopicData3* topic3 = GetTopic3(topic);
  if (!topic3->published) {
    topic3->published = true;
    topic3->pubuid = m_nextPubUid++;

    // create publisher
    auto [publisherIt, isNew] = m_publishers.try_emplace(
        topic3->pubuid,
        std::make_unique<PublisherData>(this, topic, topic3->pubuid));
    if (isNew) {
      // add publisher to topic
      topic->publishers.Add(publisherIt->getSecond().get());

      // update meta data
      m_server.UpdateMetaTopicPub(topic);
      UpdateMetaClientPub();
    }
  }
  topic3->seqNum = net3::SequenceNumber{seq_num};

  m_server.SetValue(this, topic, value);
}

void ServerImpl::ClientData3::FlagsUpdate(unsigned int id, unsigned int flags) {
  DEBUG4("FlagsUpdate({}, {}, {})", m_id, id, flags);
  if (m_state != kStateRunning) {
    m_decoder.SetError("received unexpected FlagsUpdate message");
    return;
  }
  if (id >= m_server.m_topics.size()) {
    DEBUG3("ignored FlagsUpdate from {} on non-existent topic {}", m_id, id);
    return;
  }
  TopicData* topic = m_server.m_topics[id].get();
  if (!topic || !topic->IsPublished()) {
    DEBUG3("ignored FlagsUpdate from {} on non-existent topic {}", m_id, id);
    return;
  }
  if (topic->special) {
    DEBUG3("ignored FlagsUpdate from {} on special topic {}", m_id, id);
    return;
  }
  m_server.SetFlags(this, topic, flags);
}

void ServerImpl::ClientData3::EntryDelete(unsigned int id) {
  DEBUG4("EntryDelete({}, {})", m_id, id);
  if (m_state != kStateRunning) {
    m_decoder.SetError("received unexpected EntryDelete message");
    return;
  }
  if (id >= m_server.m_topics.size()) {
    DEBUG3("ignored EntryDelete from {} on non-existent topic {}", m_id, id);
    return;
  }
  TopicData* topic = m_server.m_topics[id].get();
  if (!topic || !topic->IsPublished()) {
    DEBUG3("ignored EntryDelete from {} on non-existent topic {}", m_id, id);
    return;
  }
  if (topic->special) {
    DEBUG3("ignored EntryDelete from {} on special topic {}", m_id, id);
    return;
  }

  auto topic3it = m_topics3.find(topic);
  if (topic3it != m_topics3.end()) {
    // make sure we send assign the next time
    topic3it->second.sentAssign = false;

    // unpublish from this client (if it was previously published)
    if (topic3it->second.published) {
      topic3it->second.published = false;
      auto publisherIt = m_publishers.find(topic3it->second.pubuid);
      if (publisherIt != m_publishers.end()) {
        // remove publisher from topic
        topic->publishers.Remove(publisherIt->second.get());

        // remove publisher from client
        m_publishers.erase(publisherIt);

        // update meta data
        m_server.UpdateMetaTopicPub(topic);
        UpdateMetaClientPub();
      }
    }
  }

  // set retained=false
  m_server.SetProperties(this, topic, {{"retained", false}});
}

bool ServerImpl::TopicData::SetProperties(const wpi::json& update) {
  if (!update.is_object()) {
    return false;
  }
  bool updated = false;
  for (auto&& elem : update.items()) {
    if (elem.value().is_null()) {
      properties.erase(elem.key());
    } else {
      properties[elem.key()] = elem.value();
    }
    updated = true;
  }
  if (updated) {
    RefreshProperties();
  }
  return updated;
}

void ServerImpl::TopicData::RefreshProperties() {
  persistent = false;
  retained = false;
  valueTransient = false;

  auto persistentIt = properties.find("persistent");
  if (persistentIt != properties.end()) {
    if (auto val = persistentIt->get_ptr<bool*>()) {
      persistent = *val;
    }
  }

  auto retainedIt = properties.find("retained");
  if (retainedIt != properties.end()) {
    if (auto val = retainedIt->get_ptr<bool*>()) {
      retained = *val;
    }
  }

  auto valueTransientIt = properties.find("valueTransient");
  if (valueTransientIt != properties.end()) {
    if (auto val = valueTransientIt->get_ptr<bool*>()) {
      valueTransient = *val;
    }
  }

  if (valueTransient && persistent) {
    WARNING("topic {}: value transient property disables persistent storage",
            name);
  }
}

bool ServerImpl::TopicData::SetFlags(unsigned int flags_) {
  bool updated;
  if ((flags_ & NT_PERSISTENT) != 0) {
    updated = !persistent;
    persistent = true;
    properties["persistent"] = true;
  } else {
    updated = persistent;
    persistent = false;
    properties.erase("persistent");
  }
  if ((flags_ & NT_RETAINED) != 0) {
    updated |= !retained;
    retained = true;
    properties["retained"] = true;
  } else {
    updated |= retained;
    retained = false;
    properties.erase("retained");
  }
  if ((flags_ & NT_VALUETRANSIENT) != 0) {
    updated |= !valueTransient;
    valueTransient = true;
    properties["valueTransient"] = true;
  } else {
    updated |= valueTransient;
    valueTransient = false;
    properties.erase("valueTransient");
  }
  if (valueTransient && persistent) {
    WARNING("topic {}: value transient property disables persistent storage",
            name);
  }
  return updated;
}

bool ServerImpl::SubscriberData::Matches(std::string_view name, bool special) {
  for (auto&& topicName : topicNames) {
    if ((!options.prefixMatch && name == topicName) ||
        (options.prefixMatch && (!special || !topicName.empty()) &&
         wpi::starts_with(name, topicName))) {
      return true;
    }
  }
  return false;
}

ServerImpl::ServerImpl(wpi::Logger& logger) : m_logger{logger} {
  // local is client 0
  m_clients.emplace_back(std::make_unique<ClientDataLocal>(*this, 0, logger));
  m_localClient = static_cast<ClientDataLocal*>(m_clients.back().get());
}

std::pair<std::string, int> ServerImpl::AddClient(
    std::string_view name, std::string_view connInfo, bool local,
    WireConnection& wire, ServerImpl::SetPeriodicFunc setPeriodic) {
  if (name.empty()) {
    name = "NT4";
  }
  size_t index = m_clients.size();
  // find an empty slot
  // just do a linear search as number of clients is typically small (<10)
  for (size_t i = 0, end = index; i < end; ++i) {
    if (!m_clients[i]) {
      index = i;
      break;
    }
  }
  if (index == m_clients.size()) {
    m_clients.emplace_back();
  }

  // ensure name is unique by suffixing index
  std::string dedupName = fmt::format("{}@{}", name, index);

  auto& clientData = m_clients[index];
  clientData = std::make_unique<ClientData4>(dedupName, connInfo, local, wire,
                                             std::move(setPeriodic), *this,
                                             index, m_logger);

  // create client meta topics
  clientData->m_metaPub =
      CreateMetaTopic(fmt::format("$clientpub${}", dedupName));
  clientData->m_metaSub =
      CreateMetaTopic(fmt::format("$clientsub${}", dedupName));

  // update meta topics
  clientData->UpdateMetaClientPub();
  clientData->UpdateMetaClientSub();

  wire.Flush();

  DEBUG3("AddClient('{}', '{}') -> {}", name, connInfo, index);
  return {std::move(dedupName), index};
}

int ServerImpl::AddClient3(std::string_view connInfo, bool local,
                           net3::WireConnection3& wire,
                           ServerImpl::Connected3Func connected,
                           ServerImpl::SetPeriodicFunc setPeriodic) {
  size_t index = m_clients.size();
  // find an empty slot; we can't check for duplicates until we get a hello.
  // just do a linear search as number of clients is typically small (<10)
  for (size_t i = 0, end = index; i < end; ++i) {
    if (!m_clients[i]) {
      index = i;
      break;
    }
  }
  if (index == m_clients.size()) {
    m_clients.emplace_back();
  }

  m_clients[index] = std::make_unique<ClientData3>(
      connInfo, local, wire, std::move(connected), std::move(setPeriodic),
      *this, index, m_logger);

  DEBUG3("AddClient3('{}') -> {}", connInfo, index);
  return index;
}

void ServerImpl::RemoveClient(int clientId) {
  DEBUG3("RemoveClient({})", clientId);
  auto& client = m_clients[clientId];

  // remove all publishers and subscribers for this client
  wpi::SmallVector<TopicData*, 16> toDelete;
  for (auto&& topic : m_topics) {
    auto pubRemove =
        std::remove_if(topic->publishers.begin(), topic->publishers.end(),
                       [&](auto&& e) { return e->client == client.get(); });
    bool pubChanged = pubRemove != topic->publishers.end();
    topic->publishers.erase(pubRemove, topic->publishers.end());

    auto subRemove =
        std::remove_if(topic->subscribers.begin(), topic->subscribers.end(),
                       [&](auto&& e) { return e->client == client.get(); });
    bool subChanged = subRemove != topic->subscribers.end();
    topic->subscribers.erase(subRemove, topic->subscribers.end());

    if (!topic->IsPublished()) {
      toDelete.push_back(topic.get());
    } else {
      if (pubChanged) {
        UpdateMetaTopicPub(topic.get());
      }
      if (subChanged) {
        UpdateMetaTopicSub(topic.get());
      }
    }
  }

  // delete unpublished topics
  for (auto topic : toDelete) {
    DeleteTopic(topic);
  }
  DeleteTopic(client->m_metaPub);
  DeleteTopic(client->m_metaSub);

  // delete the client
  client.reset();
}

bool ServerImpl::PersistentChanged() {
  bool rv = m_persistentChanged;
  m_persistentChanged = false;
  return rv;
}

static void DumpValue(wpi::raw_ostream& os, const Value& value,
                      wpi::json::serializer& s) {
  switch (value.type()) {
    case NT_BOOLEAN:
      if (value.GetBoolean()) {
        os << "true";
      } else {
        os << "false";
      }
      break;
    case NT_DOUBLE:
      s.dump_float(value.GetDouble());
      break;
    case NT_FLOAT:
      s.dump_float(value.GetFloat());
      break;
    case NT_INTEGER:
      s.dump_integer(value.GetInteger());
      break;
    case NT_STRING:
      os << '"';
      s.dump_escaped(value.GetString(), false);
      os << '"';
      break;
    case NT_RAW:
    case NT_RPC:
      os << '"';
      wpi::Base64Encode(os, value.GetRaw());
      os << '"';
      break;
    case NT_BOOLEAN_ARRAY: {
      os << '[';
      bool first = true;
      for (auto v : value.GetBooleanArray()) {
        if (first) {
          first = false;
        } else {
          os << ", ";
        }
        if (v) {
          os << "true";
        } else {
          os << "false";
        }
      }
      os << ']';
      break;
    }
    case NT_DOUBLE_ARRAY: {
      os << '[';
      bool first = true;
      for (auto v : value.GetDoubleArray()) {
        if (first) {
          first = false;
        } else {
          os << ", ";
        }
        s.dump_float(v);
      }
      os << ']';
      break;
    }
    case NT_FLOAT_ARRAY: {
      os << '[';
      bool first = true;
      for (auto v : value.GetFloatArray()) {
        if (first) {
          first = false;
        } else {
          os << ", ";
        }
        s.dump_float(v);
      }
      os << ']';
      break;
    }
    case NT_INTEGER_ARRAY: {
      os << '[';
      bool first = true;
      for (auto v : value.GetIntegerArray()) {
        if (first) {
          first = false;
        } else {
          os << ", ";
        }
        s.dump_integer(v);
      }
      os << ']';
      break;
    }
    case NT_STRING_ARRAY: {
      os << '[';
      bool first = true;
      for (auto&& v : value.GetStringArray()) {
        if (first) {
          first = false;
        } else {
          os << ", ";
        }
        os << '"';
        s.dump_escaped(v, false);
        os << '"';
      }
      os << ']';
      break;
    }
    default:
      os << "null";
      break;
  }
}

void ServerImpl::DumpPersistent(wpi::raw_ostream& os) {
  wpi::json::serializer s{os, ' ', 16};
  os << "[\n";
  bool first = true;
  for (const auto& topic : m_topics) {
    if (!topic->persistent || !topic->lastValue) {
      continue;
    }
    if (first) {
      first = false;
    } else {
      os << ",\n";
    }
    os << "  {\n    \"name\": \"";
    s.dump_escaped(topic->name, false);
    os << "\",\n    \"type\": \"";
    s.dump_escaped(topic->typeStr, false);
    os << "\",\n    \"value\": ";
    DumpValue(os, topic->lastValue, s);
    os << ",\n    \"properties\": ";
    s.dump(topic->properties, true, false, 2, 4);
    os << "\n  }";
  }
  os << "\n]\n";
}

static std::string* ObjGetString(wpi::json::object_t& obj, std::string_view key,
                                 std::string* error) {
  auto it = obj.find(key);
  if (it == obj.end()) {
    *error = fmt::format("no {} key", key);
    return nullptr;
  }
  auto val = it->second.get_ptr<std::string*>();
  if (!val) {
    *error = fmt::format("{} must be a string", key);
  }
  return val;
}

std::string ServerImpl::LoadPersistent(std::string_view in) {
  if (in.empty()) {
    return {};
  }

  wpi::json j;
  try {
    j = wpi::json::parse(in);
  } catch (wpi::json::parse_error& err) {
    return fmt::format("could not decode JSON: {}", err.what());
  }

  if (!j.is_array()) {
    return "expected JSON array at top level";
  }

  bool persistentChanged = m_persistentChanged;

  std::string allerrors;
  int i = -1;
  auto time = nt::Now();
  for (auto&& jitem : j) {
    ++i;
    std::string error;
    {
      auto obj = jitem.get_ptr<wpi::json::object_t*>();
      if (!obj) {
        error = "expected item to be an object";
        goto err;
      }

      // name
      auto name = ObjGetString(*obj, "name", &error);
      if (!name) {
        goto err;
      }

      // type
      auto typeStr = ObjGetString(*obj, "type", &error);
      if (!typeStr) {
        goto err;
      }

      // properties
      auto propsIt = obj->find("properties");
      if (propsIt == obj->end()) {
        error = "no properties key";
        goto err;
      }
      auto& props = propsIt->second;
      if (!props.is_object()) {
        error = "properties must be an object";
        goto err;
      }

      // check to make sure persistent property is set
      auto persistentIt = props.find("persistent");
      if (persistentIt == props.end()) {
        error = "no persistent property";
        goto err;
      }
      if (auto v = persistentIt->get_ptr<bool*>()) {
        if (!*v) {
          error = "persistent property is false";
          goto err;
        }
      } else {
        error = "persistent property is not boolean";
        goto err;
      }

      // value
      auto valueIt = obj->find("value");
      if (valueIt == obj->end()) {
        error = "no value key";
        goto err;
      }
      Value value;
      if (*typeStr == "boolean") {
        if (auto v = valueIt->second.get_ptr<bool*>()) {
          value = Value::MakeBoolean(*v, time);
        } else {
          error = "value type mismatch, expected boolean";
          goto err;
        }
      } else if (*typeStr == "int") {
        if (auto v = valueIt->second.get_ptr<int64_t*>()) {
          value = Value::MakeInteger(*v, time);
        } else if (auto v = valueIt->second.get_ptr<uint64_t*>()) {
          value = Value::MakeInteger(*v, time);
        } else {
          error = "value type mismatch, expected int";
          goto err;
        }
      } else if (*typeStr == "float") {
        if (auto v = valueIt->second.get_ptr<double*>()) {
          value = Value::MakeFloat(*v, time);
        } else {
          error = "value type mismatch, expected float";
          goto err;
        }
      } else if (*typeStr == "double") {
        if (auto v = valueIt->second.get_ptr<double*>()) {
          value = Value::MakeDouble(*v, time);
        } else {
          error = "value type mismatch, expected double";
          goto err;
        }
      } else if (*typeStr == "string" || *typeStr == "json") {
        if (auto v = valueIt->second.get_ptr<std::string*>()) {
          value = Value::MakeString(*v, time);
        } else {
          error = "value type mismatch, expected string";
          goto err;
        }
      } else if (*typeStr == "boolean[]") {
        auto arr = valueIt->second.get_ptr<wpi::json::array_t*>();
        if (!arr) {
          error = "value type mismatch, expected array";
          goto err;
        }
        std::vector<int> elems;
        for (auto&& jelem : valueIt->second) {
          if (auto v = jelem.get_ptr<bool*>()) {
            elems.push_back(*v);
          } else {
            error = "value type mismatch, expected boolean";
          }
        }
        value = Value::MakeBooleanArray(elems, time);
      } else if (*typeStr == "int[]") {
        auto arr = valueIt->second.get_ptr<wpi::json::array_t*>();
        if (!arr) {
          error = "value type mismatch, expected array";
          goto err;
        }
        std::vector<int64_t> elems;
        for (auto&& jelem : valueIt->second) {
          if (auto v = jelem.get_ptr<int64_t*>()) {
            elems.push_back(*v);
          } else if (auto v = jelem.get_ptr<uint64_t*>()) {
            elems.push_back(*v);
          } else {
            error = "value type mismatch, expected int";
          }
        }
        value = Value::MakeIntegerArray(elems, time);
      } else if (*typeStr == "double[]") {
        auto arr = valueIt->second.get_ptr<wpi::json::array_t*>();
        if (!arr) {
          error = "value type mismatch, expected array";
          goto err;
        }
        std::vector<double> elems;
        for (auto&& jelem : valueIt->second) {
          if (auto v = jelem.get_ptr<double*>()) {
            elems.push_back(*v);
          } else {
            error = "value type mismatch, expected double";
          }
        }
        value = Value::MakeDoubleArray(elems, time);
      } else if (*typeStr == "float[]") {
        auto arr = valueIt->second.get_ptr<wpi::json::array_t*>();
        if (!arr) {
          error = "value type mismatch, expected array";
          goto err;
        }
        std::vector<float> elems;
        for (auto&& jelem : valueIt->second) {
          if (auto v = jelem.get_ptr<double*>()) {
            elems.push_back(*v);
          } else {
            error = "value type mismatch, expected float";
          }
        }
        value = Value::MakeFloatArray(elems, time);
      } else if (*typeStr == "string[]") {
        auto arr = valueIt->second.get_ptr<wpi::json::array_t*>();
        if (!arr) {
          error = "value type mismatch, expected array";
          goto err;
        }
        std::vector<std::string> elems;
        for (auto&& jelem : valueIt->second) {
          if (auto v = jelem.get_ptr<std::string*>()) {
            elems.emplace_back(*v);
          } else {
            error = "value type mismatch, expected string";
          }
        }
        value = Value::MakeStringArray(std::move(elems), time);
      } else {
        // raw
        if (auto v = valueIt->second.get_ptr<std::string*>()) {
          std::vector<uint8_t> data;
          wpi::Base64Decode(*v, &data);
          value = Value::MakeRaw(std::move(data), time);
        } else {
          error = "value type mismatch, expected string";
          goto err;
        }
      }

      // create persistent topic
      auto topic = CreateTopic(nullptr, *name, *typeStr, props);

      // set value
      SetValue(nullptr, topic, value);

      continue;
    }
  err:
    allerrors += fmt::format("{}: {}\n", i, error);
  }

  m_persistentChanged = persistentChanged;  // restore flag

  return allerrors;
}

ServerImpl::TopicData* ServerImpl::CreateTopic(ClientData* client,
                                               std::string_view name,
                                               std::string_view typeStr,
                                               const wpi::json& properties,
                                               bool special) {
  auto& topic = m_nameTopics[name];
  if (topic) {
    if (typeStr != topic->typeStr) {
      if (client) {
        WARN("client {} publish '{}' conflicting type '{}' (currently '{}')",
             client->GetName(), name, typeStr, topic->typeStr);
      }
    }
  } else {
    // new topic
    unsigned int id = m_topics.emplace_back(
        std::make_unique<TopicData>(m_logger, name, typeStr, properties));
    topic = m_topics[id].get();
    topic->id = id;
    topic->special = special;

    for (auto&& aClient : m_clients) {
      if (!aClient) {
        continue;
      }

      // look for subscriber matching prefixes
      wpi::SmallVector<SubscriberData*, 16> subscribersBuf;
      auto subscribers =
          aClient->GetSubscribers(name, topic->special, subscribersBuf);
      for (auto subscriber : subscribers) {
        topic->subscribers.Add(subscriber);
      }

      // don't announce to this client if no subscribers
      if (subscribers.empty()) {
        continue;
      }

      if (aClient.get() == client) {
        continue;  // don't announce to requesting client again
      }

      DEBUG4("client {}: announce {}", aClient->GetId(), topic->name);
      aClient->SendAnnounce(topic, std::nullopt);
    }

    // create meta topics; don't create if topic is itself a meta topic
    if (!special) {
      topic->metaPub = CreateMetaTopic(fmt::format("$pub${}", name));
      topic->metaSub = CreateMetaTopic(fmt::format("$sub${}", name));
      UpdateMetaTopicPub(topic);
      UpdateMetaTopicSub(topic);
    }
  }

  return topic;
}

ServerImpl::TopicData* ServerImpl::CreateMetaTopic(std::string_view name) {
  return CreateTopic(nullptr, name, "msgpack", {{"retained", true}}, true);
}

void ServerImpl::DeleteTopic(TopicData* topic) {
  if (!topic) {
    return;
  }

  // delete meta topics
  if (topic->metaPub) {
    DeleteTopic(topic->metaPub);
  }
  if (topic->metaSub) {
    DeleteTopic(topic->metaSub);
  }

  // unannounce to all subscribers
  wpi::SmallVector<bool, 16> clients;
  clients.resize(m_clients.size());
  for (auto&& sub : topic->subscribers) {
    clients[sub->client->GetId()] = true;
  }
  for (size_t i = 0, iend = clients.size(); i < iend; ++i) {
    if (!clients[i]) {
      continue;
    }
    if (auto aClient = m_clients[i].get()) {
      aClient->SendUnannounce(topic);
    }
  }

  // erase the topic
  m_nameTopics.erase(topic->name);
  m_topics.erase(topic->id);
}

void ServerImpl::SetProperties(ClientData* client, TopicData* topic,
                               const wpi::json& update) {
  DEBUG4("SetProperties({}, {}, {})", client ? client->GetId() : -1,
         topic->name, update.dump());
  bool wasPersistent = topic->persistent;
  if (topic->SetProperties(update)) {
    // update persistentChanged flag
    if (topic->persistent != wasPersistent) {
      m_persistentChanged = true;
    }
    PropertiesChanged(client, topic, update);
  }
}

void ServerImpl::SetFlags(ClientData* client, TopicData* topic,
                          unsigned int flags) {
  bool wasPersistent = topic->persistent;
  if (topic->SetFlags(flags)) {
    // update persistentChanged flag
    if (topic->persistent != wasPersistent) {
      m_persistentChanged = true;
      wpi::json update;
      if (topic->persistent) {
        update = {{"persistent", true}};
      } else {
        update = {{"persistent", wpi::json::object()}};
      }
      PropertiesChanged(client, topic, update);
    }
  }
}

void ServerImpl::SetValue(ClientData* client, TopicData* topic,
                          const Value& value) {
  // update retained value if from same client or timestamp newer
  if (!topic->valueTransient &&
      (!topic->lastValue || topic->lastValueClient == client ||
       topic->lastValue.time() == 0 ||
       value.time() >= topic->lastValue.time())) {
    DEBUG4("updating '{}' last value (time was {} is {})", topic->name,
           topic->lastValue.time(), value.time());
    topic->lastValue = value;
    topic->lastValueClient = client;

    // if persistent, update flag
    if (topic->persistent) {
      m_persistentChanged = true;
    }
  }

  // propagate to subscribers; as each client may have multiple subscribers,
  // but we only want to send the value once, first map to clients and then
  // take action based on union of subscriptions

  // indexed by clientId
  wpi::SmallVector<ClientData::SendMode, 16> toSend;
  toSend.resize(m_clients.size());

  for (auto&& subscriber : topic->subscribers) {
    int id = subscriber->client->GetId();
    if (subscriber->options.topicsOnly) {
      continue;
    } else if (subscriber->options.sendAll) {
      toSend[id] = ClientData::kSendAll;
    } else if (toSend[id] != ClientData::kSendAll) {
      toSend[id] = ClientData::kSendNormal;
    }
  }

  for (size_t i = 0, iend = toSend.size(); i < iend; ++i) {
    auto aClient = m_clients[i].get();
    if (!aClient || client == aClient) {
      continue;  // don't echo back
    }
    if (toSend[i] != ClientData::kSendDisabled) {
      aClient->SendValue(topic, value, toSend[i]);
    }
  }
}

void ServerImpl::UpdateMetaClients(const std::vector<ConnectionInfo>& conns) {
  Writer w;
  mpack_start_array(&w, conns.size());
  for (auto&& conn : conns) {
    mpack_start_map(&w, 3);
    mpack_write_str(&w, "id");
    mpack_write_str(&w, conn.remote_id);
    mpack_write_str(&w, "conn");
    mpack_write_str(&w, fmt::format("{}:{}", conn.remote_ip, conn.remote_port));
    mpack_write_str(&w, "ver");
    mpack_write_u16(&w, conn.protocol_version);
    mpack_finish_map(&w);
  }
  mpack_finish_array(&w);
  if (mpack_writer_destroy(&w) == mpack_ok) {
    SetValue(nullptr, m_metaClients, Value::MakeRaw(std::move(w.bytes)));
  } else {
    DEBUG4("failed to encode $clients");
  }
}

void ServerImpl::UpdateMetaTopicPub(TopicData* topic) {
  if (!topic->metaPub) {
    return;
  }
  Writer w;
  mpack_start_array(&w, topic->publishers.size());
  for (auto&& pub : topic->publishers) {
    mpack_start_map(&w, 2);
    mpack_write_str(&w, "client");
    if (pub->client) {
      mpack_write_str(&w, pub->client->GetName());
    } else {
      mpack_write_str(&w, "");
    }
    mpack_write_str(&w, "pubuid");
    mpack_write_int(&w, pub->pubuid);
    mpack_finish_map(&w);
  }
  mpack_finish_array(&w);
  if (mpack_writer_destroy(&w) == mpack_ok) {
    SetValue(nullptr, topic->metaPub, Value::MakeRaw(std::move(w.bytes)));
  }
}

void ServerImpl::UpdateMetaTopicSub(TopicData* topic) {
  if (!topic->metaSub) {
    return;
  }
  Writer w;
  mpack_start_array(&w, topic->subscribers.size());
  for (auto&& sub : topic->subscribers) {
    mpack_start_map(&w, 3);
    mpack_write_str(&w, "client");
    if (sub->client) {
      mpack_write_str(&w, sub->client->GetName());
    } else {
      mpack_write_str(&w, "");
    }
    mpack_write_str(&w, "subuid");
    mpack_write_int(&w, sub->subuid);
    mpack_write_str(&w, "options");
    WriteOptions(w, sub->options);
    mpack_finish_map(&w);
  }
  mpack_finish_array(&w);
  if (mpack_writer_destroy(&w) == mpack_ok) {
    SetValue(nullptr, topic->metaSub, Value::MakeRaw(std::move(w.bytes)));
  }
}

void ServerImpl::PropertiesChanged(ClientData* client, TopicData* topic,
                                   const wpi::json& update) {
  // removing some properties can result in the topic being unpublished
  if (!topic->IsPublished()) {
    DeleteTopic(topic);
  } else {
    // send updated announcement to all subscribers
    wpi::SmallVector<bool, 16> clients;
    clients.resize(m_clients.size());
    for (auto&& sub : topic->subscribers) {
      clients[sub->client->GetId()] = true;
    }
    for (size_t i = 0, iend = clients.size(); i < iend; ++i) {
      if (!clients[i]) {
        continue;
      }
      if (auto aClient = m_clients[i].get()) {
        aClient->SendPropertiesUpdate(topic, update, aClient == client);
      }
    }
  }
}

void ServerImpl::SendControl(uint64_t curTimeMs) {
  if (!m_controlReady) {
    return;
  }
  m_controlReady = false;

  for (auto&& client : m_clients) {
    if (client) {
      // to ensure ordering, just send everything
      client->SendOutgoing(curTimeMs);
      client->Flush();
    }
  }
}

void ServerImpl::SendValues(int clientId, uint64_t curTimeMs) {
  if (auto client = m_clients[clientId].get()) {
    client->SendOutgoing(curTimeMs);
    client->Flush();
  }
}

void ServerImpl::HandleLocal(std::span<const ClientMessage> msgs) {
  // just map as a normal client into client=0 calls
  m_localClient->HandleLocal(msgs);
}

void ServerImpl::SetLocal(LocalInterface* local) {
  DEBUG4("SetLocal()");
  m_local = local;

  // create server meta topics
  m_metaClients = CreateMetaTopic("$clients");

  // create local client meta topics
  m_localClient->m_metaPub = CreateMetaTopic("$serverpub");
  m_localClient->m_metaSub = CreateMetaTopic("$serversub");

  // update meta topics
  m_localClient->UpdateMetaClientPub();
  m_localClient->UpdateMetaClientSub();
}

void ServerImpl::ProcessIncomingText(int clientId, std::string_view data) {
  m_clients[clientId]->ProcessIncomingText(data);
}

void ServerImpl::ProcessIncomingBinary(int clientId,
                                       std::span<const uint8_t> data) {
  m_clients[clientId]->ProcessIncomingBinary(data);
}

void ServerImpl::ConnectionsChanged(const std::vector<ConnectionInfo>& conns) {
  UpdateMetaClients(conns);
}

std::string ServerImpl::DumpPersistent() {
  std::string rv;
  wpi::raw_string_ostream os{rv};
  DumpPersistent(os);
  os.flush();
  return rv;
}<|MERGE_RESOLUTION|>--- conflicted
+++ resolved
@@ -39,398 +39,6 @@
 static constexpr uint32_t kWireMaxNotReadyUs = 1000000;
 
 namespace {
-<<<<<<< HEAD
-
-// Utility wrapper for making a set-like vector
-template <typename T>
-class VectorSet : public std::vector<T> {
- public:
-  using iterator = typename std::vector<T>::iterator;
-  void Add(T value) { this->push_back(value); }
-  // returns true if element was present
-  bool Remove(T value) {
-    auto removeIt = std::remove(this->begin(), this->end(), value);
-    if (removeIt == this->end()) {
-      return false;
-    }
-    this->erase(removeIt, this->end());
-    return true;
-  }
-};
-
-struct PublisherData;
-struct SubscriberData;
-struct TopicData;
-class SImpl;
-
-class ClientData {
- public:
-  ClientData(std::string_view name, std::string_view connInfo, bool local,
-             ServerImpl::SetPeriodicFunc setPeriodic, SImpl& server, int id,
-             wpi::Logger& logger)
-      : m_name{name},
-        m_connInfo{connInfo},
-        m_local{local},
-        m_setPeriodic{std::move(setPeriodic)},
-        m_server{server},
-        m_id{id},
-        m_logger{logger} {}
-  virtual ~ClientData() = default;
-
-  virtual void ProcessIncomingText(std::string_view data) = 0;
-  virtual void ProcessIncomingBinary(std::span<const uint8_t> data) = 0;
-
-  enum SendMode { kSendDisabled = 0, kSendAll, kSendNormal, kSendImmNoFlush };
-
-  virtual void SendValue(TopicData* topic, const Value& value,
-                         SendMode mode) = 0;
-  virtual void SendAnnounce(TopicData* topic,
-                            std::optional<int64_t> pubuid) = 0;
-  virtual void SendUnannounce(TopicData* topic) = 0;
-  virtual void SendPropertiesUpdate(TopicData* topic, const wpi::json& update,
-                                    bool ack) = 0;
-  virtual void SendOutgoing(uint64_t curTimeMs) = 0;
-  virtual void Flush() = 0;
-
-  void UpdateMetaClientPub();
-  void UpdateMetaClientSub();
-
-  std::span<SubscriberData*> GetSubscribers(
-      std::string_view name, bool special,
-      wpi::SmallVectorImpl<SubscriberData*>& buf);
-
-  std::string_view GetName() const { return m_name; }
-  int GetId() const { return m_id; }
-
- protected:
-  std::string m_name;
-  std::string m_connInfo;
-  bool m_local;  // local to machine
-  ServerImpl::SetPeriodicFunc m_setPeriodic;
-  // TODO: make this per-topic?
-  uint32_t m_periodMs{UINT32_MAX};
-  uint64_t m_lastSendMs{0};
-  SImpl& m_server;
-  int m_id;
-
-  wpi::Logger& m_logger;
-
-  wpi::DenseMap<int64_t, std::unique_ptr<PublisherData>> m_publishers;
-  wpi::DenseMap<int64_t, std::unique_ptr<SubscriberData>> m_subscribers;
-
- public:
-  // meta topics
-  TopicData* m_metaPub = nullptr;
-  TopicData* m_metaSub = nullptr;
-};
-
-class ClientData4Base : public ClientData, protected ClientMessageHandler {
- public:
-  ClientData4Base(std::string_view name, std::string_view connInfo, bool local,
-                  ServerImpl::SetPeriodicFunc setPeriodic, SImpl& server,
-                  int id, wpi::Logger& logger)
-      : ClientData{name, connInfo, local, setPeriodic, server, id, logger} {}
-
- protected:
-  // ClientMessageHandler interface
-  void ClientPublish(int64_t pubuid, std::string_view name,
-                     std::string_view typeStr,
-                     const wpi::json& properties) final;
-  void ClientUnpublish(int64_t pubuid) final;
-  void ClientSetProperties(std::string_view name,
-                           const wpi::json& update) final;
-  void ClientSubscribe(int64_t subuid, std::span<const std::string> topicNames,
-                       const PubSubOptionsImpl& options) final;
-  void ClientUnsubscribe(int64_t subuid) final;
-
-  void ClientSetValue(int64_t pubuid, const Value& value);
-
-  wpi::DenseMap<TopicData*, bool> m_announceSent;
-};
-
-class ClientDataLocal final : public ClientData4Base {
- public:
-  ClientDataLocal(SImpl& server, int id, wpi::Logger& logger)
-      : ClientData4Base{"", "", true, [](uint32_t) {}, server, id, logger} {}
-
-  void ProcessIncomingText(std::string_view data) final {}
-  void ProcessIncomingBinary(std::span<const uint8_t> data) final {}
-
-  void SendValue(TopicData* topic, const Value& value, SendMode mode) final;
-  void SendAnnounce(TopicData* topic, std::optional<int64_t> pubuid) final;
-  void SendUnannounce(TopicData* topic) final;
-  void SendPropertiesUpdate(TopicData* topic, const wpi::json& update,
-                            bool ack) final;
-  void SendOutgoing(uint64_t curTimeMs) final {}
-  void Flush() final {}
-
-  void HandleLocal(std::span<const ClientMessage> msgs);
-};
-
-class ClientData4 final : public ClientData4Base {
- public:
-  ClientData4(std::string_view name, std::string_view connInfo, bool local,
-              WireConnection& wire, ServerImpl::SetPeriodicFunc setPeriodic,
-              SImpl& server, int id, wpi::Logger& logger)
-      : ClientData4Base{name, connInfo, local, setPeriodic, server, id, logger},
-        m_wire{wire} {}
-
-  void ProcessIncomingText(std::string_view data) final;
-  void ProcessIncomingBinary(std::span<const uint8_t> data) final;
-
-  void SendValue(TopicData* topic, const Value& value, SendMode mode) final;
-  void SendAnnounce(TopicData* topic, std::optional<int64_t> pubuid) final;
-  void SendUnannounce(TopicData* topic) final;
-  void SendPropertiesUpdate(TopicData* topic, const wpi::json& update,
-                            bool ack) final;
-  void SendOutgoing(uint64_t curTimeMs) final;
-
-  void Flush() final;
-
- public:
-  WireConnection& m_wire;
-
- private:
-  std::vector<ServerMessage> m_outgoing;
-  wpi::DenseMap<NT_Topic, size_t> m_outgoingValueMap;
-
-  bool WriteBinary(int64_t id, int64_t time, const Value& value) {
-    return WireEncodeBinary(SendBinary().Add(), id, time, value);
-  }
-
-  TextWriter& SendText() {
-    m_outBinary.reset();  // ensure proper interleaving of text and binary
-    if (!m_outText) {
-      m_outText = m_wire.SendText();
-    }
-    return *m_outText;
-  }
-
-  BinaryWriter& SendBinary() {
-    m_outText.reset();  // ensure proper interleaving of text and binary
-    if (!m_outBinary) {
-      m_outBinary = m_wire.SendBinary();
-    }
-    return *m_outBinary;
-  }
-
-  // valid when we are actively writing to this client
-  std::optional<TextWriter> m_outText;
-  std::optional<BinaryWriter> m_outBinary;
-};
-
-class ClientData3 final : public ClientData, private net3::MessageHandler3 {
- public:
-  ClientData3(std::string_view connInfo, bool local,
-              net3::WireConnection3& wire, ServerImpl::Connected3Func connected,
-              ServerImpl::SetPeriodicFunc setPeriodic, SImpl& server, int id,
-              wpi::Logger& logger)
-      : ClientData{"", connInfo, local, setPeriodic, server, id, logger},
-        m_connected{std::move(connected)},
-        m_wire{wire},
-        m_decoder{*this} {}
-
-  void ProcessIncomingText(std::string_view data) final {}
-  void ProcessIncomingBinary(std::span<const uint8_t> data) final;
-
-  void SendValue(TopicData* topic, const Value& value, SendMode mode) final;
-  void SendAnnounce(TopicData* topic, std::optional<int64_t> pubuid) final;
-  void SendUnannounce(TopicData* topic) final;
-  void SendPropertiesUpdate(TopicData* topic, const wpi::json& update,
-                            bool ack) final;
-  void SendOutgoing(uint64_t curTimeMs) final;
-
-  void Flush() final { m_wire.Flush(); }
-
- private:
-  // MessageHandler3 interface
-  void KeepAlive() final;
-  void ServerHelloDone() final;
-  void ClientHelloDone() final;
-  void ClearEntries() final;
-  void ProtoUnsup(unsigned int proto_rev) final;
-  void ClientHello(std::string_view self_id, unsigned int proto_rev) final;
-  void ServerHello(unsigned int flags, std::string_view self_id) final;
-  void EntryAssign(std::string_view name, unsigned int id, unsigned int seq_num,
-                   const Value& value, unsigned int flags) final;
-  void EntryUpdate(unsigned int id, unsigned int seq_num,
-                   const Value& value) final;
-  void FlagsUpdate(unsigned int id, unsigned int flags) final;
-  void EntryDelete(unsigned int id) final;
-  void ExecuteRpc(unsigned int id, unsigned int uid,
-                  std::span<const uint8_t> params) final {}
-  void RpcResponse(unsigned int id, unsigned int uid,
-                   std::span<const uint8_t> result) final {}
-
-  ServerImpl::Connected3Func m_connected;
-  net3::WireConnection3& m_wire;
-
-  enum State { kStateInitial, kStateServerHelloComplete, kStateRunning };
-  State m_state{kStateInitial};
-  net3::WireDecoder3 m_decoder;
-
-  std::vector<net3::Message3> m_outgoing;
-  wpi::DenseMap<NT_Topic, size_t> m_outgoingValueMap;
-  int64_t m_nextPubUid{1};
-
-  struct TopicData3 {
-    explicit TopicData3(TopicData* topic) { UpdateFlags(topic); }
-
-    unsigned int flags{0};
-    net3::SequenceNumber seqNum;
-    bool sentAssign{false};
-    bool published{false};
-    int64_t pubuid{0};
-
-    bool UpdateFlags(TopicData* topic);
-  };
-  wpi::DenseMap<TopicData*, TopicData3> m_topics3;
-  TopicData3* GetTopic3(TopicData* topic) {
-    return &m_topics3.try_emplace(topic, topic).first->second;
-  }
-};
-
-struct TopicData {
-  TopicData(wpi::Logger& logger, std::string_view name,
-            std::string_view typeStr)
-      : m_logger{logger}, name{name}, typeStr{typeStr} {}
-  TopicData(wpi::Logger& logger, std::string_view name,
-            std::string_view typeStr, wpi::json properties)
-      : m_logger{logger},
-        name{name},
-        typeStr{typeStr},
-        properties(std::move(properties)) {
-    RefreshProperties();
-  }
-
-  bool IsPublished() const {
-    return persistent || retained || !publishers.empty();
-  }
-
-  // returns true if properties changed
-  bool SetProperties(const wpi::json& update);
-  void RefreshProperties();
-  bool SetFlags(unsigned int flags_);
-
-  wpi::Logger& m_logger;
-  std::string name;
-  unsigned int id;
-  Value lastValue;
-  ClientData* lastValueClient = nullptr;
-  std::string typeStr;
-  wpi::json properties = wpi::json::object();
-  bool persistent{false};
-  bool retained{false};
-  bool valueTransient{false};
-  bool special{false};
-  NT_Topic localHandle{0};
-
-  VectorSet<PublisherData*> publishers;
-  VectorSet<SubscriberData*> subscribers;
-
-  // meta topics
-  TopicData* metaPub = nullptr;
-  TopicData* metaSub = nullptr;
-};
-
-struct PublisherData {
-  PublisherData(ClientData* client, TopicData* topic, int64_t pubuid)
-      : client{client}, topic{topic}, pubuid{pubuid} {}
-
-  ClientData* client;
-  TopicData* topic;
-  int64_t pubuid;
-};
-
-struct SubscriberData {
-  SubscriberData(ClientData* client, std::span<const std::string> topicNames,
-                 int64_t subuid, const PubSubOptionsImpl& options)
-      : client{client},
-        topicNames{topicNames.begin(), topicNames.end()},
-        subuid{subuid},
-        options{options},
-        periodMs(std::lround(options.periodicMs / 10.0) * 10) {
-    if (periodMs < kMinPeriodMs) {
-      periodMs = kMinPeriodMs;
-    }
-  }
-
-  void Update(std::span<const std::string> topicNames_,
-              const PubSubOptionsImpl& options_) {
-    topicNames = {topicNames_.begin(), topicNames_.end()};
-    options = options_;
-    periodMs = std::lround(options_.periodicMs / 10.0) * 10;
-    if (periodMs < kMinPeriodMs) {
-      periodMs = kMinPeriodMs;
-    }
-  }
-
-  bool Matches(std::string_view name, bool special);
-
-  ClientData* client;
-  std::vector<std::string> topicNames;
-  int64_t subuid;
-  PubSubOptionsImpl options;
-  // in options as double, but copy here as integer; rounded to the nearest
-  // 10 ms
-  uint32_t periodMs;
-};
-
-class SImpl {
- public:
-  explicit SImpl(wpi::Logger& logger);
-
-  wpi::Logger& m_logger;
-  LocalInterface* m_local{nullptr};
-  bool m_controlReady{false};
-
-  ClientDataLocal* m_localClient;
-  std::vector<std::unique_ptr<ClientData>> m_clients;
-  wpi::UidVector<std::unique_ptr<TopicData>, 16> m_topics;
-  wpi::StringMap<TopicData*> m_nameTopics;
-  bool m_persistentChanged{false};
-
-  // global meta topics (other meta topics are linked to from the specific
-  // client or topic)
-  TopicData* m_metaClients;
-
-  // ServerImpl interface
-  std::pair<std::string, int> AddClient(
-      std::string_view name, std::string_view connInfo, bool local,
-      WireConnection& wire, ServerImpl::SetPeriodicFunc setPeriodic);
-  int AddClient3(std::string_view connInfo, bool local,
-                 net3::WireConnection3& wire,
-                 ServerImpl::Connected3Func connected,
-                 ServerImpl::SetPeriodicFunc setPeriodic);
-  void RemoveClient(int clientId);
-
-  bool PersistentChanged();
-  void DumpPersistent(wpi::raw_ostream& os);
-  std::string LoadPersistent(std::string_view in);
-
-  // helper functions
-  TopicData* CreateTopic(ClientData* client, std::string_view name,
-                         std::string_view typeStr, const wpi::json& properties,
-                         bool special = false);
-  TopicData* CreateMetaTopic(std::string_view name);
-  void DeleteTopic(TopicData* topic);
-  void SetProperties(ClientData* client, TopicData* topic,
-                     const wpi::json& update);
-  void SetFlags(ClientData* client, TopicData* topic, unsigned int flags);
-  void SetValue(ClientData* client, TopicData* topic, const Value& value);
-
-  // update meta topic values from data structures
-  void UpdateMetaClients(const std::vector<ConnectionInfo>& conns);
-  void UpdateMetaTopicPub(TopicData* topic);
-  void UpdateMetaTopicSub(TopicData* topic);
-
- private:
-  void PropertiesChanged(ClientData* client, TopicData* topic,
-                         const wpi::json& update);
-};
-
-=======
->>>>>>> e2d17a24
 struct Writer : public mpack_writer_t {
   Writer() {
     mpack_writer_init(this, buf, sizeof(buf));
@@ -1493,8 +1101,8 @@
   }
 
   if (valueTransient && persistent) {
-    WARNING("topic {}: value transient property disables persistent storage",
-            name);
+    WARN("topic {}: value transient property disables persistent storage",
+         name);
   }
 }
 
@@ -1528,8 +1136,8 @@
     properties.erase("valueTransient");
   }
   if (valueTransient && persistent) {
-    WARNING("topic {}: value transient property disables persistent storage",
-            name);
+    WARN("topic {}: value transient property disables persistent storage",
+         name);
   }
   return updated;
 }
