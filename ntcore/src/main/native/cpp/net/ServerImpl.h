--- conflicted
+++ resolved
@@ -98,11 +98,15 @@
   struct SubscriberData;
 
   struct TopicData {
-    TopicData(std::string_view name, std::string_view typeStr)
-        : name{name}, typeStr{typeStr} {}
-    TopicData(std::string_view name, std::string_view typeStr,
-              wpi::json properties)
-        : name{name}, typeStr{typeStr}, properties(std::move(properties)) {
+    TopicData(wpi::Logger& logger, std::string_view name,
+              std::string_view typeStr)
+        : m_logger{logger}, name{name}, typeStr{typeStr} {}
+    TopicData(wpi::Logger& logger, std::string_view name,
+              std::string_view typeStr, wpi::json properties)
+        : m_logger{logger},
+          name{name},
+          typeStr{typeStr},
+          properties(std::move(properties)) {
       RefreshProperties();
     }
 
@@ -117,6 +121,7 @@
 
     NT_Handle GetIdHandle() const { return Handle(0, id, Handle::kTopic); }
 
+    wpi::Logger& m_logger;
     std::string name;
     unsigned int id;
     Value lastValue;
@@ -126,6 +131,7 @@
     unsigned int publisherCount{0};
     bool persistent{false};
     bool retained{false};
+    bool valueTransient{false};
     bool special{false};
     NT_Topic localHandle{0};
 
@@ -380,52 +386,6 @@
     }
   };
 
-<<<<<<< HEAD
-  struct TopicData {
-    TopicData(wpi::Logger& logger, std::string_view name,
-              std::string_view typeStr)
-        : m_logger{logger}, name{name}, typeStr{typeStr} {}
-    TopicData(wpi::Logger& logger, std::string_view name,
-              std::string_view typeStr, wpi::json properties)
-        : m_logger{logger},
-          name{name},
-          typeStr{typeStr},
-          properties(std::move(properties)) {
-      RefreshProperties();
-    }
-
-    bool IsPublished() const {
-      return persistent || retained || !publishers.empty();
-    }
-
-    // returns true if properties changed
-    bool SetProperties(const wpi::json& update);
-    void RefreshProperties();
-    bool SetFlags(unsigned int flags_);
-
-    wpi::Logger& m_logger;
-    std::string name;
-    unsigned int id;
-    Value lastValue;
-    ClientData* lastValueClient = nullptr;
-    std::string typeStr;
-    wpi::json properties = wpi::json::object();
-    bool persistent{false};
-    bool retained{false};
-    bool valueTransient{false};
-    bool special{false};
-    NT_Topic localHandle{0};
-
-    VectorSet<PublisherData*> publishers;
-    VectorSet<SubscriberData*> subscribers;
-
-    // meta topics
-    TopicData* metaPub = nullptr;
-    TopicData* metaSub = nullptr;
-  };
-
-=======
->>>>>>> 9540b692
   struct PublisherData {
     PublisherData(ClientData* client, TopicData* topic, int64_t pubuid)
         : client{client}, topic{topic}, pubuid{pubuid} {
