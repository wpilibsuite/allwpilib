ext {
    addNtcoreDependency = { binary, shared->
        binary.lib project: ':ntcore', library: 'ntcore', linkage: shared
        binary.lib project: ':datalog', library: 'datalog', linkage: shared
    }

    addNtcoreJniDependency = { binary->
        binary.lib project: ':ntcore', library: 'ntcoreJNIShared', linkage: 'shared'
        binary.lib project: ':datalog', library: 'datalogJNIShared', linkage: 'shared'
    }

    nativeName = 'ntcore'
    devMain = 'edu.wpi.first.ntcore.DevMain'
    generatedSources = "$projectDir/src/generated/main/native/cpp"
    generatedHeaders = "$projectDir/src/generated/main/native/include"
    jniSplitSetup = {
    }
    splitSetup = {
        it.tasks.withType(CppCompile) {
            it.includes 'src/main/native/cpp'
        }
    }
    exeSplitSetup = {
    }
}

apply from: "${rootDir}/shared/jni/setupBuild.gradle"

model {
    components {}
    binaries {
        all {
            if (!it.buildable || !(it instanceof NativeBinarySpec)) {
                return
            }
<<<<<<< HEAD
            if (it.component.name == "${nativeName}JNI") {
                lib project: ':wpinet', library: 'wpinet', linkage: 'static'
                lib project: ':wpiutil', library: 'wpiutil', linkage: 'static'
                lib project: ':datalog', library: 'datalog', linkage: 'static'
            } else {
                lib project: ':wpinet', library: 'wpinet', linkage: 'shared'
                lib project: ':wpiutil', library: 'wpiutil', linkage: 'shared'
                lib project: ':datalog', library: 'datalog', linkage: 'shared'
            }
=======
            lib project: ':wpinet', library: 'wpinet', linkage: 'shared'
            lib project: ':wpiutil', library: 'wpiutil', linkage: 'shared'
>>>>>>> ca05ffa1
        }
    }
}

sourceSets.main.java.srcDir "${projectDir}/src/generated/main/java"

cppHeadersZip {
    from(generatedHeaders) {
        into '/'
    }
}

Action<List<String>> symbolFilter = { symbols ->
    symbols.removeIf({ !it.startsWith('NT_') })
} as Action<List<String>>;

nativeUtils.exportsConfigs {
    ntcore {
    }
    ntcoreJNI {
        x64SymbolFilter = symbolFilter
    }
}

dependencies {
    api project(":datalog")
}<|MERGE_RESOLUTION|>--- conflicted
+++ resolved
@@ -33,20 +33,9 @@
             if (!it.buildable || !(it instanceof NativeBinarySpec)) {
                 return
             }
-<<<<<<< HEAD
-            if (it.component.name == "${nativeName}JNI") {
-                lib project: ':wpinet', library: 'wpinet', linkage: 'static'
-                lib project: ':wpiutil', library: 'wpiutil', linkage: 'static'
-                lib project: ':datalog', library: 'datalog', linkage: 'static'
-            } else {
-                lib project: ':wpinet', library: 'wpinet', linkage: 'shared'
-                lib project: ':wpiutil', library: 'wpiutil', linkage: 'shared'
-                lib project: ':datalog', library: 'datalog', linkage: 'shared'
-            }
-=======
             lib project: ':wpinet', library: 'wpinet', linkage: 'shared'
             lib project: ':wpiutil', library: 'wpiutil', linkage: 'shared'
->>>>>>> ca05ffa1
+            lib project: ':datalog', library: 'datalog', linkage: 'shared'
         }
     }
 }
