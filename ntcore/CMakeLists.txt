project(ntcore)

include(CompileWarnings)
include(AddTest)

<<<<<<< HEAD
file(GLOB ntcore_native_src
=======
execute_process(
    COMMAND python3 ${CMAKE_CURRENT_SOURCE_DIR}/generate_topics.py ${WPILIB_BINARY_DIR}/ntcore
    RESULT_VARIABLE generateResult
)
if(NOT (generateResult EQUAL "0"))
    # Try python
    execute_process(
        COMMAND python ${CMAKE_CURRENT_SOURCE_DIR}/generate_topics.py ${WPILIB_BINARY_DIR}/ntcore
        RESULT_VARIABLE generateResult
    )
    if(NOT (generateResult EQUAL "0"))
        message(FATAL_ERROR "python and python3 generate_topics.py failed")
    endif()
endif()

file(
    GLOB ntcore_native_src
>>>>>>> 30816111
    src/main/native/cpp/*.cpp
    src/generated/main/native/cpp/*.cpp
    src/main/native/cpp/net/*.cpp
    src/main/native/cpp/net3/*.cpp
    src/main/native/cpp/networktables/*.cpp
    src/main/native/cpp/tables/*.cpp
)
add_library(ntcore ${ntcore_native_src})
set_target_properties(ntcore PROPERTIES DEBUG_POSTFIX "d")
<<<<<<< HEAD
target_include_directories(ntcore
                PRIVATE ${CMAKE_CURRENT_SOURCE_DIR}/src/main/native/cpp
                PUBLIC
                $<BUILD_INTERFACE:${CMAKE_CURRENT_SOURCE_DIR}/src/main/native/include>
                $<BUILD_INTERFACE:${CMAKE_CURRENT_SOURCE_DIR}/src/generated/main/native/include>
                            $<INSTALL_INTERFACE:${include_dest}/ntcore>)
=======
target_include_directories(
    ntcore
    PRIVATE ${CMAKE_CURRENT_SOURCE_DIR}/src/main/native/cpp
    PUBLIC
        $<BUILD_INTERFACE:${CMAKE_CURRENT_SOURCE_DIR}/src/main/native/include>
        $<BUILD_INTERFACE:${WPILIB_BINARY_DIR}/ntcore/generated/main/native/include>
        $<INSTALL_INTERFACE:${include_dest}/ntcore>
)
>>>>>>> 30816111
wpilib_target_warnings(ntcore)
target_compile_features(ntcore PUBLIC cxx_std_20)
target_link_libraries(ntcore PUBLIC wpinet wpiutil)

set_property(TARGET ntcore PROPERTY FOLDER "libraries")

install(TARGETS ntcore EXPORT ntcore)
install(DIRECTORY src/main/native/include/ DESTINATION "${include_dest}/ntcore")
<<<<<<< HEAD
install(DIRECTORY src/generated/main/native/include DESTINATION "${include_dest}/ntcore")
=======
install(
    DIRECTORY ${WPILIB_BINARY_DIR}/ntcore/generated/main/native/include/
    DESTINATION "${include_dest}/ntcore"
)
>>>>>>> 30816111

configure_file(ntcore-config.cmake.in ${WPILIB_BINARY_DIR}/ntcore-config.cmake)
install(FILES ${WPILIB_BINARY_DIR}/ntcore-config.cmake DESTINATION share/ntcore)
install(EXPORT ntcore DESTINATION share/ntcore)

# Java bindings
if(WITH_JAVA)
    find_package(Java REQUIRED)
    find_package(JNI REQUIRED)
    include(UseJava)
    set(CMAKE_JAVA_COMPILE_FLAGS "-encoding" "UTF8" "-Xlint:unchecked")

    file(GLOB QUICKBUF_JAR ${WPILIB_BINARY_DIR}/wpiutil/thirdparty/quickbuf/*.jar)

    set(CMAKE_JAVA_INCLUDE_PATH wpimath.jar ${QUICKBUF_JAR})

    file(
        GLOB ntcore_jni_src
        src/main/native/cpp/jni/*.cpp
<<<<<<< HEAD
        src/generated/main/native/cpp/jni/*.cpp)

    file(GLOB_RECURSE JAVA_SOURCES src/main/java/*.java src/generated/main/java/*.java)
=======
        ${WPILIB_BINARY_DIR}/ntcore/generated/main/native/cpp/jni/*.cpp
    )

    file(
        GLOB_RECURSE JAVA_SOURCES
        src/main/java/*.java
        ${WPILIB_BINARY_DIR}/ntcore/generated/*.java
    )
>>>>>>> 30816111
    set(CMAKE_JNI_TARGET true)

    add_jar(
        ntcore_jar
        ${JAVA_SOURCES}
        INCLUDE_JARS wpiutil_jar
        OUTPUT_NAME ntcore
        GENERATE_NATIVE_HEADERS ntcore_jni_headers
    )

    get_property(NTCORE_JAR_FILE TARGET ntcore_jar PROPERTY JAR_FILE)
    install(FILES ${NTCORE_JAR_FILE} DESTINATION "${java_lib_dest}")

    set_property(TARGET ntcore_jar PROPERTY FOLDER "java")

    add_library(ntcorejni ${ntcore_jni_src})
    wpilib_target_warnings(ntcorejni)
    target_link_libraries(ntcorejni PUBLIC ntcore wpiutil)

    set_property(TARGET ntcorejni PROPERTY FOLDER "libraries")

    if(MSVC)
        install(TARGETS ntcorejni RUNTIME DESTINATION "${jni_lib_dest}" COMPONENT Runtime)
    endif()

    target_link_libraries(ntcorejni PRIVATE ntcore_jni_headers)
    add_dependencies(ntcorejni ntcore_jar)

    install(TARGETS ntcorejni EXPORT ntcorejni)
endif()

if(WITH_JAVA_SOURCE)
    find_package(Java REQUIRED)
    include(UseJava)
<<<<<<< HEAD
    file(GLOB NTCORE_SOURCES src/main/java/edu/wpi/first/networktables/*.java src/generated/main/java/*.java)
    add_jar(ntcore_src_jar
    RESOURCES NAMESPACE "edu/wpi/first/networktables" ${NTCORE_SOURCES}
    OUTPUT_NAME ntcore-sources)
=======
    file(
        GLOB NTCORE_SOURCES
        src/main/java/edu/wpi/first/networktables/*.java
        ${WPILIB_BINARY_DIR}/ntcore/generated/*.java
    )
    add_jar(
        ntcore_src_jar
        RESOURCES
        NAMESPACE "edu/wpi/first/networktables" ${NTCORE_SOURCES}
        OUTPUT_NAME ntcore-sources
    )
>>>>>>> 30816111

    get_property(NTCORE_SRC_JAR_FILE TARGET ntcore_src_jar PROPERTY JAR_FILE)
    install(FILES ${NTCORE_SRC_JAR_FILE} DESTINATION "${java_lib_dest}")

    set_property(TARGET ntcore_src_jar PROPERTY FOLDER "java")
endif()

add_executable(ntcoredev src/dev/native/cpp/main.cpp)
wpilib_target_warnings(ntcoredev)
target_link_libraries(ntcoredev ntcore)

if(WITH_TESTS)
    wpilib_add_test(ntcore src/test/native/cpp)
    target_include_directories(ntcore_test PRIVATE src/main/native/cpp)
    target_link_libraries(ntcore_test ntcore gmock_main wpiutil_testlib)
endif()<|MERGE_RESOLUTION|>--- conflicted
+++ resolved
@@ -3,27 +3,7 @@
 include(CompileWarnings)
 include(AddTest)
 
-<<<<<<< HEAD
 file(GLOB ntcore_native_src
-=======
-execute_process(
-    COMMAND python3 ${CMAKE_CURRENT_SOURCE_DIR}/generate_topics.py ${WPILIB_BINARY_DIR}/ntcore
-    RESULT_VARIABLE generateResult
-)
-if(NOT (generateResult EQUAL "0"))
-    # Try python
-    execute_process(
-        COMMAND python ${CMAKE_CURRENT_SOURCE_DIR}/generate_topics.py ${WPILIB_BINARY_DIR}/ntcore
-        RESULT_VARIABLE generateResult
-    )
-    if(NOT (generateResult EQUAL "0"))
-        message(FATAL_ERROR "python and python3 generate_topics.py failed")
-    endif()
-endif()
-
-file(
-    GLOB ntcore_native_src
->>>>>>> 30816111
     src/main/native/cpp/*.cpp
     src/generated/main/native/cpp/*.cpp
     src/main/native/cpp/net/*.cpp
@@ -33,23 +13,12 @@
 )
 add_library(ntcore ${ntcore_native_src})
 set_target_properties(ntcore PROPERTIES DEBUG_POSTFIX "d")
-<<<<<<< HEAD
 target_include_directories(ntcore
                 PRIVATE ${CMAKE_CURRENT_SOURCE_DIR}/src/main/native/cpp
                 PUBLIC
                 $<BUILD_INTERFACE:${CMAKE_CURRENT_SOURCE_DIR}/src/main/native/include>
                 $<BUILD_INTERFACE:${CMAKE_CURRENT_SOURCE_DIR}/src/generated/main/native/include>
                             $<INSTALL_INTERFACE:${include_dest}/ntcore>)
-=======
-target_include_directories(
-    ntcore
-    PRIVATE ${CMAKE_CURRENT_SOURCE_DIR}/src/main/native/cpp
-    PUBLIC
-        $<BUILD_INTERFACE:${CMAKE_CURRENT_SOURCE_DIR}/src/main/native/include>
-        $<BUILD_INTERFACE:${WPILIB_BINARY_DIR}/ntcore/generated/main/native/include>
-        $<INSTALL_INTERFACE:${include_dest}/ntcore>
-)
->>>>>>> 30816111
 wpilib_target_warnings(ntcore)
 target_compile_features(ntcore PUBLIC cxx_std_20)
 target_link_libraries(ntcore PUBLIC wpinet wpiutil)
@@ -58,14 +27,7 @@
 
 install(TARGETS ntcore EXPORT ntcore)
 install(DIRECTORY src/main/native/include/ DESTINATION "${include_dest}/ntcore")
-<<<<<<< HEAD
 install(DIRECTORY src/generated/main/native/include DESTINATION "${include_dest}/ntcore")
-=======
-install(
-    DIRECTORY ${WPILIB_BINARY_DIR}/ntcore/generated/main/native/include/
-    DESTINATION "${include_dest}/ntcore"
-)
->>>>>>> 30816111
 
 configure_file(ntcore-config.cmake.in ${WPILIB_BINARY_DIR}/ntcore-config.cmake)
 install(FILES ${WPILIB_BINARY_DIR}/ntcore-config.cmake DESTINATION share/ntcore)
@@ -85,20 +47,9 @@
     file(
         GLOB ntcore_jni_src
         src/main/native/cpp/jni/*.cpp
-<<<<<<< HEAD
         src/generated/main/native/cpp/jni/*.cpp)
 
     file(GLOB_RECURSE JAVA_SOURCES src/main/java/*.java src/generated/main/java/*.java)
-=======
-        ${WPILIB_BINARY_DIR}/ntcore/generated/main/native/cpp/jni/*.cpp
-    )
-
-    file(
-        GLOB_RECURSE JAVA_SOURCES
-        src/main/java/*.java
-        ${WPILIB_BINARY_DIR}/ntcore/generated/*.java
-    )
->>>>>>> 30816111
     set(CMAKE_JNI_TARGET true)
 
     add_jar(
@@ -133,24 +84,10 @@
 if(WITH_JAVA_SOURCE)
     find_package(Java REQUIRED)
     include(UseJava)
-<<<<<<< HEAD
     file(GLOB NTCORE_SOURCES src/main/java/edu/wpi/first/networktables/*.java src/generated/main/java/*.java)
     add_jar(ntcore_src_jar
     RESOURCES NAMESPACE "edu/wpi/first/networktables" ${NTCORE_SOURCES}
     OUTPUT_NAME ntcore-sources)
-=======
-    file(
-        GLOB NTCORE_SOURCES
-        src/main/java/edu/wpi/first/networktables/*.java
-        ${WPILIB_BINARY_DIR}/ntcore/generated/*.java
-    )
-    add_jar(
-        ntcore_src_jar
-        RESOURCES
-        NAMESPACE "edu/wpi/first/networktables" ${NTCORE_SOURCES}
-        OUTPUT_NAME ntcore-sources
-    )
->>>>>>> 30816111
 
     get_property(NTCORE_SRC_JAR_FILE TARGET ntcore_src_jar PROPERTY JAR_FILE)
     install(FILES ${NTCORE_SRC_JAR_FILE} DESTINATION "${java_lib_dest}")
