/*----------------------------------------------------------------------------*/
/* Copyright (c) 2015-2019 FIRST. All Rights Reserved.                        */
/* Open Source Software - may be modified and shared by FRC teams. The code   */
/* must be accompanied by the FIRST BSD license file in the root directory of */
/* the project.                                                               */
/*----------------------------------------------------------------------------*/

#ifndef CSCORE_CSCORE_CPP_H_
#define CSCORE_CSCORE_CPP_H_

#include <stdint.h>

#include <functional>
#include <string>
#include <vector>

#include <wpi/ArrayRef.h>
#include <wpi/SmallVector.h>
#include <wpi/StringRef.h>
#include <wpi/Twine.h>

#include "cscore_c.h"

<<<<<<< HEAD
#ifdef _WIN32
// Disable uninitialized variable warnings
#pragma warning(push)
#pragma warning(disable : 26495)
#endif

namespace cv {
class Mat;
}  // namespace cv

=======
>>>>>>> fb1239a2
namespace wpi {
class json;
}  // namespace wpi

/** CameraServer (cscore) namespace */
namespace cs {

/**
 * @defgroup cscore_cpp_api cscore C++ function API
 *
 * Handle-based interface for C++.  Users are encouraged to use the
 * object oriented interface instead; this interface is intended for use
 * in applications such as JNI which require handle-based access.
 *
 * @{
 */

/**
 * USB camera information
 */
struct UsbCameraInfo {
  /** Device number (e.g. N in '/dev/videoN' on Linux) */
  int dev = -1;
  /** Path to device if available (e.g. '/dev/video0' on Linux) */
  std::string path;
  /** Vendor/model name of the camera as provided by the USB driver */
  std::string name;
  /** Other path aliases to device (e.g. '/dev/v4l/by-id/...' etc on Linux) */
  std::vector<std::string> otherPaths;
};

/**
 * Video mode
 */
struct VideoMode : public CS_VideoMode {
  enum PixelFormat {
    kUnknown = CS_PIXFMT_UNKNOWN,
    kMJPEG = CS_PIXFMT_MJPEG,
    kYUYV = CS_PIXFMT_YUYV,
    kRGB565 = CS_PIXFMT_RGB565,
    kBGR = CS_PIXFMT_BGR,
    kGray = CS_PIXFMT_GRAY
  };
  VideoMode() {
    pixelFormat = 0;
    width = 0;
    height = 0;
    fps = 0;
  }
  VideoMode(PixelFormat pixelFormat_, int width_, int height_, int fps_) {
    pixelFormat = pixelFormat_;
    width = width_;
    height = height_;
    fps = fps_;
  }
  explicit operator bool() const { return pixelFormat == kUnknown; }

  bool operator==(const VideoMode& other) const {
    return pixelFormat == other.pixelFormat && width == other.width &&
           height == other.height && fps == other.fps;
  }

  bool operator!=(const VideoMode& other) const { return !(*this == other); }
};

/**
 * Listener event
 */
struct RawEvent {
  enum Kind {
    kSourceCreated = CS_SOURCE_CREATED,
    kSourceDestroyed = CS_SOURCE_DESTROYED,
    kSourceConnected = CS_SOURCE_CONNECTED,
    kSourceDisconnected = CS_SOURCE_DISCONNECTED,
    kSourceVideoModesUpdated = CS_SOURCE_VIDEOMODES_UPDATED,
    kSourceVideoModeChanged = CS_SOURCE_VIDEOMODE_CHANGED,
    kSourcePropertyCreated = CS_SOURCE_PROPERTY_CREATED,
    kSourcePropertyValueUpdated = CS_SOURCE_PROPERTY_VALUE_UPDATED,
    kSourcePropertyChoicesUpdated = CS_SOURCE_PROPERTY_CHOICES_UPDATED,
    kSinkSourceChanged = CS_SINK_SOURCE_CHANGED,
    kSinkCreated = CS_SINK_CREATED,
    kSinkDestroyed = CS_SINK_DESTROYED,
    kSinkEnabled = CS_SINK_ENABLED,
    kSinkDisabled = CS_SINK_DISABLED,
    kNetworkInterfacesChanged = CS_NETWORK_INTERFACES_CHANGED,
    kTelemetryUpdated = CS_TELEMETRY_UPDATED,
    kSinkPropertyCreated = CS_SINK_PROPERTY_CREATED,
    kSinkPropertyValueUpdated = CS_SINK_PROPERTY_VALUE_UPDATED,
    kSinkPropertyChoicesUpdated = CS_SINK_PROPERTY_CHOICES_UPDATED
  };

  RawEvent() = default;
  explicit RawEvent(RawEvent::Kind kind_) : kind{kind_} {}
  RawEvent(const wpi::Twine& name_, CS_Handle handle_, RawEvent::Kind kind_)
      : kind{kind_}, name{name_.str()} {
    if (kind_ == kSinkCreated || kind_ == kSinkDestroyed ||
        kind_ == kSinkEnabled || kind_ == kSinkDisabled)
      sinkHandle = handle_;
    else
      sourceHandle = handle_;
  }
  RawEvent(const wpi::Twine& name_, CS_Source source_, const VideoMode& mode_)
      : kind{kSourceVideoModeChanged},
        sourceHandle{source_},
        name{name_.str()},
        mode{mode_} {}
  RawEvent(const wpi::Twine& name_, CS_Source source_, RawEvent::Kind kind_,
           CS_Property property_, CS_PropertyKind propertyKind_, int value_,
           const wpi::Twine& valueStr_)
      : kind{kind_},
        sourceHandle{source_},
        name{name_.str()},
        propertyHandle{property_},
        propertyKind{propertyKind_},
        value{value_},
        valueStr{valueStr_.str()} {}

  Kind kind;

  // Valid for kSource* and kSink* respectively
  CS_Source sourceHandle = CS_INVALID_HANDLE;
  CS_Sink sinkHandle = CS_INVALID_HANDLE;

  // Source/sink/property name
  std::string name;

  // Fields for kSourceVideoModeChanged event
  VideoMode mode;

  // Fields for kSourceProperty* events
  CS_Property propertyHandle;
  CS_PropertyKind propertyKind;
  int value;
  std::string valueStr;
};

/**
 * @defgroup cscore_property_func Property Functions
 * @{
 */
CS_PropertyKind GetPropertyKind(CS_Property property, CS_Status* status);
std::string GetPropertyName(CS_Property property, CS_Status* status);
wpi::StringRef GetPropertyName(CS_Property property,
                               wpi::SmallVectorImpl<char>& buf,
                               CS_Status* status);
int GetProperty(CS_Property property, CS_Status* status);
void SetProperty(CS_Property property, int value, CS_Status* status);
int GetPropertyMin(CS_Property property, CS_Status* status);
int GetPropertyMax(CS_Property property, CS_Status* status);
int GetPropertyStep(CS_Property property, CS_Status* status);
int GetPropertyDefault(CS_Property property, CS_Status* status);
std::string GetStringProperty(CS_Property property, CS_Status* status);
wpi::StringRef GetStringProperty(CS_Property property,
                                 wpi::SmallVectorImpl<char>& buf,
                                 CS_Status* status);
void SetStringProperty(CS_Property property, const wpi::Twine& value,
                       CS_Status* status);
std::vector<std::string> GetEnumPropertyChoices(CS_Property property,
                                                CS_Status* status);
/** @} */

/**
 * @defgroup cscore_source_create_func Source Creation Functions
 * @{
 */
CS_Source CreateUsbCameraDev(const wpi::Twine& name, int dev,
                             CS_Status* status);
CS_Source CreateUsbCameraPath(const wpi::Twine& name, const wpi::Twine& path,
                              CS_Status* status);
CS_Source CreateHttpCamera(const wpi::Twine& name, const wpi::Twine& url,
                           CS_HttpCameraKind kind, CS_Status* status);
CS_Source CreateHttpCamera(const wpi::Twine& name,
                           wpi::ArrayRef<std::string> urls,
                           CS_HttpCameraKind kind, CS_Status* status);
CS_Source CreateCvSource(const wpi::Twine& name, const VideoMode& mode,
                         CS_Status* status);
/** @} */

/**
 * @defgroup cscore_source_func Source Functions
 * @{
 */
CS_SourceKind GetSourceKind(CS_Source source, CS_Status* status);
std::string GetSourceName(CS_Source source, CS_Status* status);
wpi::StringRef GetSourceName(CS_Source source, wpi::SmallVectorImpl<char>& buf,
                             CS_Status* status);
std::string GetSourceDescription(CS_Source source, CS_Status* status);
wpi::StringRef GetSourceDescription(CS_Source source,
                                    wpi::SmallVectorImpl<char>& buf,
                                    CS_Status* status);
uint64_t GetSourceLastFrameTime(CS_Source source, CS_Status* status);
void SetSourceConnectionStrategy(CS_Source source,
                                 CS_ConnectionStrategy strategy,
                                 CS_Status* status);
bool IsSourceConnected(CS_Source source, CS_Status* status);
bool IsSourceEnabled(CS_Source source, CS_Status* status);
CS_Property GetSourceProperty(CS_Source source, const wpi::Twine& name,
                              CS_Status* status);
wpi::ArrayRef<CS_Property> EnumerateSourceProperties(
    CS_Source source, wpi::SmallVectorImpl<CS_Property>& vec,
    CS_Status* status);
VideoMode GetSourceVideoMode(CS_Source source, CS_Status* status);
bool SetSourceVideoMode(CS_Source source, const VideoMode& mode,
                        CS_Status* status);
bool SetSourcePixelFormat(CS_Source source, VideoMode::PixelFormat pixelFormat,
                          CS_Status* status);
bool SetSourceResolution(CS_Source source, int width, int height,
                         CS_Status* status);
bool SetSourceFPS(CS_Source source, int fps, CS_Status* status);
bool SetSourceConfigJson(CS_Source source, wpi::StringRef config,
                         CS_Status* status);
bool SetSourceConfigJson(CS_Source source, const wpi::json& config,
                         CS_Status* status);
std::string GetSourceConfigJson(CS_Source source, CS_Status* status);
wpi::json GetSourceConfigJsonObject(CS_Source source, CS_Status* status);
std::vector<VideoMode> EnumerateSourceVideoModes(CS_Source source,
                                                 CS_Status* status);
wpi::ArrayRef<CS_Sink> EnumerateSourceSinks(CS_Source source,
                                            wpi::SmallVectorImpl<CS_Sink>& vec,
                                            CS_Status* status);
CS_Source CopySource(CS_Source source, CS_Status* status);
void ReleaseSource(CS_Source source, CS_Status* status);
/** @} */

/**
 * @defgroup cscore_camera_property_func Camera Source Common Property Fuctions
 * @{
 */
void SetCameraBrightness(CS_Source source, int brightness, CS_Status* status);
int GetCameraBrightness(CS_Source source, CS_Status* status);
void SetCameraWhiteBalanceAuto(CS_Source source, CS_Status* status);
void SetCameraWhiteBalanceHoldCurrent(CS_Source source, CS_Status* status);
void SetCameraWhiteBalanceManual(CS_Source source, int value,
                                 CS_Status* status);
void SetCameraExposureAuto(CS_Source source, CS_Status* status);
void SetCameraExposureHoldCurrent(CS_Source source, CS_Status* status);
void SetCameraExposureManual(CS_Source source, int value, CS_Status* status);
/** @} */

/**
 * @defgroup cscore_usbcamera_func UsbCamera Source Functions
 * @{
 */
std::string GetUsbCameraPath(CS_Source source, CS_Status* status);
UsbCameraInfo GetUsbCameraInfo(CS_Source source, CS_Status* status);
/** @} */

/**
 * @defgroup cscore_httpcamera_func HttpCamera Source Functions
 * @{
 */
CS_HttpCameraKind GetHttpCameraKind(CS_Source source, CS_Status* status);
void SetHttpCameraUrls(CS_Source source, wpi::ArrayRef<std::string> urls,
                       CS_Status* status);
std::vector<std::string> GetHttpCameraUrls(CS_Source source, CS_Status* status);
/** @} */

/**
 * @defgroup cscore_opencv_source_func OpenCV Source Functions
 * @{
 */
void NotifySourceError(CS_Source source, const wpi::Twine& msg,
                       CS_Status* status);
void SetSourceConnected(CS_Source source, bool connected, CS_Status* status);
void SetSourceDescription(CS_Source source, const wpi::Twine& description,
                          CS_Status* status);
CS_Property CreateSourceProperty(CS_Source source, const wpi::Twine& name,
                                 CS_PropertyKind kind, int minimum, int maximum,
                                 int step, int defaultValue, int value,
                                 CS_Status* status);
void SetSourceEnumPropertyChoices(CS_Source source, CS_Property property,
                                  wpi::ArrayRef<std::string> choices,
                                  CS_Status* status);
/** @} */

/**
 * @defgroup cscore_sink_create_func Sink Creation Functions
 * @{
 */
CS_Sink CreateMjpegServer(const wpi::Twine& name,
                          const wpi::Twine& listenAddress, int port,
                          CS_Status* status);
CS_Sink CreateCvSink(const wpi::Twine& name, CS_Status* status);
CS_Sink CreateCvSinkCallback(const wpi::Twine& name,
                             std::function<void(uint64_t time)> processFrame,
                             CS_Status* status);

/** @} */

/**
 * @defgroup cscore_sink_func Sink Functions
 * @{
 */
CS_SinkKind GetSinkKind(CS_Sink sink, CS_Status* status);
std::string GetSinkName(CS_Sink sink, CS_Status* status);
wpi::StringRef GetSinkName(CS_Sink sink, wpi::SmallVectorImpl<char>& buf,
                           CS_Status* status);
std::string GetSinkDescription(CS_Sink sink, CS_Status* status);
wpi::StringRef GetSinkDescription(CS_Sink sink, wpi::SmallVectorImpl<char>& buf,
                                  CS_Status* status);
CS_Property GetSinkProperty(CS_Sink sink, const wpi::Twine& name,
                            CS_Status* status);
wpi::ArrayRef<CS_Property> EnumerateSinkProperties(
    CS_Sink sink, wpi::SmallVectorImpl<CS_Property>& vec, CS_Status* status);
void SetSinkSource(CS_Sink sink, CS_Source source, CS_Status* status);
CS_Property GetSinkSourceProperty(CS_Sink sink, const wpi::Twine& name,
                                  CS_Status* status);
bool SetSinkConfigJson(CS_Sink sink, wpi::StringRef config, CS_Status* status);
bool SetSinkConfigJson(CS_Sink sink, const wpi::json& config,
                       CS_Status* status);
std::string GetSinkConfigJson(CS_Sink sink, CS_Status* status);
wpi::json GetSinkConfigJsonObject(CS_Sink sink, CS_Status* status);
CS_Source GetSinkSource(CS_Sink sink, CS_Status* status);
CS_Sink CopySink(CS_Sink sink, CS_Status* status);
void ReleaseSink(CS_Sink sink, CS_Status* status);
/** @} */

/**
 * @defgroup cscore_mjpegserver_func MjpegServer Sink Functions
 * @{
 */
std::string GetMjpegServerListenAddress(CS_Sink sink, CS_Status* status);
int GetMjpegServerPort(CS_Sink sink, CS_Status* status);
/** @} */

/**
 * @defgroup cscore_opencv_sink_func OpenCV Sink Functions
 * @{
 */
void SetSinkDescription(CS_Sink sink, const wpi::Twine& description,
                        CS_Status* status);
std::string GetSinkError(CS_Sink sink, CS_Status* status);
wpi::StringRef GetSinkError(CS_Sink sink, wpi::SmallVectorImpl<char>& buf,
                            CS_Status* status);
void SetSinkEnabled(CS_Sink sink, bool enabled, CS_Status* status);
/** @} */

/**
 * @defgroup cscore_listener_func Listener Functions
 * @{
 */
void SetListenerOnStart(std::function<void()> onStart);
void SetListenerOnExit(std::function<void()> onExit);

CS_Listener AddListener(std::function<void(const RawEvent& event)> callback,
                        int eventMask, bool immediateNotify, CS_Status* status);

void RemoveListener(CS_Listener handle, CS_Status* status);
/** @} */

bool NotifierDestroyed();

/**
 * @defgroup cscore_telemetry_func Telemetry Functions
 * @{
 */
void SetTelemetryPeriod(double seconds);
double GetTelemetryElapsedTime();
int64_t GetTelemetryValue(CS_Handle handle, CS_TelemetryKind kind,
                          CS_Status* status);
double GetTelemetryAverageValue(CS_Handle handle, CS_TelemetryKind kind,
                                CS_Status* status);
/** @} */

/**
 * @defgroup cscore_logging_func Logging Functions
 * @{
 */
using LogFunc = std::function<void(unsigned int level, const char* file,
                                   unsigned int line, const char* msg)>;
void SetLogger(LogFunc func, unsigned int min_level);
void SetDefaultLogger(unsigned int min_level);
/** @} */

/**
 * @defgroup cscore_shutdown_func Library Shutdown Function
 * @{
 */
void Shutdown();
/** @} */

/**
 * @defgroup cscore_utility_func Utility Functions
 * @{
 */
std::vector<UsbCameraInfo> EnumerateUsbCameras(CS_Status* status);

wpi::ArrayRef<CS_Source> EnumerateSourceHandles(
    wpi::SmallVectorImpl<CS_Source>& vec, CS_Status* status);
wpi::ArrayRef<CS_Sink> EnumerateSinkHandles(wpi::SmallVectorImpl<CS_Sink>& vec,
                                            CS_Status* status);

std::string GetHostname();

std::vector<std::string> GetNetworkInterfaces();
/** @} */

/** @} */

}  // namespace cs

<<<<<<< HEAD
/**
 * @defgroup cscore_cpp_opencv_special cscore C functions taking a cv::Mat*
 *
 * These are needed for specific interop implementations.
 * @{
 */
extern "C" {
uint64_t CS_GrabSinkFrameCpp(CS_Sink sink, cv::Mat* image, CS_Status* status);
uint64_t CS_GrabSinkFrameTimeoutCpp(CS_Sink sink, cv::Mat* image,
                                    double timeout, CS_Status* status);
void CS_PutSourceFrameCpp(CS_Source source, cv::Mat* image, CS_Status* status);
}  // extern "C"
/** @} */

#ifdef _WIN32
// Disable uninitialized variable warnings
#pragma warning(pop)
#endif

=======
>>>>>>> fb1239a2
#endif  // CSCORE_CSCORE_CPP_H_<|MERGE_RESOLUTION|>--- conflicted
+++ resolved
@@ -21,19 +21,12 @@
 
 #include "cscore_c.h"
 
-<<<<<<< HEAD
 #ifdef _WIN32
 // Disable uninitialized variable warnings
 #pragma warning(push)
 #pragma warning(disable : 26495)
 #endif
 
-namespace cv {
-class Mat;
-}  // namespace cv
-
-=======
->>>>>>> fb1239a2
 namespace wpi {
 class json;
 }  // namespace wpi
@@ -435,26 +428,9 @@
 
 }  // namespace cs
 
-<<<<<<< HEAD
-/**
- * @defgroup cscore_cpp_opencv_special cscore C functions taking a cv::Mat*
- *
- * These are needed for specific interop implementations.
- * @{
- */
-extern "C" {
-uint64_t CS_GrabSinkFrameCpp(CS_Sink sink, cv::Mat* image, CS_Status* status);
-uint64_t CS_GrabSinkFrameTimeoutCpp(CS_Sink sink, cv::Mat* image,
-                                    double timeout, CS_Status* status);
-void CS_PutSourceFrameCpp(CS_Source source, cv::Mat* image, CS_Status* status);
-}  // extern "C"
-/** @} */
-
 #ifdef _WIN32
 // Disable uninitialized variable warnings
 #pragma warning(pop)
 #endif
 
-=======
->>>>>>> fb1239a2
 #endif  // CSCORE_CSCORE_CPP_H_