--- conflicted
+++ resolved
@@ -28,29 +28,18 @@
 uint64_t CS_GrabRawSinkFrameTimeout(CS_Sink sink, struct WPI_RawFrame* rawImage,
                                     double timeout, CS_Status* status);
 
-<<<<<<< HEAD
-CS_Sink CS_CreateRawSink(const struct WPI_String* name, CS_Status* status);
-
-CS_Sink CS_CreateRawSinkCallback(const struct WPI_String* name, void* data,
-=======
-CS_Sink CS_CreateRawSink(const char* name, CS_Bool isCv, CS_Status* status);
-
-CS_Sink CS_CreateRawSinkCallback(const char* name, CS_Bool isCv, void* data,
->>>>>>> 9ed0631e
-                                 void (*processFrame)(void* data,
-                                                      uint64_t time),
-                                 CS_Status* status);
+CS_Sink CS_CreateRawSink(const WPI_String* name, CS_Bool isCv,
+                         CS_Status* status);
+
+CS_Sink CS_CreateRawSinkCallback(
+    const WPI_String* name, CS_Bool isCv, void* data,
+    void (*processFrame)(void* data, uint64_t time), CS_Status* status);
 
 void CS_PutRawSourceFrame(CS_Source source, const struct WPI_RawFrame* image,
                           CS_Status* status);
 
-<<<<<<< HEAD
-CS_Source CS_CreateRawSource(const struct WPI_String* name, const CS_VideoMode* mode,
-                             CS_Status* status);
-=======
-CS_Source CS_CreateRawSource(const char* name, CS_Bool isCv,
+CS_Source CS_CreateRawSource(const WPI_String* name, CS_Bool isCv,
                              const CS_VideoMode* mode, CS_Status* status);
->>>>>>> 9ed0631e
 /** @} */
 
 #ifdef __cplusplus
