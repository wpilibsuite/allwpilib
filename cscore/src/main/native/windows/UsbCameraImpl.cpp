/*----------------------------------------------------------------------------*/
/* Copyright (c) 2018-2019 FIRST. All Rights Reserved.                        */
/* Open Source Software - may be modified and shared by FRC teams. The code   */
/* must be accompanied by the FIRST BSD license file in the root directory of */
/* the project.                                                               */
/*----------------------------------------------------------------------------*/

#define _WINSOCKAPI_
#include "UsbCameraImpl.h"

#include <ks.h>
#include <ksmedia.h>
#include <mfapi.h>
#include <mferror.h>
#include <mfidl.h>
#include <shlwapi.h>
#include <windowsx.h>

#include <cmath>
#include <codecvt>
#include <memory>
#include <string>
#include <vector>

#include <Dbt.h>
#include <Dshow.h>
#include <Windows.h>
#include <opencv2/core/core.hpp>
#include <opencv2/highgui/highgui.hpp>
#include <opencv2/imgproc/imgproc.hpp>
#include <wpi/MemAlloc.h>
#include <wpi/SmallString.h>
#include <wpi/raw_ostream.h>
#include <wpi/timestamp.h>

#include "COMCreators.h"
#include "ComPtr.h"
#include "Handle.h"
#include "Instance.h"
#include "JpegUtil.h"
#include "Log.h"
#include "Notifier.h"
#include "PropertyImpl.h"
#include "Telemetry.h"
#include "WindowsMessagePump.h"
#include "c_util.h"
#include "cscore_cpp.h"

#pragma comment(lib, "Mfplat.lib")
#pragma comment(lib, "Mf.lib")
#pragma comment(lib, "mfuuid.lib")
#pragma comment(lib, "Ole32.lib")
#pragma comment(lib, "User32.lib")
#pragma comment(lib, "Mfreadwrite.lib")
#pragma comment(lib, "Shlwapi.lib")

#pragma warning(disable : 4996 4018 26451)

static constexpr int NewImageMessage = 0x0400 + 4488;
static constexpr int SetCameraMessage = 0x0400 + 254;
static constexpr int WaitForStartupMessage = 0x0400 + 294;
static constexpr int PumpReadyMessage = 0x0400 + 330;

static constexpr char const* kPropWbValue = "WhiteBalance";
static constexpr char const* kPropExValue = "Exposure";
static constexpr char const* kPropBrValue = "Brightness";
static constexpr char const* kPropConnectVerbose = "connect_verbose";

static constexpr unsigned kPropConnectVerboseId = 0;

using namespace cs;

namespace cs {

UsbCameraImpl::UsbCameraImpl(const wpi::Twine& name, wpi::Logger& logger,
                             Notifier& notifier, Telemetry& telemetry,
                             const wpi::Twine& path)
    : SourceImpl{name, logger, notifier, telemetry}, m_path{path.str()} {
  std::wstring_convert<std::codecvt_utf8<wchar_t>> utf8_conv;
  m_widePath = utf8_conv.from_bytes(m_path.c_str());
<<<<<<< HEAD
  StartMessagePump();
=======
  m_deviceId = -1;
>>>>>>> f72052ac
}

UsbCameraImpl::UsbCameraImpl(const wpi::Twine& name, wpi::Logger& logger,
                             Notifier& notifier, Telemetry& telemetry,
                             int deviceId)
    : SourceImpl{name, logger, notifier, telemetry}, m_deviceId(deviceId) {
  StartMessagePump();
}

UsbCameraImpl::~UsbCameraImpl() { m_messagePump = nullptr; }

void UsbCameraImpl::SetProperty(int property, int value, CS_Status* status) {
  Message msg{Message::kCmdSetProperty};
  msg.data[0] = property;
  msg.data[1] = value;
  auto result =
      m_messagePump->SendWindowMessage<CS_Status, Message::Kind, Message*>(
          SetCameraMessage, msg.kind, &msg);
  *status = result;
}
void UsbCameraImpl::SetStringProperty(int property, const wpi::Twine& value,
                                      CS_Status* status) {
  Message msg{Message::kCmdSetPropertyStr};
  msg.data[0] = property;
  msg.dataStr = value.str();
  auto result =
      m_messagePump->SendWindowMessage<CS_Status, Message::Kind, Message*>(
          SetCameraMessage, msg.kind, &msg);
  *status = result;
}

// Standard common camera properties
void UsbCameraImpl::SetBrightness(int brightness, CS_Status* status) {
  SetProperty(GetPropertyIndex(kPropBrValue), brightness, status);
}
int UsbCameraImpl::GetBrightness(CS_Status* status) const {
  return GetProperty(GetPropertyIndex(kPropBrValue), status);
}
void UsbCameraImpl::SetWhiteBalanceAuto(CS_Status* status) {
  // TODO
}
void UsbCameraImpl::SetWhiteBalanceHoldCurrent(CS_Status* status) {
  // TODO
}
void UsbCameraImpl::SetWhiteBalanceManual(int value, CS_Status* status) {
  SetProperty(GetPropertyIndex(kPropWbValue), value, status);
}
void UsbCameraImpl::SetExposureAuto(CS_Status* status) {
  // TODO
}
void UsbCameraImpl::SetExposureHoldCurrent(CS_Status* status) {
  // TODO
}
void UsbCameraImpl::SetExposureManual(int value, CS_Status* status) {
  SetProperty(GetPropertyIndex(kPropExValue), value, status);
}

bool UsbCameraImpl::SetVideoMode(const VideoMode& mode, CS_Status* status) {
  if (mode.pixelFormat == VideoMode::kUnknown) {
    *status = CS_UNSUPPORTED_MODE;
    return false;
  }

  Message msg{Message::kCmdSetMode};
  msg.data[0] = mode.pixelFormat;
  msg.data[1] = mode.width;
  msg.data[2] = mode.height;
  msg.data[3] = mode.fps;
  auto result =
      m_messagePump->SendWindowMessage<CS_Status, Message::Kind, Message*>(
          SetCameraMessage, msg.kind, &msg);
  *status = result;
  return result == 0;
}

bool UsbCameraImpl::SetPixelFormat(VideoMode::PixelFormat pixelFormat,
                                   CS_Status* status) {
  if (pixelFormat == VideoMode::kUnknown) {
    *status = CS_UNSUPPORTED_MODE;
    return false;
  }
  Message msg{Message::kCmdSetPixelFormat};
  msg.data[0] = pixelFormat;
  auto result =
      m_messagePump->SendWindowMessage<CS_Status, Message::Kind, Message*>(
          SetCameraMessage, msg.kind, &msg);
  *status = result;
  return result == 0;
}
bool UsbCameraImpl::SetResolution(int width, int height, CS_Status* status) {
  Message msg{Message::kCmdSetResolution};
  msg.data[0] = width;
  msg.data[1] = height;
  auto result =
      m_messagePump->SendWindowMessage<CS_Status, Message::Kind, Message*>(
          SetCameraMessage, msg.kind, &msg);
  *status = result;
  return result == 0;
}
bool UsbCameraImpl::SetFPS(int fps, CS_Status* status) {
  Message msg{Message::kCmdSetFPS};
  msg.data[0] = fps;
  auto result =
      m_messagePump->SendWindowMessage<CS_Status, Message::Kind, Message*>(
          SetCameraMessage, msg.kind, &msg);
  *status = result;
  return result == 0;
}

void UsbCameraImpl::NumSinksChanged() {
  m_messagePump->PostWindowMessage<Message::Kind, Message*>(
      SetCameraMessage, Message::kNumSinksChanged, nullptr);
}
void UsbCameraImpl::NumSinksEnabledChanged() {
  m_messagePump->PostWindowMessage<Message::Kind, Message*>(
      SetCameraMessage, Message::kNumSinksEnabledChanged, nullptr);
}

void UsbCameraImpl::StartMessagePump() {
  m_messagePump = std::make_unique<WindowsMessagePump>(
      [this](HWND hwnd, UINT uiMsg, WPARAM wParam, LPARAM lParam) {
        return this->PumpMain(hwnd, uiMsg, wParam, lParam);
      });
}

void UsbCameraImpl::Start() {
  m_messagePump->PostWindowMessage(PumpReadyMessage, nullptr, nullptr);
}

void UsbCameraImpl::PostRequestNewFrame() {
  m_messagePump->PostWindowMessage(NewImageMessage, nullptr, nullptr);
}

bool UsbCameraImpl::CheckDeviceChange(WPARAM wParam, DEV_BROADCAST_HDR* pHdr,
                                      bool* connected) {
  DEV_BROADCAST_DEVICEINTERFACE* pDi = NULL;

  *connected = false;

  if (pHdr == NULL) {
    return false;
  }
  if (pHdr->dbch_devicetype != DBT_DEVTYP_DEVICEINTERFACE) {
    return false;
  }

  // Compare the device name with the symbolic link.

  pDi = reinterpret_cast<DEV_BROADCAST_DEVICEINTERFACE*>(pHdr);

  if (_stricmp(m_path.c_str(), pDi->dbcc_name) == 0) {
    if (wParam == DBT_DEVICEARRIVAL) {
      *connected = true;
      return true;
    } else if (wParam == DBT_DEVICEREMOVECOMPLETE) {
      *connected = false;
      return true;
    }
  }
  return false;
}

void UsbCameraImpl::DeviceDisconnect() {
  if (m_connectVerbose) SINFO("Disconnected from " << m_path);
  m_sourceReader.Reset();
  m_mediaSource.Reset();
  if (m_imageCallback) {
    m_imageCallback->InvalidateCapture();
  }
  m_imageCallback.Reset();
  m_streaming = false;
  SetConnected(false);
}

static bool IsPercentageProperty(wpi::StringRef name) {
  if (name.startswith("raw_")) name = name.substr(4);
  return name == "Brightness" || name == "Contrast" || name == "Saturation" ||
         name == "Hue" || name == "Sharpness" || name == "Gain" ||
         name == "Exposure";
}

void UsbCameraImpl::ProcessFrame(IMFSample* videoSample,
                                 const VideoMode& mode) {
  if (!videoSample) return;

  ComPtr<IMFMediaBuffer> buf;

  if (!SUCCEEDED(videoSample->ConvertToContiguousBuffer(buf.GetAddressOf()))) {
    DWORD bcnt = 0;
    if (!SUCCEEDED(videoSample->GetBufferCount(&bcnt))) return;
    if (bcnt == 0) return;
    if (!SUCCEEDED(videoSample->GetBufferByIndex(0, buf.GetAddressOf())))
      return;
  }

  bool lock2d = false;
  BYTE* ptr = NULL;
  LONG pitch = 0;
  DWORD maxsize = 0, cursize = 0;

  // "For 2-D buffers, the Lock2D method is more efficient than the Lock
  // method" see IMFMediaBuffer::Lock method documentation:
  // https://msdn.microsoft.com/en-us/library/windows/desktop/bb970366(v=vs.85).aspx
  ComPtr<IMF2DBuffer> buffer2d;
  DWORD memLength2d = 0;
  if (true) {
    buffer2d = buf.As<IMF2DBuffer>();
    if (buffer2d) {
      buffer2d->GetContiguousLength(&memLength2d);
      if (SUCCEEDED(buffer2d->Lock2D(&ptr, &pitch))) {
        lock2d = true;
      }
    }
  }
  if (ptr == NULL) {
    if (!SUCCEEDED(buf->Lock(&ptr, &maxsize, &cursize))) {
      return;
    }
  }
  if (!ptr) return;

  cv::Mat tmpMat;
  std::unique_ptr<Image> dest;
  bool doFinalSet = true;

  switch (mode.pixelFormat) {
    case cs::VideoMode::PixelFormat::kMJPEG: {
      // Special case
      PutFrame(VideoMode::kMJPEG, mode.width, mode.height,
               wpi::StringRef(reinterpret_cast<char*>(ptr), cursize),
               wpi::Now());
      doFinalSet = false;
      break;
    }
    case cs::VideoMode::PixelFormat::kGray:
      tmpMat = cv::Mat(mode.height, mode.width, CV_8UC1, ptr, pitch);
      dest = AllocImage(VideoMode::kGray, tmpMat.cols, tmpMat.rows,
                        tmpMat.total());
      tmpMat.copyTo(dest->AsMat());
      break;
    case cs::VideoMode::PixelFormat::kBGR:
      tmpMat = cv::Mat(mode.height, mode.width, CV_8UC3, ptr, pitch);
      dest = AllocImage(VideoMode::kBGR, tmpMat.cols, tmpMat.rows,
                        tmpMat.total() * 3);
      tmpMat.copyTo(dest->AsMat());
      break;
    case cs::VideoMode::PixelFormat::kYUYV:
      tmpMat = cv::Mat(mode.height, mode.width, CV_8UC2, ptr, pitch);
      dest = AllocImage(VideoMode::kYUYV, tmpMat.cols, tmpMat.rows,
                        tmpMat.total() * 2);
      tmpMat.copyTo(dest->AsMat());
      break;
    default:
      doFinalSet = false;
      break;
  }

  if (doFinalSet) {
    PutFrame(std::move(dest), wpi::Now());
  }

  if (lock2d)
    buffer2d->Unlock2D();
  else
    buf->Unlock();
}

LRESULT UsbCameraImpl::PumpMain(HWND hwnd, UINT uiMsg, WPARAM wParam,
                                LPARAM lParam) {
  switch (uiMsg) {
    case WM_CLOSE:
      m_sourceReader.Reset();
      m_mediaSource.Reset();
      if (m_imageCallback) {
        m_imageCallback->InvalidateCapture();
      }
      m_imageCallback.Reset();
      break;
    case PumpReadyMessage:
      // Pump Created and ready to go
      DeviceConnect();
      break;
    case WaitForStartupMessage:
      DeviceConnect();
      return CS_OK;
    case WM_DEVICECHANGE: {
      // Device potentially changed
      PDEV_BROADCAST_HDR parameter =
          reinterpret_cast<PDEV_BROADCAST_HDR>(lParam);
      // Check if we're waiting on a device path, and this is a connection
      if (m_path.empty() && wParam == DBT_DEVICEARRIVAL &&
          parameter->dbch_devicetype == DBT_DEVTYP_DEVICEINTERFACE) {
        // If path is empty, we attempted to connect with a device ID. Enumerate
        // and check
        CS_Status status = 0;
        auto devices = cs::EnumerateUsbCameras(&status);
        if (devices.size() > m_deviceId) {
          // If has device ID, use the device ID from the event
          // because of windows bug
          auto&& device = devices[m_deviceId];
          DEV_BROADCAST_DEVICEINTERFACE* pDi =
              reinterpret_cast<DEV_BROADCAST_DEVICEINTERFACE*>(parameter);
          m_path = pDi->dbcc_name;
          std::wstring_convert<std::codecvt_utf8<wchar_t>> utf8_conv;
          m_widePath = utf8_conv.from_bytes(m_path.c_str());
        } else {
          // This device not found
          break;
        }
      }
      bool connected = false;
      if (CheckDeviceChange(wParam, parameter, &connected)) {
        if (connected) {
          DeviceConnect();
        } else {
          // Disconnected
          DeviceDisconnect();
        }
      }
    } break;
    case NewImageMessage: {  // New image
      if (m_streaming && m_sourceReader) {
        m_sourceReader->ReadSample(MF_SOURCE_READER_FIRST_VIDEO_STREAM, 0, NULL,
                                   NULL, NULL, NULL);
      }
      break;
    }
    case SetCameraMessage: {
      {
        Message* msg = reinterpret_cast<Message*>(lParam);
        Message::Kind msgKind = static_cast<Message::Kind>(wParam);
        std::unique_lock<wpi::mutex> lock(m_mutex);
        auto retVal = DeviceProcessCommand(lock, msgKind, msg);
        return retVal;
      }
      break;
    }
  }
  return 0l;
}

static cs::VideoMode::PixelFormat GetFromGUID(const GUID& guid) {
  // Compare GUID to one of the supported ones
  if (IsEqualGUID(guid, MFVideoFormat_NV12)) {
    // GrayScale
    return cs::VideoMode::PixelFormat::kGray;
  } else if (IsEqualGUID(guid, MFVideoFormat_YUY2)) {
    return cs::VideoMode::PixelFormat::kYUYV;
  } else if (IsEqualGUID(guid, MFVideoFormat_RGB24)) {
    return cs::VideoMode::PixelFormat::kBGR;
  } else if (IsEqualGUID(guid, MFVideoFormat_MJPG)) {
    return cs::VideoMode::PixelFormat::kMJPEG;
  } else if (IsEqualGUID(guid, MFVideoFormat_RGB565)) {
    return cs::VideoMode::PixelFormat::kRGB565;
  } else {
    return cs::VideoMode::PixelFormat::kUnknown;
  }
}

bool UsbCameraImpl::DeviceConnect() {
  if (m_mediaSource && m_sourceReader) return true;

  if (m_connectVerbose) SINFO("Connecting to USB camera on " << m_path);

  SDEBUG3("opening device");

  const wchar_t* path = m_widePath.c_str();
  m_mediaSource = CreateVideoCaptureDevice(path);

  if (!m_mediaSource) return false;
  m_imageCallback = CreateSourceReaderCB(shared_from_this(), m_mode);

  m_sourceReader =
      CreateSourceReader(m_mediaSource.Get(), m_imageCallback.Get());

  if (!m_sourceReader) {
    m_mediaSource.Reset();
    return false;
  }

  CS_Status st = 0;
  auto devices = EnumerateUsbCameras(&st);

  for (auto&& device : devices) {
    if (device.path == m_path) {
      SetDescription(device.name);
    }
  }

  if (!m_properties_cached) {
    SDEBUG3("caching properties");
    DeviceCacheProperties();
    DeviceCacheVideoModes();
    DeviceCacheMode();
    m_properties_cached = true;
  } else {
    SDEBUG3("restoring video mode");
    DeviceSetMode();
  }

  SetConnected(true);

  // Turn off streaming if not enabled, and turn it on if enabled
  if (IsEnabled()) {
    DeviceStreamOn();
  }
  return true;
}

std::unique_ptr<PropertyImpl> UsbCameraImpl::CreateEmptyProperty(
    const wpi::Twine& name) const {
  return nullptr;
}

bool UsbCameraImpl::CacheProperties(CS_Status* status) const {
  // Wait for Camera Thread to be started
  auto result = m_messagePump->SendWindowMessage<CS_Status>(
      WaitForStartupMessage, nullptr, nullptr);
  *status = result;
  if (*status != CS_OK) return false;
  if (!m_properties_cached) {
    *status = CS_SOURCE_IS_DISCONNECTED;
    return false;
  }
  return true;
}

template <typename TagProperty, typename IAM>
void UsbCameraImpl::DeviceAddProperty(const wpi::Twine& name_, TagProperty tag,
                                      IAM* pProcAmp) {
  // First see if properties exist
  bool isValid = false;
  auto property = std::make_unique<UsbCameraProperty>(name_, tag, false,
                                                      pProcAmp, &isValid);
  if (isValid) {
    DeviceCacheProperty(std::move(property), m_sourceReader.Get());
  }
}

template void UsbCameraImpl::DeviceAddProperty(const wpi::Twine& name_,
                                               tagVideoProcAmpProperty tag,
                                               IAMVideoProcAmp* pProcAmp);

template void UsbCameraImpl::DeviceAddProperty(const wpi::Twine& name_,
                                               tagCameraControlProperty tag,
                                               IAMCameraControl* pProcAmp);

#define CREATEPROPERTY(val) \
  DeviceAddProperty(#val, VideoProcAmp_##val, pProcAmp);

#define CREATECONTROLPROPERTY(val) \
  DeviceAddProperty(#val, CameraControl_##val, pCamControl);

void UsbCameraImpl::DeviceCacheProperties() {
  if (!m_sourceReader) return;

  IAMVideoProcAmp* pProcAmp = NULL;

  if (SUCCEEDED(m_sourceReader->GetServiceForStream(
          (DWORD)MF_SOURCE_READER_MEDIASOURCE, GUID_NULL,
          IID_PPV_ARGS(&pProcAmp)))) {
    CREATEPROPERTY(Brightness)
    CREATEPROPERTY(Contrast)
    CREATEPROPERTY(Hue)
    CREATEPROPERTY(Saturation)
    CREATEPROPERTY(Sharpness)
    CREATEPROPERTY(Gamma)
    CREATEPROPERTY(ColorEnable)
    CREATEPROPERTY(WhiteBalance)
    CREATEPROPERTY(BacklightCompensation)
    CREATEPROPERTY(Gain)
    pProcAmp->Release();
  }

  IAMCameraControl* pCamControl = NULL;

  if (SUCCEEDED(m_sourceReader->GetServiceForStream(
          (DWORD)MF_SOURCE_READER_MEDIASOURCE, GUID_NULL,
          IID_PPV_ARGS(&pCamControl)))) {
    CREATECONTROLPROPERTY(Pan)
    CREATECONTROLPROPERTY(Tilt)
    CREATECONTROLPROPERTY(Roll)
    CREATECONTROLPROPERTY(Zoom)
    CREATECONTROLPROPERTY(Exposure)
    CREATECONTROLPROPERTY(Iris)
    CREATECONTROLPROPERTY(Focus)
    pCamControl->Release();
  }
}

int UsbCameraImpl::RawToPercentage(const UsbCameraProperty& rawProp,
                                   int rawValue) {
  return 100.0 * (rawValue - rawProp.minimum) /
         (rawProp.maximum - rawProp.minimum);
}

int UsbCameraImpl::PercentageToRaw(const UsbCameraProperty& rawProp,
                                   int percentValue) {
  return rawProp.minimum +
         (rawProp.maximum - rawProp.minimum) * (percentValue / 100.0);
}

void UsbCameraImpl::DeviceCacheProperty(
    std::unique_ptr<UsbCameraProperty> rawProp, IMFSourceReader* pProcAmp) {
  // For percentage properties, we want to cache both the raw and the
  // percentage versions.  This function is always called with prop being
  // the raw property (as it's coming from the camera) so if required, we need
  // to rename this one as well as create/cache the percentage version.
  //
  // This is complicated by the fact that either the percentage version or the
  // the raw version may have been set previously.  If both were previously set,
  // the raw version wins.
  std::unique_ptr<UsbCameraProperty> perProp;
  if (IsPercentageProperty(rawProp->name)) {
    perProp =
        wpi::make_unique<UsbCameraProperty>(rawProp->name, 0, *rawProp, 0, 0);
    rawProp->name = "raw_" + perProp->name;
  }

  std::unique_lock<wpi::mutex> lock(m_mutex);
  int* rawIndex = &m_properties[rawProp->name];
  bool newRaw = *rawIndex == 0;
  UsbCameraProperty* oldRawProp =
      newRaw ? nullptr
             : static_cast<UsbCameraProperty*>(GetProperty(*rawIndex));

  int* perIndex = perProp ? &m_properties[perProp->name] : nullptr;
  bool newPer = !perIndex || *perIndex == 0;
  UsbCameraProperty* oldPerProp =
      newPer ? nullptr
             : static_cast<UsbCameraProperty*>(GetProperty(*perIndex));

  if (oldRawProp && oldRawProp->valueSet) {
    // Merge existing raw setting and set percentage from it
    rawProp->SetValue(oldRawProp->value);
    rawProp->valueStr = std::move(oldRawProp->valueStr);

    if (perProp) {
      perProp->SetValue(RawToPercentage(*rawProp, rawProp->value));
      perProp->valueStr = rawProp->valueStr;  // copy
    }
  } else if (oldPerProp && oldPerProp->valueSet) {
    // Merge existing percentage setting and set raw from it
    perProp->SetValue(oldPerProp->value);
    perProp->valueStr = std::move(oldPerProp->valueStr);

    rawProp->SetValue(PercentageToRaw(*rawProp, perProp->value));
    rawProp->valueStr = perProp->valueStr;  // copy
  } else {
    // Read current raw value and set percentage from it
    if (!rawProp->DeviceGet(lock, pProcAmp))
      SWARNING("failed to get property " << rawProp->name);

    if (perProp) {
      perProp->SetValue(RawToPercentage(*rawProp, rawProp->value));
      perProp->valueStr = rawProp->valueStr;  // copy
    }
  }

  // Set value on device if user-configured
  if (rawProp->valueSet) {
    if (!rawProp->DeviceSet(lock, pProcAmp))
      SWARNING("failed to set property " << rawProp->name);
  }

  // Update pointers since we released the lock
  rawIndex = &m_properties[rawProp->name];
  perIndex = perProp ? &m_properties[perProp->name] : nullptr;

  // Get pointers before we move the std::unique_ptr values
  auto rawPropPtr = rawProp.get();
  auto perPropPtr = perProp.get();

  if (newRaw) {
    // create a new index
    *rawIndex = m_propertyData.size() + 1;
    m_propertyData.emplace_back(std::move(rawProp));
  } else {
    // update
    m_propertyData[*rawIndex - 1] = std::move(rawProp);
  }

  // Finish setting up percentage property
  if (perProp) {
    perProp->propPair = *rawIndex;
    perProp->defaultValue =
        RawToPercentage(*rawPropPtr, rawPropPtr->defaultValue);

    if (newPer) {
      // create a new index
      *perIndex = m_propertyData.size() + 1;
      m_propertyData.emplace_back(std::move(perProp));
    } else if (perIndex) {
      // update
      m_propertyData[*perIndex - 1] = std::move(perProp);
    }

    // Tell raw property where to find percentage property
    rawPropPtr->propPair = *perIndex;
  }

  NotifyPropertyCreated(*rawIndex, *rawPropPtr);
  if (perPropPtr && perIndex) NotifyPropertyCreated(*perIndex, *perPropPtr);
}

CS_StatusValue UsbCameraImpl::DeviceProcessCommand(
    std::unique_lock<wpi::mutex>& lock, Message::Kind msgKind,
    const Message* msg) {
  if (msgKind == Message::kCmdSetMode ||
      msgKind == Message::kCmdSetPixelFormat ||
      msgKind == Message::kCmdSetResolution || msgKind == Message::kCmdSetFPS) {
    return DeviceCmdSetMode(lock, *msg);
  } else if (msgKind == Message::kCmdSetProperty ||
             msgKind == Message::kCmdSetPropertyStr) {
    return DeviceCmdSetProperty(lock, *msg);
    return CS_OK;
  } else if (msgKind == Message::kNumSinksChanged ||
             msgKind == Message::kNumSinksEnabledChanged) {
    // Turn On Streams
    if (!IsEnabled()) {
      DeviceStreamOff();
    } else if (!m_streaming && IsEnabled()) {
      DeviceStreamOn();
    }
    return CS_OK;
  } else {
    return CS_OK;
  }
}

CS_StatusValue UsbCameraImpl::DeviceCmdSetProperty(
    std::unique_lock<wpi::mutex>& lock, const Message& msg) {
  bool setString = (msg.kind == Message::kCmdSetPropertyStr);
  int property = msg.data[0];
  int value = msg.data[1];
  wpi::StringRef valueStr = msg.dataStr;

  // Look up
  auto prop = static_cast<UsbCameraProperty*>(GetProperty(property));
  if (!prop) return CS_INVALID_PROPERTY;

  // If setting before we get, guess initial type based on set
  if (prop->propKind == CS_PROP_NONE) {
    if (setString)
      prop->propKind = CS_PROP_STRING;
    else
      prop->propKind = CS_PROP_INTEGER;
  }

  // Check kind match
  if ((setString && prop->propKind != CS_PROP_STRING) ||
      (!setString && (prop->propKind &
                      (CS_PROP_BOOLEAN | CS_PROP_INTEGER | CS_PROP_ENUM)) == 0))
    return CS_WRONG_PROPERTY_TYPE;

  // Handle percentage property
  int percentageProperty = prop->propPair;
  int percentageValue = value;
  if (percentageProperty != 0) {
    if (prop->percentage) {
      std::swap(percentageProperty, property);
      prop = static_cast<UsbCameraProperty*>(GetProperty(property));
      value = PercentageToRaw(*prop, percentageValue);
    } else {
      percentageValue = RawToPercentage(*prop, value);
    }
  }

  // Actually set the new value on the device (if possible)
  if (!prop->device) {
    if (prop->id == kPropConnectVerboseId) m_connectVerbose = value;
  } else {
    if (!prop->DeviceSet(lock, m_sourceReader.Get())) {
      return CS_PROPERTY_WRITE_FAILED;
    }
  }

  // Cache the set values
  UpdatePropertyValue(property, setString, value, valueStr);
  if (percentageProperty != 0)
    UpdatePropertyValue(percentageProperty, setString, percentageValue,
                        valueStr);

  return CS_OK;
}

ComPtr<IMFMediaType> UsbCameraImpl::DeviceCheckModeValid(
    const VideoMode& toCheck) {
  // Find the matching mode
  auto match =
      std::find_if(m_windowsVideoModes.begin(), m_windowsVideoModes.end(),
                   [&](std::pair<VideoMode, ComPtr<IMFMediaType>>& input) {
                     return input.first == toCheck;
                   });

  if (match == m_windowsVideoModes.end()) {
    return nullptr;
  }
  return match->second;
}

CS_StatusValue UsbCameraImpl::DeviceCmdSetMode(
    std::unique_lock<wpi::mutex>& lock, const Message& msg) {
  VideoMode newMode;
  if (msg.kind == Message::kCmdSetMode) {
    newMode.pixelFormat = msg.data[0];
    newMode.width = msg.data[1];
    newMode.height = msg.data[2];
    newMode.fps = msg.data[3];
  } else if (msg.kind == Message::kCmdSetPixelFormat) {
    newMode = m_mode;
    newMode.pixelFormat = msg.data[0];
  } else if (msg.kind == Message::kCmdSetResolution) {
    newMode = m_mode;
    newMode.width = msg.data[0];
    newMode.height = msg.data[1];
  } else if (msg.kind == Message::kCmdSetFPS) {
    newMode = m_mode;
    newMode.fps = msg.data[0];
  }

  // Check if the device is not connected, if not just apply and leave
  if (!m_properties_cached) {
    m_mode = newMode;
    return CS_OK;
  }

  // If the pixel format or resolution changed, we need to disconnect and
  // reconnect
  if (newMode != m_mode) {
    // First check if the new mode is valid
    auto newModeType = DeviceCheckModeValid(newMode);
    if (!newModeType) {
      return CS_UNSUPPORTED_MODE;
    }

    m_currentMode = std::move(newModeType);
    m_mode = newMode;
#pragma warning(push)
#pragma warning(disable : 26110)
    lock.unlock();
#pragma warning(pop)
    if (m_sourceReader) {
      DeviceDisconnect();
      DeviceConnect();
    }
    m_notifier.NotifySourceVideoMode(*this, newMode);
    lock.lock();
  }

  return CS_OK;
}

bool UsbCameraImpl::DeviceStreamOn() {
  if (m_streaming) return false;
  if (!m_deviceValid) return false;
  m_streaming = true;
  m_sourceReader->ReadSample(MF_SOURCE_READER_FIRST_VIDEO_STREAM, 0, NULL, NULL,
                             NULL, NULL);
  return true;
}

bool UsbCameraImpl::DeviceStreamOff() {
  m_streaming = false;
  return true;
}

void UsbCameraImpl::DeviceCacheMode() {
  if (!m_sourceReader) return;

  if (m_windowsVideoModes.size() == 0) return;

  if (!m_currentMode) {
    // First, see if our set mode is valid
    m_currentMode = DeviceCheckModeValid(m_mode);
    if (!m_currentMode) {
      if (FAILED(m_sourceReader->GetCurrentMediaType(
              MF_SOURCE_READER_FIRST_VIDEO_STREAM,
              m_currentMode.GetAddressOf()))) {
        return;
      }
      // Find cached version
      DWORD compare = MF_MEDIATYPE_EQUAL_MAJOR_TYPES |
                      MF_MEDIATYPE_EQUAL_FORMAT_TYPES |
                      MF_MEDIATYPE_EQUAL_FORMAT_DATA;
      auto result = std::find_if(
          m_windowsVideoModes.begin(), m_windowsVideoModes.end(),
          [this, &compare](std::pair<VideoMode, ComPtr<IMFMediaType>>& input) {
            return input.second->IsEqual(m_currentMode.Get(), &compare) == S_OK;
          });

      if (result == m_windowsVideoModes.end()) {
        // Default mode is not supported. Grab first supported image
        auto&& firstSupported = m_windowsVideoModes[0];
        m_currentMode = firstSupported.second;
        std::lock_guard<wpi::mutex> lock(m_mutex);
        m_mode = firstSupported.first;
      } else {
        std::lock_guard<wpi::mutex> lock(m_mutex);
        m_mode = result->first;
      }
    }
  }

  DeviceSetMode();

  m_notifier.NotifySourceVideoMode(*this, m_mode);
}

CS_StatusValue UsbCameraImpl::DeviceSetMode() {
  HRESULT setResult = m_sourceReader->SetCurrentMediaType(
      MF_SOURCE_READER_FIRST_VIDEO_STREAM, NULL, m_currentMode.Get());

  m_deviceValid = SUCCEEDED(setResult);

  m_imageCallback->SetVideoMode(m_mode);

  switch (setResult) {
    case S_OK:
      return CS_OK;
      break;
    case MF_E_INVALIDMEDIATYPE:
      break;
    case MF_E_INVALIDREQUEST:
      break;
    case MF_E_INVALIDSTREAMNUMBER:
      break;
    case MF_E_TOPO_CODEC_NOT_FOUND:
      break;
  }

  return CS_UNSUPPORTED_MODE;
}

void UsbCameraImpl::DeviceCacheVideoModes() {
  if (!m_sourceReader) return;

  std::vector<VideoMode> modes;
  m_windowsVideoModes.clear();

  bool set = false;

  ComPtr<IMFMediaType> nativeType;
  int count = 0;
  while (true) {
    nativeType.Reset();
    auto hr = m_sourceReader->GetNativeMediaType(
        MF_SOURCE_READER_FIRST_VIDEO_STREAM, count, nativeType.GetAddressOf());
    if (FAILED(hr)) {
      break;
    }
    GUID guid = {0};
    nativeType->GetGUID(MF_MT_SUBTYPE, &guid);

    auto format = GetFromGUID(guid);
    if (format == VideoMode::kUnknown) {
      count++;
      // Don't put in unknowns
      continue;
    }
    UINT32 width, height;
    ::MFGetAttributeSize(nativeType.Get(), MF_MT_FRAME_SIZE, &width, &height);

    UINT32 num, dom;
    ::MFGetAttributeRatio(nativeType.Get(), MF_MT_FRAME_RATE, &num, &dom);

    int fps = 30;

    if (dom != 0) {
      fps = std::ceil(num / static_cast<double>(dom));
    }

    VideoMode newMode = {format, static_cast<int>(width),
                         static_cast<int>(height), fps};

    modes.emplace_back(newMode);
    m_windowsVideoModes.emplace_back(newMode, nativeType);
    count++;
  }
  {
    std::lock_guard<wpi::mutex> lock(m_mutex);
    m_videoModes.swap(modes);
  }
  m_notifier.NotifySource(*this, CS_SOURCE_VIDEOMODES_UPDATED);
}

std::vector<UsbCameraInfo> EnumerateUsbCameras(CS_Status* status) {
  std::vector<UsbCameraInfo> retval;

  // Ensure we are initialized by grabbing the message pump
  // GetMessagePump();

  std::wstring_convert<std::codecvt_utf8<wchar_t>> utf8_conv;
  ComPtr<IMFAttributes> pAttributes;
  IMFActivate** ppDevices = nullptr;
  UINT32 count = 0;

  // Create an attribute store to specify the enumeration parameters.
  HRESULT hr = MFCreateAttributes(pAttributes.GetAddressOf(), 1);
  if (FAILED(hr)) {
    goto done;
  }

  // Source type: video capture devices
  hr = pAttributes->SetGUID(MF_DEVSOURCE_ATTRIBUTE_SOURCE_TYPE,
                            MF_DEVSOURCE_ATTRIBUTE_SOURCE_TYPE_VIDCAP_GUID);
  if (FAILED(hr)) {
    goto done;
  }

  // Enumerate devices.
  hr = MFEnumDeviceSources(pAttributes.Get(), &ppDevices, &count);
  if (FAILED(hr)) {
    goto done;
  }

  if (count == 0) {
    hr = E_FAIL;
    goto done;
  }

  for (UINT32 i = 0; i < count; i++) {
    UsbCameraInfo info;
    info.dev = i;
    WCHAR buf[512];
    ppDevices[i]->GetString(MF_DEVSOURCE_ATTRIBUTE_FRIENDLY_NAME, buf,
                            sizeof(buf) / sizeof(WCHAR), NULL);
    info.name = utf8_conv.to_bytes(buf);
    ppDevices[i]->GetString(
        MF_DEVSOURCE_ATTRIBUTE_SOURCE_TYPE_VIDCAP_SYMBOLIC_LINK, buf,
        sizeof(buf) / sizeof(WCHAR), NULL);
    info.path = utf8_conv.to_bytes(buf);
    retval.emplace_back(std::move(info));
  }

done:
  pAttributes.Reset();

  if (ppDevices) {
    for (DWORD i = 0; i < count; i++) {
      if (ppDevices[i]) {
        ppDevices[i]->Release();
        ppDevices[i] = nullptr;
      }
    }
  }

  CoTaskMemFree(ppDevices);
  return retval;
}

CS_Source CreateUsbCameraDev(const wpi::Twine& name, int dev,
                             CS_Status* status) {
  // First check if device exists
  auto devices = cs::EnumerateUsbCameras(status);
  if (devices.size() > dev) {
    return CreateUsbCameraPath(name, devices[dev].path, status);
  }
  auto& inst = Instance::GetInstance();
  auto source = std::make_shared<UsbCameraImpl>(
      name, inst.logger, inst.notifier, inst.telemetry, dev);
  return inst.CreateSource(CS_SOURCE_USB, source);
}

CS_Source CreateUsbCameraPath(const wpi::Twine& name, const wpi::Twine& path,
                              CS_Status* status) {
  auto& inst = Instance::GetInstance();
  auto source = std::make_shared<UsbCameraImpl>(
      name, inst.logger, inst.notifier, inst.telemetry, path);
  return inst.CreateSource(CS_SOURCE_USB, source);
}

std::string GetUsbCameraPath(CS_Source source, CS_Status* status) {
  auto data = Instance::GetInstance().GetSource(source);
  if (!data || data->kind != CS_SOURCE_USB) {
    *status = CS_INVALID_HANDLE;
    return std::string{};
  }
  return static_cast<UsbCameraImpl&>(*data->source).GetPath();
}

UsbCameraInfo GetUsbCameraInfo(CS_Source source, CS_Status* status) {
  UsbCameraInfo info;
  auto data = Instance::GetInstance().GetSource(source);
  if (!data || data->kind != CS_SOURCE_USB) {
    *status = CS_INVALID_HANDLE;
    return info;
  }

  info.path = static_cast<UsbCameraImpl&>(*data->source).GetPath();
  // TODO: dev and name
  return info;
}

}  // namespace cs<|MERGE_RESOLUTION|>--- conflicted
+++ resolved
@@ -78,11 +78,8 @@
     : SourceImpl{name, logger, notifier, telemetry}, m_path{path.str()} {
   std::wstring_convert<std::codecvt_utf8<wchar_t>> utf8_conv;
   m_widePath = utf8_conv.from_bytes(m_path.c_str());
-<<<<<<< HEAD
+  m_deviceId = -1;
   StartMessagePump();
-=======
-  m_deviceId = -1;
->>>>>>> f72052ac
 }
 
 UsbCameraImpl::UsbCameraImpl(const wpi::Twine& name, wpi::Logger& logger,
