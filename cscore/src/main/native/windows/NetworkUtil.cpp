--- conflicted
+++ resolved
@@ -30,11 +30,6 @@
 
 namespace cs {
 
-<<<<<<< HEAD
-std::string GetHostname() { return wpi::GetHostname(); }
-
-=======
->>>>>>> f0b0965f
 std::vector<std::string> GetNetworkInterfaces() {
   uv_interface_address_t* adrs;
   int counts = 0;
