// Copyright (c) FIRST and other WPILib contributors.
// Open Source Software; you can modify and/or share it under the terms of
// the WPILib BSD license file in the root directory of this project.

#ifndef CSCORE_IMAGE_H_
#define CSCORE_IMAGE_H_

#include <string_view>
#include <vector>

#include <opencv2/core/core.hpp>

#include "cscore_cpp.h"
#include "default_init_allocator.h"

namespace cs {

class Frame;

class Image {
  friend class Frame;

 public:
#ifndef __linux__
  explicit Image(size_t capacity) {
    m_data.reserve(capacity);
  }
#else
  explicit Image(size_t capacity)
      : m_data{capacity, default_init_allocator<uchar>{}} {
    m_data.resize(0);
  }
#endif

  Image(const Image&) = delete;
  Image& operator=(const Image&) = delete;

  // Getters
<<<<<<< HEAD
  operator std::string_view() const {
    return str();
  }  // NOLINT
=======
  operator std::string_view() const {  // NOLINT
    return str();
  }
>>>>>>> b300518b
  std::string_view str() const {
    return {data(), size()};
  }
  size_t capacity() const {
    return m_data.capacity();
  }
  const char* data() const {
    return reinterpret_cast<const char*>(m_data.data());
  }
  char* data() {
    return reinterpret_cast<char*>(m_data.data());
  }
  size_t size() const {
    return m_data.size();
  }

  const std::vector<uchar>& vec() const {
    return m_data;
  }
  std::vector<uchar>& vec() {
    return m_data;
  }

  void resize(size_t size) {
    m_data.resize(size);
  }
  void SetSize(size_t size) {
    m_data.resize(size);
  }

  cv::Mat AsMat() {
    int type;
    switch (pixelFormat) {
      case VideoMode::kYUYV:
      case VideoMode::kRGB565:
      case VideoMode::kY16:
      case VideoMode::kUYVY:
        type = CV_8UC2;
        break;
      case VideoMode::kBGR:
        type = CV_8UC3;
        break;
      case VideoMode::kGray:
      case VideoMode::kMJPEG:
      default:
        type = CV_8UC1;
        break;
    }
    return cv::Mat{height, width, type, m_data.data()};
  }

  cv::_InputArray AsInputArray() {
    return cv::_InputArray{m_data};
  }

  bool Is(int width_, int height_) {
    return width == width_ && height == height_;
  }
  bool Is(int width_, int height_, VideoMode::PixelFormat pixelFormat_) {
    return width == width_ && height == height_ && pixelFormat == pixelFormat_;
  }
  bool Is(int width_, int height_, VideoMode::PixelFormat pixelFormat_,
          int jpegQuality_) {
    // Consider +/-5 on JPEG quality to be "close enough"
    return width == width_ && height == height_ &&
           pixelFormat == pixelFormat_ &&
           (pixelFormat != VideoMode::kMJPEG || jpegQuality_ == -1 ||
            (jpegQuality != -1 && std::abs(jpegQuality - jpegQuality_) <= 5));
  }
  bool IsLarger(int width_, int height_) {
    return width >= width_ && height >= height_;
  }
  bool IsLarger(const Image& oth) {
    return width >= oth.width && height >= oth.height;
  }
  bool IsSmaller(int width_, int height_) {
    return !IsLarger(width_, height_);
  }
  bool IsSmaller(const Image& oth) {
    return !IsLarger(oth);
  }

 private:
  std::vector<uchar> m_data;

 public:
  VideoMode::PixelFormat pixelFormat{VideoMode::kUnknown};
  int width{0};
  int height{0};
  int jpegQuality{-1};
};

}  // namespace cs

#endif  // CSCORE_IMAGE_H_<|MERGE_RESOLUTION|>--- conflicted
+++ resolved
@@ -36,15 +36,9 @@
   Image& operator=(const Image&) = delete;
 
   // Getters
-<<<<<<< HEAD
-  operator std::string_view() const {
-    return str();
-  }  // NOLINT
-=======
   operator std::string_view() const {  // NOLINT
     return str();
   }
->>>>>>> b300518b
   std::string_view str() const {
     return {data(), size()};
   }
