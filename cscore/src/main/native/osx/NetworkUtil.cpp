/*----------------------------------------------------------------------------*/
/* Copyright (c) 2016-2018 FIRST. All Rights Reserved.                        */
/* Open Source Software - may be modified and shared by FRC teams. The code   */
/* must be accompanied by the FIRST BSD license file in the root directory of */
/* the project.                                                               */
/*----------------------------------------------------------------------------*/

#include "cscore_cpp.h"

namespace cs {

<<<<<<< HEAD
std::string GetHostname() { return wpi::GetHostname(); }

=======
>>>>>>> f0b0965f
std::vector<std::string> GetNetworkInterfaces() {
  return std::vector<std::string>{};  // TODO
}

}  // namespace cs<|MERGE_RESOLUTION|>--- conflicted
+++ resolved
@@ -9,11 +9,6 @@
 
 namespace cs {
 
-<<<<<<< HEAD
-std::string GetHostname() { return wpi::GetHostname(); }
-
-=======
->>>>>>> f0b0965f
 std::vector<std::string> GetNetworkInterfaces() {
   return std::vector<std::string>{};  // TODO
 }
