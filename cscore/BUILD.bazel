--- conflicted
+++ resolved
@@ -1,8 +1,4 @@
 load("@bzlmodrio-opencv//libraries/cpp/opencv:libraries.bzl", "opencv_shared_libraries")
-<<<<<<< HEAD
-=======
-load("@rules_cc//cc:cc_shared_library.bzl", "cc_shared_library")
->>>>>>> 12223ff1
 load("@rules_cc//cc:defs.bzl", "cc_binary", "cc_test")
 load("@rules_java//java:defs.bzl", "java_binary")
 load("//shared/bazel/rules:cc_rules.bzl", "wpilib_cc_library", "wpilib_cc_shared_library", "wpilib_cc_static_library")
@@ -89,12 +85,6 @@
     }),
 )
 
-<<<<<<< HEAD
-wpilib_cc_shared_library(
-    name = "shared/cscore",
-    additional_linker_inputs = select({
-        "@bazel_tools//src/conditions:darwin": [":cscore-mac"],
-=======
 sdk_framework_flags = [
     "-framework",
     "Metal",
@@ -122,7 +112,6 @@
     name = "shared/cscore",
     additional_linker_inputs = select({
         "@platforms//os:osx": [":cscore-mac"],
->>>>>>> 12223ff1
         "//conditions:default": [],
     }),
     dynamic_deps = [
@@ -130,35 +119,9 @@
         "//wpiutil:shared/wpiutil",
     ] + opencv_shared_libraries,
     user_link_flags = select({
-<<<<<<< HEAD
-        "@bazel_tools//src/conditions:darwin": [
-            "-Wl,-force_load,$(location :cscore-mac)",
-            "-framework",
-            "Metal",
-            "-framework",
-            "MetalKit",
-            "-framework",
-            "Cocoa",
-            "-framework",
-            "IOKit",
-            "-framework",
-            "CoreFoundation",
-            "-framework",
-            "AVFoundation",
-            "-framework",
-            "Foundation",
-            "-framework",
-            "CoreMedia",
-            "-framework",
-            "CoreVideo",
-            "-framework",
-            "QuartzCore",
-        ],
-=======
         "@platforms//os:osx": [
             "-Wl,-force_load,$(location :cscore-mac)",
         ] + sdk_framework_flags,
->>>>>>> 12223ff1
         "//conditions:default": [],
     }),
     visibility = ["//visibility:public"],
@@ -198,12 +161,7 @@
     deps = [":cscorejni"],
 )
 
-<<<<<<< HEAD
-# TODO(austin): This links against /home/austin/.gradle/caches/8.11/transforms/97de52b6251cda5e7b952b826501a57e/transformed/opencv-cpp-4.10.0-3-linuxx86-64static/linux/x86-64/static/libopencv4100.a
 wpilib_cc_shared_library(
-=======
-cc_shared_library(
->>>>>>> 12223ff1
     name = "shared/cscorejnicvstatic",
     additional_linker_inputs = select({
         "@platforms//os:osx": [":cscore-mac"],
@@ -215,58 +173,22 @@
     dynamic_deps = [
         "//wpinet:shared/wpinet",
         "//wpiutil:shared/wpiutil",
-<<<<<<< HEAD
     ],
     user_link_flags = select({
         "@platforms//os:linux": [
             "-Wl,-soname,libcscorejnicvstatic.so",
             "-Wl,--version-script=$(location :src/main/native/LinuxSymbolScript.txt)",
         ],
-=======
-    ] + opencv_shared_libraries,
-    user_link_flags = select({
->>>>>>> 12223ff1
         "@platforms//os:osx": [
             "-Wl,-install_name,libcscorejnicvstatic.so",
             "-exported_symbols_list",
             "$(location :src/main/native/MacSymbolScript.txt)",
         ],
-<<<<<<< HEAD
-        "//conditions:default": [],
-    }) + select({
-        "@platforms//os:osx": [
-            "-Wl,-force_load,$(location :cscore-mac)",
-            "-framework",
-            "Metal",
-            "-framework",
-            "MetalKit",
-            "-framework",
-            "Cocoa",
-            "-framework",
-            "IOKit",
-            "-framework",
-            "CoreFoundation",
-            "-framework",
-            "AVFoundation",
-            "-framework",
-            "Foundation",
-            "-framework",
-            "CoreMedia",
-            "-framework",
-            "CoreVideo",
-            "-framework",
-            "QuartzCore",
-        ],
-=======
-        "//conditions:default": [
-            "-Wl,-soname,libcscorejnicvstatic.so",
-            "-Wl,--version-script=$(location :src/main/native/LinuxSymbolScript.txt)",
-        ],
+        "//conditions:default": [],
     }) + select({
         "@platforms//os:osx": [
             "-Wl,-force_load,$(location :cscore-mac)",
         ] + sdk_framework_flags,
->>>>>>> 12223ff1
         "//conditions:default": [],
     }),
     visibility = ["//visibility:public"],
