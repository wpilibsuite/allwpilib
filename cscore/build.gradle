--- conflicted
+++ resolved
@@ -186,13 +186,8 @@
                             lib project: ':wpinet', library: 'wpinet', linkage: 'shared'
                             lib project: ':wpigui', library: 'wpigui', linkage: 'static'
                             lib library: 'cscore', linkage: 'shared'
-<<<<<<< HEAD
-                            lib project: ':thirdparty:imgui_suite', library: 'imgui', linkage: 'static'
+                            lib project: ':thirdparty:imgui_suite', library: 'imguiSuite', linkage: 'static'
                             if (it.targetPlatform.name == nativeUtils.wpi.platforms.roborio || it.targetPlatform.name == nativeUtils.wpi.platforms.systemcore) {
-=======
-                            lib project: ':thirdparty:imgui_suite', library: 'imguiSuite', linkage: 'static'
-                            if (it.targetPlatform.name == nativeUtils.wpi.platforms.roborio) {
->>>>>>> fe49cbe4
                                 it.buildable = false
                                 return
                             }
