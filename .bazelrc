try-import %workspace%/bazel_auth.rc
try-import %workspace%/user.bazelrc

<<<<<<< HEAD
common --noenable_bzlmod --enable_workspace
=======
common --noenable_bzlmod
# Resolves to --config=linux on Linux, --config=macos on Mac, --windows on windows
build --enable_platform_specific_config
query --enable_platform_specific_config
>>>>>>> 9a947999

# Make bazel 8 work for us.
common --enable_workspace
build --experimental_cc_static_library
build --experimental_cc_shared_library

build --java_language_version=17
build --java_runtime_version=roboriojdk_17
build --tool_java_language_version=17
build --tool_java_runtime_version=remotejdk_17

test --test_output=errors
test --test_verbose_timeout_warnings

import %workspace%/shared/bazel/compiler_flags/sanitizers.rc
import %workspace%/shared/bazel/compiler_flags/linux_flags.rc
import %workspace%/shared/bazel/compiler_flags/osx_flags.rc
import %workspace%/shared/bazel/compiler_flags/roborio_flags.rc
import %workspace%/shared/bazel/compiler_flags/systemcore_flags.rc
import %workspace%/shared/bazel/compiler_flags/windows_flags.rc
import %workspace%/shared/bazel/compiler_flags/coverage_flags.rc

# Alias toolchain names to what wpilibsuite uses for CI/Artifact naming
build:athena --config=roborio
build:linuxarm32 --config=raspibookworm32
build:linuxarm64 --config=bookworm64

build:build_java --test_tag_filters=allwpilib-build-java --build_tag_filters=allwpilib-build-java
build:build_cpp --test_tag_filters=+allwpilib-build-cpp --build_tag_filters=+allwpilib-build-cpp
build:no_example --test_tag_filters=-wpi-example --build_tag_filters=-wpi-example
test:no_example --test_tag_filters=-wpi-example --build_tag_filters=-wpi-example

# Build Buddy Cache Setup
build:build_buddy --bes_results_url=https://app.buildbuddy.io/invocation/
build:build_buddy --bes_backend=grpcs://remote.buildbuddy.io
build:build_buddy --remote_cache=grpcs://remote.buildbuddy.io
build:build_buddy --remote_timeout=3600

# Additional suggestions from buildbuddy for speed
build:build_buddy --experimental_remote_cache_compression
build:build_buddy --experimental_remote_cache_compression_threshold=100
build:build_buddy --noslim_profile
build:build_buddy --experimental_profile_include_target_label
build:build_buddy --experimental_profile_include_primary_output
build:build_buddy --nolegacy_important_outputs

common:build_buddy_readonly --noremote_upload_local_results

# This config should be used locally. It downloads more than the CI version
build:remote_user --config=build_buddy
build:remote_user --config=build_buddy_readonly
build:remote_user --remote_download_toplevel

build:ci --config=build_buddy
build:ci --remote_download_minimal

build --build_metadata=REPO_URL=https://github.com/wpilibsuite/allwpilib.git

common --define="WPILIB_VERSION=2025.424242.3.1-unknown"

# List of artifact types to build in CI.
# Anything else gets skipped to speed up CI.
common:ci --repo_env="WPI_PUBLISH_CLASSIFIER_FILTER=headers,sources,linuxsystemcore,linuxsystemcoredebug,linuxsystemcorestatic,linuxsystemcorestaticdebug,linuxx86-64,linuxx86-64debug,linuxx86-64static,linuxx86-64staticdebug,osxuniversal,osxuniversaldebug,osxuniversalstatic,osxuniversalstaticdebug,windowsarm64,windowsarm64debug,windowsarm64static,windowsarm64staticdebug,windowsx86-64,windowsx86-64debug,windowsx86-64static,windowsx86-64staticdebug"<|MERGE_RESOLUTION|>--- conflicted
+++ resolved
@@ -1,14 +1,10 @@
 try-import %workspace%/bazel_auth.rc
 try-import %workspace%/user.bazelrc
 
-<<<<<<< HEAD
 common --noenable_bzlmod --enable_workspace
-=======
-common --noenable_bzlmod
 # Resolves to --config=linux on Linux, --config=macos on Mac, --windows on windows
 build --enable_platform_specific_config
 query --enable_platform_specific_config
->>>>>>> 9a947999
 
 # Make bazel 8 work for us.
 common --enable_workspace
