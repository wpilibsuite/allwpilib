--- conflicted
+++ resolved
@@ -350,8 +350,7 @@
   (cos(a_y) cos(a_z))² + (cos(a_y) sin(a_z))² ≈ 0
 ```
 
-<<<<<<< HEAD
-Note that this reuses the `cos(a_y) cos(a_z)` and `cos(a_y) sin(a_z)` terms needed to calculate `a_z`.
+Note that this reuses the cos(a\_y) cos(a\_z) and cos(a\_y) sin(a\_z) terms needed to calculate a\_z.
 
 ## Quaternion Exponential 
 
@@ -457,7 +456,4 @@
 
 𝑟⃗ = θ * r̂
 𝑟⃗ = 2 * atan2(||𝑣⃗||, s) / ||𝑣⃗|| * 𝑣⃗ 
-```
-=======
-Note that this reuses the cos(a\_y) cos(a\_z) and cos(a\_y) sin(a\_z) terms needed to calculate a\_z.
->>>>>>> eab44534
+```