--- conflicted
+++ resolved
@@ -4,10 +4,6 @@
 load("@rules_java//java:defs.bzl", "java_binary")
 load("@rules_pkg//pkg:zip.bzl", "pkg_zip")
 load("@rules_python//python:defs.bzl", "py_binary")
-<<<<<<< HEAD
-load("//:version.bzl", "VERSION")
-=======
->>>>>>> 9a947999
 load("//shared/bazel/rules:cc_rules.bzl", "third_party_cc_lib_helper", "wpilib_cc_library", "wpilib_cc_shared_library", "wpilib_cc_static_library")
 load("//shared/bazel/rules:java_rules.bzl", "wpilib_java_junit5_test")
 load("//shared/bazel/rules:jni_rules.bzl", "wpilib_jni_cc_library", "wpilib_jni_java_library")
@@ -153,10 +149,7 @@
 
 wpilib_cc_shared_library(
     name = "shared/wpimath",
-<<<<<<< HEAD
-=======
     auto_export_windows_symbols = False,
->>>>>>> 9a947999
     dynamic_deps = [
         "//wpiutil:shared/wpiutil",
     ],
@@ -189,18 +182,12 @@
 
 wpilib_cc_shared_library(
     name = "shared/wpimathjni",
-<<<<<<< HEAD
-=======
     auto_export_windows_symbols = False,
->>>>>>> 9a947999
     dynamic_deps = [
         ":shared/wpimath",
         "//wpiutil:shared/wpiutil",
     ],
-<<<<<<< HEAD
     use_debug_name = False,
-=======
->>>>>>> 9a947999
     visibility = ["//visibility:public"],
     deps = [":wpimathjni"],
 )
@@ -211,7 +198,7 @@
     native_libs = [":wpimathjni"],
     resource_strip_prefix = "wpimath/src/main/proto",
     resources = glob(["src/main/proto/**"]),
-    tags = ["maven_coordinates=edu.wpi.first.wpimath:wpimath-java:" + VERSION],
+    tags = ["maven_coordinates=edu.wpi.first.wpimath:wpimath-java:$(WPILIB_VERSION)"],
     visibility = ["//visibility:public"],
     deps = [
         "//wpiunits:wpiunits-java",
