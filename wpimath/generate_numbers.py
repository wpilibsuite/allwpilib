#!/usr/bin/env python3

# Copyright (c) FIRST and other WPILib contributors.
# Open Source Software; you can modify and/or share it under the terms of
# the WPILib BSD license file in the root directory of this project.

import argparse
<<<<<<< HEAD
import sys
=======
>>>>>>> 44c0bbc4
from pathlib import Path

from jinja2 import Environment, FileSystemLoader


def output(output_dir: Path, outfn: str, contents: str):
    output_dir.mkdir(parents=True, exist_ok=True)
    output_file = output_dir / outfn
    output_file.write_text(contents, encoding="utf-8", newline="\n")


def generate_numbers(output_directory: Path, template_root: Path):
    MAX_NUM = 20

    env = Environment(
        loader=FileSystemLoader(template_root / "main/java"),
        autoescape=False,
        keep_trailing_newline=True,
    )

    template = env.get_template("GenericNumber.java.jinja")
    rootPath = output_directory / "main/java/edu/wpi/first/math/numbers"

    for i in range(MAX_NUM + 1):
        contents = template.render(num=i)
        output(rootPath, f"N{i}.java", contents)

    template = env.get_template("Nat.java.jinja")
    rootPath = output_directory / "main/java/edu/wpi/first/math"
    contents = template.render(nums=range(MAX_NUM + 1))
    output(rootPath, "Nat.java", contents)


def main():
    script_path = Path(__file__).resolve()
    dirname = script_path.parent

    parser = argparse.ArgumentParser()
    parser.add_argument(
        "--output_directory",
        help="Optional. If set, will output the generated files to this directory, otherwise it will use a path relative to the script",
        default=dirname / "src/generated",
        type=Path,
    )
    parser.add_argument(
        "--template_root",
        help="Optional. If set, will use this directory as the root for the jinja templates",
        default=dirname / "src/generate",
        type=Path,
    )
    args = parser.parse_args()

    generate_numbers(args.output_directory, args.template_root)


if __name__ == "__main__":
    main()<|MERGE_RESOLUTION|>--- conflicted
+++ resolved
@@ -5,10 +5,6 @@
 # the WPILib BSD license file in the root directory of this project.
 
 import argparse
-<<<<<<< HEAD
-import sys
-=======
->>>>>>> 44c0bbc4
 from pathlib import Path
 
 from jinja2 import Environment, FileSystemLoader
