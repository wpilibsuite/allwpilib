--- conflicted
+++ resolved
@@ -77,11 +77,6 @@
    * @param dt The simulation time in seconds.
    */
   private void calculateAndSimulate(
-<<<<<<< HEAD
-      double currentAngle, double currentVelocity, double nextVelocity, double dt) {
-    final double input = m_armFF.calculate(currentAngle, currentVelocity, nextVelocity);
-    assertEquals(nextVelocity, simulate(currentAngle, currentVelocity, input, dt).get(1, 0), 1e-12);
-=======
       ArmFeedforward armFF,
       double ks,
       double kv,
@@ -91,12 +86,11 @@
       double currentVelocity,
       double nextVelocity,
       double dt) {
-    final double input = armFF.calculateWithVelocities(currentAngle, currentVelocity, nextVelocity);
+    final double input = armFF.calculate(currentAngle, currentVelocity, nextVelocity);
     assertEquals(
         nextVelocity,
         simulate(ks, kv, ka, kg, currentAngle, currentVelocity, input, dt).get(1, 0),
         1e-4);
->>>>>>> 0695a4db
   }
 
   @Test
@@ -133,7 +127,7 @@
     var averageAccel = (nextVelocity - currentVelocity) / 0.02;
 
     assertEquals(
-        armFF.calculateWithVelocities(currentAngle, currentVelocity, nextVelocity),
+        armFF.calculate(currentAngle, currentVelocity, nextVelocity),
         ks + kv * currentVelocity + ka * averageAccel + kg * Math.cos(currentAngle));
   }
 
