// Copyright (c) FIRST and other WPILib contributors.
// Open Source Software; you can modify and/or share it under the terms of
// the WPILib BSD license file in the root directory of this project.

package edu.wpi.first.math.estimator;

import static org.junit.jupiter.api.Assertions.assertDoesNotThrow;
import static org.junit.jupiter.api.Assertions.assertEquals;

import edu.wpi.first.math.Matrix;
import edu.wpi.first.math.Nat;
import edu.wpi.first.math.StateSpaceUtil;
import edu.wpi.first.math.VecBuilder;
import edu.wpi.first.math.geometry.Pose2d;
import edu.wpi.first.math.geometry.Rotation2d;
import edu.wpi.first.math.numbers.N1;
import edu.wpi.first.math.numbers.N2;
import edu.wpi.first.math.numbers.N3;
import edu.wpi.first.math.numbers.N5;
import edu.wpi.first.math.system.NumericalIntegration;
import edu.wpi.first.math.system.NumericalJacobian;
import edu.wpi.first.math.system.plant.DCMotor;
import edu.wpi.first.math.trajectory.TrajectoryConfig;
import edu.wpi.first.math.trajectory.TrajectoryGenerator;
import java.util.List;
import org.junit.jupiter.api.Test;

class ExtendedKalmanFilterTest {
  private static Matrix<N5, N1> getDynamics(final Matrix<N5, N1> x, final Matrix<N2, N1> u) {
    final var motors = DCMotor.getCIM(2);

    final var gr = 7.08; // Gear ratio
    final var rb = 0.8382 / 2.0; // Wheelbase radius (trackwidth)
    final var r = 0.0746125; // Wheel radius
    final var m = 63.503; // Robot mass
    final var J = 5.6; // Robot moment of inertia

    final var C1 = -Math.pow(gr, 2) * motors.Kt / (motors.Kv * motors.R * r * r);
    final var C2 = gr * motors.Kt / (motors.R * r);
    final var k1 = 1.0 / m + rb * rb / J;
    final var k2 = 1.0 / m - rb * rb / J;

    final var vl = x.get(3, 0);
    final var vr = x.get(4, 0);
    final var Vl = u.get(0, 0);
    final var Vr = u.get(1, 0);

    final Matrix<N5, N1> result = new Matrix<>(Nat.N5(), Nat.N1());
    final var v = 0.5 * (vl + vr);
    result.set(0, 0, v * Math.cos(x.get(2, 0)));
    result.set(1, 0, v * Math.sin(x.get(2, 0)));
    result.set(2, 0, (vr - vl) / (2.0 * rb));
    result.set(3, 0, k1 * ((C1 * vl) + (C2 * Vl)) + k2 * ((C1 * vr) + (C2 * Vr)));
    result.set(4, 0, k2 * ((C1 * vl) + (C2 * Vl)) + k1 * ((C1 * vr) + (C2 * Vr)));
    return result;
  }

  @SuppressWarnings("PMD.UnusedFormalParameter")
  private static Matrix<N3, N1> getLocalMeasurementModel(Matrix<N5, N1> x, Matrix<N2, N1> u) {
    return VecBuilder.fill(x.get(2, 0), x.get(3, 0), x.get(4, 0));
  }

  @SuppressWarnings("PMD.UnusedFormalParameter")
  private static Matrix<N5, N1> getGlobalMeasurementModel(Matrix<N5, N1> x, Matrix<N2, N1> u) {
    return VecBuilder.fill(x.get(0, 0), x.get(1, 0), x.get(2, 0), x.get(3, 0), x.get(4, 0));
  }

  @Test
  void testInit() {
<<<<<<< HEAD
    double dt = 0.00505;
=======
    double dtSeconds = 0.005;
>>>>>>> ee3d55e8

    assertDoesNotThrow(
        () -> {
          ExtendedKalmanFilter<N5, N2, N3> observer =
              new ExtendedKalmanFilter<>(
                  Nat.N5(),
                  Nat.N2(),
                  Nat.N3(),
                  ExtendedKalmanFilterTest::getDynamics,
                  ExtendedKalmanFilterTest::getLocalMeasurementModel,
                  VecBuilder.fill(0.5, 0.5, 10.0, 1.0, 1.0),
                  VecBuilder.fill(0.0001, 0.01, 0.01),
                  dt);

          Matrix<N2, N1> u = VecBuilder.fill(12.0, 12.0);
          observer.predict(u, dt);

          var localY = getLocalMeasurementModel(observer.getXhat(), u);
          observer.correct(u, localY);

          var globalY = getGlobalMeasurementModel(observer.getXhat(), u);
          var R = StateSpaceUtil.makeCostMatrix(VecBuilder.fill(0.01, 0.01, 0.0001, 0.5, 0.5));
          observer.correct(
              Nat.N5(), u, globalY, ExtendedKalmanFilterTest::getGlobalMeasurementModel, R);
        });
  }

  @Test
  void testConvergence() {
<<<<<<< HEAD
    double dt = 0.00505;
    double rb = 0.8382 / 2.0; // Robot radius
=======
    double dtSeconds = 0.005;
    double rbMeters = 0.8382 / 2.0; // Robot radius
>>>>>>> ee3d55e8

    ExtendedKalmanFilter<N5, N2, N3> observer =
        new ExtendedKalmanFilter<>(
            Nat.N5(),
            Nat.N2(),
            Nat.N3(),
            ExtendedKalmanFilterTest::getDynamics,
            ExtendedKalmanFilterTest::getLocalMeasurementModel,
            VecBuilder.fill(0.5, 0.5, 10.0, 1.0, 1.0),
            VecBuilder.fill(0.001, 0.01, 0.01),
            dt);

    List<Pose2d> waypoints =
        List.of(
            new Pose2d(2.75, 22.521, Rotation2d.kZero),
            new Pose2d(24.73, 19.68, Rotation2d.fromRadians(5.846)));
    var trajectory =
        TrajectoryGenerator.generateTrajectory(waypoints, new TrajectoryConfig(8.8, 0.1));

    Matrix<N5, N1> r = new Matrix<>(Nat.N5(), Nat.N1());

    Matrix<N5, N1> nextR = new Matrix<>(Nat.N5(), Nat.N1());
    Matrix<N2, N1> u = new Matrix<>(Nat.N2(), Nat.N1());

    var B =
        NumericalJacobian.numericalJacobianU(
            Nat.N5(),
            Nat.N2(),
            ExtendedKalmanFilterTest::getDynamics,
            new Matrix<>(Nat.N5(), Nat.N1()),
            u);

    observer.setXhat(
        VecBuilder.fill(
            trajectory.getInitialPose().getTranslation().getX(),
            trajectory.getInitialPose().getTranslation().getY(),
            trajectory.getInitialPose().getRotation().getRadians(),
            0.0,
            0.0));

    var groundTruthX = observer.getXhat();

    double totalTime = trajectory.getTotalTime();
    for (int i = 0; i < (totalTime / dt); i++) {
      var ref = trajectory.sample(dt * i);
      double vl = ref.velocity * (1 - (ref.curvature * rb));
      double vr = ref.velocity * (1 + (ref.curvature * rb));

      nextR.set(0, 0, ref.pose.getTranslation().getX());
      nextR.set(1, 0, ref.pose.getTranslation().getY());
      nextR.set(2, 0, ref.pose.getRotation().getRadians());
      nextR.set(3, 0, vl);
      nextR.set(4, 0, vr);

      var localY = getLocalMeasurementModel(groundTruthX, u);
      var whiteNoiseStdDevs = VecBuilder.fill(0.0001, 0.5, 0.5);
      observer.correct(u, localY.plus(StateSpaceUtil.makeWhiteNoiseVector(whiteNoiseStdDevs)));

      Matrix<N5, N1> rdot = nextR.minus(r).div(dt);
      u = new Matrix<>(B.solve(rdot.minus(getDynamics(r, new Matrix<>(Nat.N2(), Nat.N1())))));

      observer.predict(u, dt);

      groundTruthX =
          NumericalIntegration.rk4(ExtendedKalmanFilterTest::getDynamics, groundTruthX, u, dt);

      r = nextR;
    }

    var localY = getLocalMeasurementModel(observer.getXhat(), u);
    observer.correct(u, localY);

    var globalY = getGlobalMeasurementModel(observer.getXhat(), u);
    var R = StateSpaceUtil.makeCostMatrix(VecBuilder.fill(0.01, 0.01, 0.0001, 0.5, 0.5));
    observer.correct(Nat.N5(), u, globalY, ExtendedKalmanFilterTest::getGlobalMeasurementModel, R);

    var finalPosition = trajectory.sample(trajectory.getTotalTime());
    assertEquals(finalPosition.pose.getTranslation().getX(), observer.getXhat(0), 1.0);
    assertEquals(finalPosition.pose.getTranslation().getY(), observer.getXhat(1), 1.0);
    assertEquals(finalPosition.pose.getRotation().getRadians(), observer.getXhat(2), 1.0);
    assertEquals(0.0, observer.getXhat(3), 1.0);
    assertEquals(0.0, observer.getXhat(4), 1.0);
  }
}<|MERGE_RESOLUTION|>--- conflicted
+++ resolved
@@ -67,11 +67,7 @@
 
   @Test
   void testInit() {
-<<<<<<< HEAD
-    double dt = 0.00505;
-=======
-    double dtSeconds = 0.005;
->>>>>>> ee3d55e8
+    double dt = 0.005;
 
     assertDoesNotThrow(
         () -> {
@@ -101,13 +97,8 @@
 
   @Test
   void testConvergence() {
-<<<<<<< HEAD
-    double dt = 0.00505;
+    double dt = 0.005;
     double rb = 0.8382 / 2.0; // Robot radius
-=======
-    double dtSeconds = 0.005;
-    double rbMeters = 0.8382 / 2.0; // Robot radius
->>>>>>> ee3d55e8
 
     ExtendedKalmanFilter<N5, N2, N3> observer =
         new ExtendedKalmanFilter<>(
