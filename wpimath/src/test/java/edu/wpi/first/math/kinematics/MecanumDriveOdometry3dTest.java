--- conflicted
+++ resolved
@@ -8,11 +8,17 @@
 import static org.junit.jupiter.api.Assertions.assertAll;
 import static org.junit.jupiter.api.Assertions.assertEquals;
 
+import edu.wpi.first.math.geometry.Pose2d;
 import edu.wpi.first.math.geometry.Pose3d;
+import edu.wpi.first.math.geometry.Rotation2d;
 import edu.wpi.first.math.geometry.Rotation3d;
 import edu.wpi.first.math.geometry.Translation2d;
 import edu.wpi.first.math.geometry.Translation3d;
+import edu.wpi.first.math.trajectory.TrajectoryConfig;
+import edu.wpi.first.math.trajectory.TrajectoryGenerator;
 import edu.wpi.first.math.util.Units;
+import java.util.List;
+import java.util.Random;
 import org.junit.jupiter.api.Test;
 
 class MecanumDriveOdometry3dTest {
@@ -110,8 +116,6 @@
         () -> assertEquals(0.0, pose.getZ(), 0.1),
         () -> assertEquals(0.0, pose.getRotation().toRotation2d().getRadians(), 0.1));
   }
-<<<<<<< HEAD
-=======
 
   @Test
   void testAccuracyFacingTrajectory() {
@@ -287,5 +291,4 @@
         0.05,
         "Incorrect distance travelled");
   }
->>>>>>> d1f0df7c
 }