// Copyright (c) FIRST and other WPILib contributors.
// Open Source Software; you can modify and/or share it under the terms of
// the WPILib BSD license file in the root directory of this project.

package edu.wpi.first.math.kinematics;

import static edu.wpi.first.units.Units.Seconds;
import static org.junit.jupiter.api.Assertions.assertAll;
import static org.junit.jupiter.api.Assertions.assertEquals;

import edu.wpi.first.math.geometry.Pose2d;
import edu.wpi.first.math.geometry.Rotation2d;
import edu.wpi.first.math.geometry.Translation2d;
import org.junit.jupiter.api.Test;

class MecanumDriveOdometryTest {
  private final Translation2d m_fl = new Translation2d(12, 12);
  private final Translation2d m_fr = new Translation2d(12, -12);
  private final Translation2d m_bl = new Translation2d(-12, 12);
  private final Translation2d m_br = new Translation2d(-12, -12);

  private final MecanumDriveKinematics m_kinematics =
      new MecanumDriveKinematics(m_fl, m_fr, m_bl, m_br);

  private final MecanumDriveWheelPositions zero = new MecanumDriveWheelPositions();

  private final MecanumDriveOdometry m_odometry =
      new MecanumDriveOdometry(m_kinematics, Rotation2d.kZero, zero);

  @Test
  void testMultipleConsecutiveUpdates() {
    var wheelPositions = new MecanumDriveWheelPositions(3.536, 3.536, 3.536, 3.536);

    m_odometry.resetPosition(Rotation2d.kZero, wheelPositions, Pose2d.kZero);

    m_odometry.update(Rotation2d.kZero, wheelPositions);
    var secondPose = m_odometry.update(Rotation2d.kZero, wheelPositions);

    assertAll(
        () -> assertEquals(secondPose.getX(), 0.0, 0.01),
        () -> assertEquals(secondPose.getY(), 0.0, 0.01),
        () -> assertEquals(secondPose.getRotation().getDegrees(), 0.0, 0.01));
  }

  @Test
  void testTwoIterations() {
    // 5 units/sec  in the x-axis (forward)
    final var wheelPositions = new MecanumDriveWheelPositions(0.3536, 0.3536, 0.3536, 0.3536);
    m_odometry.resetPosition(Rotation2d.kZero, new MecanumDriveWheelPositions(), Pose2d.kZero);

    m_odometry.update(Rotation2d.kZero, new MecanumDriveWheelPositions());
    var pose = m_odometry.update(Rotation2d.kZero, wheelPositions);

    assertAll(
        () -> assertEquals(0.3536, pose.getX(), 0.01),
        () -> assertEquals(0.0, pose.getY(), 0.01),
        () -> assertEquals(0.0, pose.getRotation().getDegrees(), 0.01));
  }

  @Test
  void test90degreeTurn() {
    // This is a 90 degree turn about the point between front left and rear left wheels
    // fl -13.328649 fr 39.985946 rl -13.328649 rr 39.985946
    final var wheelPositions = new MecanumDriveWheelPositions(-13.328, 39.986, -13.329, 39.986);
    m_odometry.resetPosition(Rotation2d.kZero, new MecanumDriveWheelPositions(), Pose2d.kZero);

    m_odometry.update(Rotation2d.kZero, new MecanumDriveWheelPositions());
    final var pose = m_odometry.update(Rotation2d.kCCW_Pi_2, wheelPositions);

    assertAll(
        () -> assertEquals(8.4855, pose.getX(), 0.01),
        () -> assertEquals(8.4855, pose.getY(), 0.01),
        () -> assertEquals(90.0, pose.getRotation().getDegrees(), 0.01));
  }

  @Test
  void testGyroAngleReset() {
    var gyro = Rotation2d.kCCW_Pi_2;
    var fieldAngle = Rotation2d.kZero;
    m_odometry.resetPosition(
        gyro, new MecanumDriveWheelPositions(), new Pose2d(Translation2d.kZero, fieldAngle));
    var speeds = new MecanumDriveWheelPositions(3.536, 3.536, 3.536, 3.536);
    m_odometry.update(gyro, new MecanumDriveWheelPositions());
    var pose = m_odometry.update(gyro, speeds);

    assertAll(
        () -> assertEquals(3.536, pose.getX(), 0.1),
        () -> assertEquals(0.0, pose.getY(), 0.1),
        () -> assertEquals(0.0, pose.getRotation().getRadians(), 0.1));
  }
<<<<<<< HEAD
=======

  @Test
  void testAccuracyFacingTrajectory() {
    var kinematics =
        new MecanumDriveKinematics(
            new Translation2d(1, 1), new Translation2d(1, -1),
            new Translation2d(-1, -1), new Translation2d(-1, 1));

    var wheelPositions = new MecanumDriveWheelPositions();

    var odometry =
        new MecanumDriveOdometry(kinematics, Rotation2d.kZero, wheelPositions, Pose2d.kZero);

    var trajectory =
        TrajectoryGenerator.generateTrajectory(
            List.of(
                Pose2d.kZero,
                new Pose2d(20, 20, Rotation2d.kZero),
                new Pose2d(10, 10, Rotation2d.kPi),
                new Pose2d(30, 30, Rotation2d.kZero),
                new Pose2d(20, 20, Rotation2d.kPi),
                new Pose2d(10, 10, Rotation2d.kZero)),
            new TrajectoryConfig(0.5, 2));

    var rand = new Random(5190);

    final double dt = 0.02;
    double t = 0.0;

    double maxError = Double.NEGATIVE_INFINITY;
    double errorSum = 0;
    double odometryDistanceTravelled = 0;
    double trajectoryDistanceTravelled = 0;
    while (t <= trajectory.duration.in(Seconds)) {
      var groundTruthState = trajectory.sampleAt(t);

      trajectoryDistanceTravelled +=
          groundTruthState.vel.vx * dt + 0.5 * groundTruthState.accel.ax * dt * dt;

      var wheelSpeeds =
          kinematics.toWheelSpeeds(
              new ChassisSpeeds(
                  groundTruthState.vel.vx,
                  0,
                  groundTruthState.vel.vx * groundTruthState.curvature));

      wheelSpeeds.frontLeft += rand.nextGaussian() * 0.1;
      wheelSpeeds.frontRight += rand.nextGaussian() * 0.1;
      wheelSpeeds.rearLeft += rand.nextGaussian() * 0.1;
      wheelSpeeds.rearRight += rand.nextGaussian() * 0.1;

      wheelPositions.frontLeft += wheelSpeeds.frontLeft * dt;
      wheelPositions.frontRight += wheelSpeeds.frontRight * dt;
      wheelPositions.rearLeft += wheelSpeeds.rearLeft * dt;
      wheelPositions.rearRight += wheelSpeeds.rearRight * dt;

      var lastPose = odometry.getPose();

      var xHat =
          odometry.update(
              groundTruthState.pose.getRotation().plus(new Rotation2d(rand.nextGaussian() * 0.05)),
              wheelPositions);

      odometryDistanceTravelled += lastPose.getTranslation().getDistance(xHat.getTranslation());

      double error = groundTruthState.pose.getTranslation().getDistance(xHat.getTranslation());
      if (error > maxError) {
        maxError = error;
      }
      errorSum += error;

      t += dt;
    }

    assertEquals(
        0.0, errorSum / (trajectory.duration.in(Seconds) / dt), 0.35, "Incorrect mean error");
    assertEquals(0.0, maxError, 0.35, "Incorrect max error");
    assertEquals(
        1.0,
        odometryDistanceTravelled / trajectoryDistanceTravelled,
        0.05,
        "Incorrect distance travelled");
  }

  @Test
  void testAccuracyFacingXAxis() {
    var kinematics =
        new MecanumDriveKinematics(
            new Translation2d(1, 1), new Translation2d(1, -1),
            new Translation2d(-1, -1), new Translation2d(-1, 1));

    var wheelPositions = new MecanumDriveWheelPositions();

    var odometry =
        new MecanumDriveOdometry(kinematics, Rotation2d.kZero, wheelPositions, Pose2d.kZero);

    var trajectory =
        TrajectoryGenerator.generateTrajectory(
            List.of(
                Pose2d.kZero,
                new Pose2d(20, 20, Rotation2d.kZero),
                new Pose2d(10, 10, Rotation2d.kPi),
                new Pose2d(30, 30, Rotation2d.kZero),
                new Pose2d(20, 20, Rotation2d.kPi),
                new Pose2d(10, 10, Rotation2d.kZero)),
            new TrajectoryConfig(0.5, 2));

    var rand = new Random(5190);

    final double dt = 0.02;
    double t = 0.0;

    double maxError = Double.NEGATIVE_INFINITY;
    double errorSum = 0;
    double odometryDistanceTravelled = 0;
    double trajectoryDistanceTravelled = 0;
    while (t <= trajectory.duration.in(Seconds)) {
      var groundTruthState = trajectory.sampleAt(t);

      trajectoryDistanceTravelled +=
          groundTruthState.vel.vx * dt + 0.5 * groundTruthState.accel.ax * dt * dt;

      var wheelSpeeds =
          kinematics.toWheelSpeeds(
              new ChassisSpeeds(
                  groundTruthState.vel.vx * groundTruthState.pose.getRotation().getCos(),
                  groundTruthState.vel.vx * groundTruthState.pose.getRotation().getSin(),
                  0));

      wheelSpeeds.frontLeft += rand.nextGaussian() * 0.1;
      wheelSpeeds.frontRight += rand.nextGaussian() * 0.1;
      wheelSpeeds.rearLeft += rand.nextGaussian() * 0.1;
      wheelSpeeds.rearRight += rand.nextGaussian() * 0.1;

      wheelPositions.frontLeft += wheelSpeeds.frontLeft * dt;
      wheelPositions.frontRight += wheelSpeeds.frontRight * dt;
      wheelPositions.rearLeft += wheelSpeeds.rearLeft * dt;
      wheelPositions.rearRight += wheelSpeeds.rearRight * dt;

      var lastPose = odometry.getPose();

      var xHat = odometry.update(new Rotation2d(rand.nextGaussian() * 0.05), wheelPositions);

      odometryDistanceTravelled += lastPose.getTranslation().getDistance(xHat.getTranslation());

      double error = groundTruthState.pose.getTranslation().getDistance(xHat.getTranslation());
      if (error > maxError) {
        maxError = error;
      }
      errorSum += error;

      t += dt;
    }

    assertEquals(
        0.0, errorSum / (trajectory.duration.in(Seconds) / dt), 0.15, "Incorrect mean error");
    assertEquals(0.0, maxError, 0.3, "Incorrect max error");
    assertEquals(
        1.0,
        odometryDistanceTravelled / trajectoryDistanceTravelled,
        0.05,
        "Incorrect distance travelled");
  }
>>>>>>> d1f0df7c
}<|MERGE_RESOLUTION|>--- conflicted
+++ resolved
@@ -11,6 +11,10 @@
 import edu.wpi.first.math.geometry.Pose2d;
 import edu.wpi.first.math.geometry.Rotation2d;
 import edu.wpi.first.math.geometry.Translation2d;
+import edu.wpi.first.math.trajectory.TrajectoryConfig;
+import edu.wpi.first.math.trajectory.TrajectoryGenerator;
+import java.util.List;
+import java.util.Random;
 import org.junit.jupiter.api.Test;
 
 class MecanumDriveOdometryTest {
@@ -88,8 +92,6 @@
         () -> assertEquals(0.0, pose.getY(), 0.1),
         () -> assertEquals(0.0, pose.getRotation().getRadians(), 0.1));
   }
-<<<<<<< HEAD
-=======
 
   @Test
   void testAccuracyFacingTrajectory() {
@@ -253,5 +255,4 @@
         0.05,
         "Incorrect distance travelled");
   }
->>>>>>> d1f0df7c
 }