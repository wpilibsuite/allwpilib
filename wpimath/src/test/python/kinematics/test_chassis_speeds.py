import pytest
import math
import numpy as np

<<<<<<< HEAD
from wpimath.kinematics import ChassisSpeeds
from wpimath.geometry import Twist2d, Pose2d, Rotation2d


def test_discretize():
    target = ChassisSpeeds(vx=1, vy=0, omega=0.5)
    duration = 1
    dt = 0.01

    speeds = target.discretize(duration)
    twist = Twist2d(speeds.vx * dt, speeds.vy * dt, speeds.omega * dt)

    pose = Pose2d()
    time = 0
    while time < duration:
        pose = pose + twist.exp()
        time += dt

    assert pose.x == pytest.approx((target.vx * duration), abs=1e-9)
    assert pose.y == pytest.approx((target.vy * duration), abs=1e-9)
    assert pose.rotation().radians() == pytest.approx(
        (target.omega * duration), abs=1e-9
    )


def test_to_robot_relative():
    chassis_speeds = ChassisSpeeds(vx=1, vy=0, omega=0.5).toRobotRelative(
        Rotation2d.fromDegrees(-90)
    )

    assert chassis_speeds.vx == pytest.approx(0.0, abs=1e-9)
    assert chassis_speeds.vy == pytest.approx(1.0, abs=1e-9)
    assert chassis_speeds.omega == pytest.approx(0.5, abs=1e-9)


def test_to_field_relative():
    chassis_speeds = ChassisSpeeds(vx=1, vy=0, omega=0.5).toFieldRelative(
        Rotation2d.fromDegrees(45)
    )

    assert chassis_speeds.vx == pytest.approx(1.0 / math.sqrt(2.0), abs=1e-9)
    assert chassis_speeds.vy == pytest.approx(1.0 / math.sqrt(2.0), abs=1e-9)
    assert chassis_speeds.omega == pytest.approx(0.5, abs=1e-9)
=======
from wpimath import ChassisSpeeds
>>>>>>> 40fb9ff5


def test_plus() -> None:
    left = ChassisSpeeds(vx=1.0, vy=0.5, omega=0.75)
    right = ChassisSpeeds(vx=2.0, vy=1.5, omega=0.25)

    result = left + right

    assert math.isclose(3.0, result.vx)
    assert math.isclose(2.0, result.vy)
    assert math.isclose(1.0, result.omega)


def test_minus() -> None:
    left = ChassisSpeeds(vx=1.0, vy=0.5, omega=0.75)
    right = ChassisSpeeds(vx=2.0, vy=0.5, omega=0.25)

    result = left - right

    assert math.isclose(-1.0, result.vx)
    assert math.isclose(0, result.vy)
    assert math.isclose(0.5, result.omega)


def test_neg() -> None:
    speeds = ChassisSpeeds(vx=1.0, vy=0.5, omega=0.75)

    result = -speeds

    assert math.isclose(-1.0, result.vx)
    assert math.isclose(-0.5, result.vy)
    assert math.isclose(-0.75, result.omega)


def test_multiplication() -> None:
    speeds = ChassisSpeeds(vx=1.0, vy=0.5, omega=0.75)

    result = speeds * 2

    assert math.isclose(2.0, result.vx)
    assert math.isclose(1.0, result.vy)
    assert math.isclose(1.5, result.omega)


def test_division() -> None:
    speeds = ChassisSpeeds(vx=1.0, vy=0.5, omega=0.75)

    result = speeds / 2

    assert math.isclose(0.5, result.vx)
    assert math.isclose(0.25, result.vy)
    assert math.isclose(0.375, result.omega)


def test_unpack() -> None:
    speeds = ChassisSpeeds(1, 1, 0.5)

    vx, vy, omega = speeds

    assert math.isclose(1, vx)
    assert math.isclose(1, vy)
    assert math.isclose(0.5, omega)


def test_repr() -> None:
    speeds = ChassisSpeeds(2.0, 1.0, 0.0)

    assert repr(speeds) == "ChassisSpeeds(vx=2.000000, vy=1.000000, omega=0.000000)"<|MERGE_RESOLUTION|>--- conflicted
+++ resolved
@@ -2,9 +2,7 @@
 import math
 import numpy as np
 
-<<<<<<< HEAD
-from wpimath.kinematics import ChassisSpeeds
-from wpimath.geometry import Twist2d, Pose2d, Rotation2d
+from wpimath import ChassisSpeeds, Twist2d, Pose2d, Rotation2d
 
 
 def test_discretize():
@@ -46,9 +44,6 @@
     assert chassis_speeds.vx == pytest.approx(1.0 / math.sqrt(2.0), abs=1e-9)
     assert chassis_speeds.vy == pytest.approx(1.0 / math.sqrt(2.0), abs=1e-9)
     assert chassis_speeds.omega == pytest.approx(0.5, abs=1e-9)
-=======
-from wpimath import ChassisSpeeds
->>>>>>> 40fb9ff5
 
 
 def test_plus() -> None:
