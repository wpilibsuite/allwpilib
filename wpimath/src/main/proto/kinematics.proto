--- conflicted
+++ resolved
@@ -79,11 +79,7 @@
   ProtobufRotation2d angle = 2;
 }
 
-<<<<<<< HEAD
-message ProtobufSwerveModuleAccelerations {
-=======
 message ProtobufSwerveModuleAcceleration {
->>>>>>> 936be71a
   double acceleration = 1;
   ProtobufRotation2d angle = 2;
 }