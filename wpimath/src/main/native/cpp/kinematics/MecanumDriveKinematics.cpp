// Copyright (c) FIRST and other WPILib contributors.
// Open Source Software; you can modify and/or share it under the terms of
// the WPILib BSD license file in the root directory of this project.

#include "wpi/math/kinematics/MecanumDriveKinematics.hpp"

using namespace wpi::math;

MecanumDriveWheelSpeeds MecanumDriveKinematics::ToWheelSpeeds(
    const ChassisSpeeds& chassisSpeeds,
    const Translation2d& centerOfRotation) const {
  // We have a new center of rotation. We need to compute the matrix again.
  if (centerOfRotation != m_previousCoR) {
    auto fl = m_frontLeftWheel - centerOfRotation;
    auto fr = m_frontRightWheel - centerOfRotation;
    auto rl = m_rearLeftWheel - centerOfRotation;
    auto rr = m_rearRightWheel - centerOfRotation;

    SetInverseKinematics(fl, fr, rl, rr);

    m_previousCoR = centerOfRotation;
  }

  Eigen::Vector3d chassisSpeedsVector{chassisSpeeds.vx.value(),
                                      chassisSpeeds.vy.value(),
                                      chassisSpeeds.omega.value()};

  Eigen::Vector4d wheelsVector = m_inverseKinematics * chassisSpeedsVector;

  MecanumDriveWheelSpeeds wheelSpeeds;
  wheelSpeeds.frontLeft = wpi::units::meters_per_second_t{wheelsVector(0)};
  wheelSpeeds.frontRight = wpi::units::meters_per_second_t{wheelsVector(1)};
  wheelSpeeds.rearLeft = wpi::units::meters_per_second_t{wheelsVector(2)};
  wheelSpeeds.rearRight = wpi::units::meters_per_second_t{wheelsVector(3)};
  return wheelSpeeds;
}

ChassisSpeeds MecanumDriveKinematics::ToChassisSpeeds(
    const MecanumDriveWheelSpeeds& wheelSpeeds) const {
  Eigen::Vector4d wheelSpeedsVector{
      wheelSpeeds.frontLeft.value(), wheelSpeeds.frontRight.value(),
      wheelSpeeds.rearLeft.value(), wheelSpeeds.rearRight.value()};

  Eigen::Vector3d chassisSpeedsVector =
      m_forwardKinematics.solve(wheelSpeedsVector);

<<<<<<< HEAD
  return {units::meters_per_second_t{chassisSpeedsVector(0)},
          units::meters_per_second_t{chassisSpeedsVector(1)},
          units::radians_per_second_t{chassisSpeedsVector(2)}};
=======
  return {wpi::units::meters_per_second_t{chassisSpeedsVector(0)},  // NOLINT
          wpi::units::meters_per_second_t{chassisSpeedsVector(1)},
          wpi::units::radians_per_second_t{chassisSpeedsVector(2)}};
>>>>>>> 84fb2b22
}

Twist2d MecanumDriveKinematics::ToTwist2d(
    const MecanumDriveWheelPositions& start,
    const MecanumDriveWheelPositions& end) const {
  Eigen::Vector4d wheelDeltasVector{
      end.frontLeft.value() - start.frontLeft.value(),
      end.frontRight.value() - start.frontRight.value(),
      end.rearLeft.value() - start.rearLeft.value(),
      end.rearRight.value() - start.rearRight.value()};

  Eigen::Vector3d twistVector = m_forwardKinematics.solve(wheelDeltasVector);

  return {wpi::units::meter_t{twistVector(0)},
          wpi::units::meter_t{twistVector(1)},
          wpi::units::radian_t{twistVector(2)}};
}

Twist2d MecanumDriveKinematics::ToTwist2d(
    const MecanumDriveWheelPositions& wheelDeltas) const {
  Eigen::Vector4d wheelDeltasVector{
      wheelDeltas.frontLeft.value(), wheelDeltas.frontRight.value(),
      wheelDeltas.rearLeft.value(), wheelDeltas.rearRight.value()};

  Eigen::Vector3d twistVector = m_forwardKinematics.solve(wheelDeltasVector);

  return {wpi::units::meter_t{twistVector(0)},
          wpi::units::meter_t{twistVector(1)},
          wpi::units::radian_t{twistVector(2)}};
}

void MecanumDriveKinematics::SetInverseKinematics(Translation2d fl,
                                                  Translation2d fr,
                                                  Translation2d rl,
                                                  Translation2d rr) const {
  m_inverseKinematics = Matrixd<4, 3>{{1, -1, (-(fl.X() + fl.Y())).value()},
                                      {1, 1, (fr.X() - fr.Y()).value()},
                                      {1, 1, (rl.X() - rl.Y()).value()},
                                      {1, -1, (-(rr.X() + rr.Y())).value()}};
}

ChassisAccelerations MecanumDriveKinematics::ToChassisAccelerations(
    const MecanumDriveWheelAccelerations& wheelAccelerations) const {
  Eigen::Vector4d wheelAccelerationsVector{
      wheelAccelerations.frontLeft.value(),
      wheelAccelerations.frontRight.value(),
      wheelAccelerations.rearLeft.value(),
      wheelAccelerations.rearRight.value()};

  Eigen::Vector3d chassisAccelerationsVector =
      m_forwardKinematics.solve(wheelAccelerationsVector);

<<<<<<< HEAD
  return {units::meters_per_second_squared_t{chassisAccelerationsVector(0)},
          units::meters_per_second_squared_t{chassisAccelerationsVector(1)},
          units::radians_per_second_squared_t{chassisAccelerationsVector(2)}};
=======
  return {
      wpi::units::meters_per_second_squared_t{chassisAccelerationsVector(0)},
      wpi::units::meters_per_second_squared_t{chassisAccelerationsVector(1)},
      wpi::units::radians_per_second_squared_t{chassisAccelerationsVector(2)}};
>>>>>>> 84fb2b22
}

MecanumDriveWheelAccelerations MecanumDriveKinematics::ToWheelAccelerations(
    const ChassisAccelerations& chassisAccelerations,
    const Translation2d& centerOfRotation) const {
  // We have a new center of rotation. We need to compute the matrix again.
  if (centerOfRotation != m_previousCoR) {
    auto fl = m_frontLeftWheel - centerOfRotation;
    auto fr = m_frontRightWheel - centerOfRotation;
    auto rl = m_rearLeftWheel - centerOfRotation;
    auto rr = m_rearRightWheel - centerOfRotation;

    SetInverseKinematics(fl, fr, rl, rr);

    m_previousCoR = centerOfRotation;
  }

  Eigen::Vector3d chassisAccelerationsVector{
      chassisAccelerations.ax.value(), chassisAccelerations.ay.value(),
      chassisAccelerations.alpha.value()};

  Eigen::Vector4d wheelsVector =
      m_inverseKinematics * chassisAccelerationsVector;

  MecanumDriveWheelAccelerations wheelAccelerations;
  wheelAccelerations.frontLeft =
<<<<<<< HEAD
      units::meters_per_second_squared_t{wheelsVector(0)};
  wheelAccelerations.frontRight =
      units::meters_per_second_squared_t{wheelsVector(1)};
  wheelAccelerations.rearLeft =
      units::meters_per_second_squared_t{wheelsVector(2)};
  wheelAccelerations.rearRight =
      units::meters_per_second_squared_t{wheelsVector(3)};
=======
      wpi::units::meters_per_second_squared_t{wheelsVector(0)};
  wheelAccelerations.frontRight =
      wpi::units::meters_per_second_squared_t{wheelsVector(1)};
  wheelAccelerations.rearLeft =
      wpi::units::meters_per_second_squared_t{wheelsVector(2)};
  wheelAccelerations.rearRight =
      wpi::units::meters_per_second_squared_t{wheelsVector(3)};
>>>>>>> 84fb2b22
  return wheelAccelerations;
}<|MERGE_RESOLUTION|>--- conflicted
+++ resolved
@@ -44,15 +44,9 @@
   Eigen::Vector3d chassisSpeedsVector =
       m_forwardKinematics.solve(wheelSpeedsVector);
 
-<<<<<<< HEAD
-  return {units::meters_per_second_t{chassisSpeedsVector(0)},
-          units::meters_per_second_t{chassisSpeedsVector(1)},
-          units::radians_per_second_t{chassisSpeedsVector(2)}};
-=======
   return {wpi::units::meters_per_second_t{chassisSpeedsVector(0)},  // NOLINT
           wpi::units::meters_per_second_t{chassisSpeedsVector(1)},
           wpi::units::radians_per_second_t{chassisSpeedsVector(2)}};
->>>>>>> 84fb2b22
 }
 
 Twist2d MecanumDriveKinematics::ToTwist2d(
@@ -105,16 +99,10 @@
   Eigen::Vector3d chassisAccelerationsVector =
       m_forwardKinematics.solve(wheelAccelerationsVector);
 
-<<<<<<< HEAD
-  return {units::meters_per_second_squared_t{chassisAccelerationsVector(0)},
-          units::meters_per_second_squared_t{chassisAccelerationsVector(1)},
-          units::radians_per_second_squared_t{chassisAccelerationsVector(2)}};
-=======
   return {
       wpi::units::meters_per_second_squared_t{chassisAccelerationsVector(0)},
       wpi::units::meters_per_second_squared_t{chassisAccelerationsVector(1)},
       wpi::units::radians_per_second_squared_t{chassisAccelerationsVector(2)}};
->>>>>>> 84fb2b22
 }
 
 MecanumDriveWheelAccelerations MecanumDriveKinematics::ToWheelAccelerations(
@@ -141,15 +129,6 @@
 
   MecanumDriveWheelAccelerations wheelAccelerations;
   wheelAccelerations.frontLeft =
-<<<<<<< HEAD
-      units::meters_per_second_squared_t{wheelsVector(0)};
-  wheelAccelerations.frontRight =
-      units::meters_per_second_squared_t{wheelsVector(1)};
-  wheelAccelerations.rearLeft =
-      units::meters_per_second_squared_t{wheelsVector(2)};
-  wheelAccelerations.rearRight =
-      units::meters_per_second_squared_t{wheelsVector(3)};
-=======
       wpi::units::meters_per_second_squared_t{wheelsVector(0)};
   wheelAccelerations.frontRight =
       wpi::units::meters_per_second_squared_t{wheelsVector(1)};
@@ -157,6 +136,5 @@
       wpi::units::meters_per_second_squared_t{wheelsVector(2)};
   wheelAccelerations.rearRight =
       wpi::units::meters_per_second_squared_t{wheelsVector(3)};
->>>>>>> 84fb2b22
   return wheelAccelerations;
 }