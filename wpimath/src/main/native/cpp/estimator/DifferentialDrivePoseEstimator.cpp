--- conflicted
+++ resolved
@@ -21,15 +21,8 @@
     units::meter_t leftDistance, units::meter_t rightDistance,
     const Pose2d& initialPose, const wpi::array<double, 3>& stateStdDevs,
     const wpi::array<double, 3>& visionMeasurementStdDevs)
-<<<<<<< HEAD
     : PoseEstimator(kinematics, m_odometryImpl, stateStdDevs,
                     visionMeasurementStdDevs),
-      m_odometryImpl{gyroAngle, leftDistance, rightDistance, initialPose} {}
-=======
-    : PoseEstimator<DifferentialDriveWheelSpeeds,
-                    DifferentialDriveWheelPositions>(
-          kinematics, m_odometryImpl, stateStdDevs, visionMeasurementStdDevs),
       m_odometryImpl{gyroAngle, leftDistance, rightDistance, initialPose} {
   ResetPose(m_odometryImpl.GetPose());
-}
->>>>>>> 28ac2e35
+}