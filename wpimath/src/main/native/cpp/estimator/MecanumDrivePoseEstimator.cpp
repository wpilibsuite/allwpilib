// Copyright (c) FIRST and other WPILib contributors.
// Open Source Software; you can modify and/or share it under the terms of
// the WPILib BSD license file in the root directory of this project.

#include "frc/estimator/MecanumDrivePoseEstimator.h"

#include <wpi/timestamp.h>

#include "frc/StateSpaceUtil.h"
#include "frc/estimator/AngleStatistics.h"
#include "wpimath/MathShared.h"

using namespace frc;

frc::MecanumDrivePoseEstimator::MecanumDrivePoseEstimator(
    MecanumDriveKinematics& kinematics, const Rotation2d& gyroAngle,
    const MecanumDriveWheelPositions& wheelPositions, const Pose2d& initialPose)
    : MecanumDrivePoseEstimator{kinematics,      gyroAngle,
                                wheelPositions,  initialPose,
                                {0.1, 0.1, 0.1}, {0.45, 0.45, 0.45}} {}

frc::MecanumDrivePoseEstimator::MecanumDrivePoseEstimator(
    MecanumDriveKinematics& kinematics, const Rotation2d& gyroAngle,
    const MecanumDriveWheelPositions& wheelPositions, const Pose2d& initialPose,
    const wpi::array<double, 3>& stateStdDevs,
    const wpi::array<double, 3>& visionMeasurementStdDevs)
<<<<<<< HEAD
    : PoseEstimator(kinematics, m_odometryImpl, stateStdDevs,
                    visionMeasurementStdDevs),
      m_odometryImpl(kinematics, gyroAngle, wheelPositions, initialPose) {}
=======
    : PoseEstimator<MecanumDriveWheelSpeeds, MecanumDriveWheelPositions>(
          kinematics, m_odometryImpl, stateStdDevs, visionMeasurementStdDevs),
      m_odometryImpl(kinematics, gyroAngle, wheelPositions, initialPose) {
  ResetPose(m_odometryImpl.GetPose());
}
>>>>>>> 28ac2e35
<|MERGE_RESOLUTION|>--- conflicted
+++ resolved
@@ -24,14 +24,8 @@
     const MecanumDriveWheelPositions& wheelPositions, const Pose2d& initialPose,
     const wpi::array<double, 3>& stateStdDevs,
     const wpi::array<double, 3>& visionMeasurementStdDevs)
-<<<<<<< HEAD
     : PoseEstimator(kinematics, m_odometryImpl, stateStdDevs,
                     visionMeasurementStdDevs),
-      m_odometryImpl(kinematics, gyroAngle, wheelPositions, initialPose) {}
-=======
-    : PoseEstimator<MecanumDriveWheelSpeeds, MecanumDriveWheelPositions>(
-          kinematics, m_odometryImpl, stateStdDevs, visionMeasurementStdDevs),
       m_odometryImpl(kinematics, gyroAngle, wheelPositions, initialPose) {
   ResetPose(m_odometryImpl.GetPose());
-}
->>>>>>> 28ac2e35
+}