--- conflicted
+++ resolved
@@ -19,11 +19,7 @@
  * Inverse kinematics converts a desired chassis speed into wheel speeds whereas
  * forward kinematics converts wheel speeds into chassis speed.
  */
-<<<<<<< HEAD
-template <typename WheelSpeeds, typename WheelPositions,
-=======
 template <typename WheelPositions, typename WheelSpeeds,
->>>>>>> 936be71a
           typename WheelAccelerations>
   requires std::copy_constructible<WheelPositions> &&
            std::assignable_from<WheelPositions&, const WheelPositions&>
