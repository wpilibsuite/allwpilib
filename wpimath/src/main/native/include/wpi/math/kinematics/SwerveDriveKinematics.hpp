--- conflicted
+++ resolved
@@ -16,11 +16,7 @@
 #include "wpi/math/kinematics/ChassisAccelerations.hpp"
 #include "wpi/math/kinematics/ChassisSpeeds.hpp"
 #include "wpi/math/kinematics/Kinematics.hpp"
-<<<<<<< HEAD
-#include "wpi/math/kinematics/SwerveModuleAccelerations.hpp"
-=======
 #include "wpi/math/kinematics/SwerveModuleAcceleration.hpp"
->>>>>>> 936be71a
 #include "wpi/math/kinematics/SwerveModulePosition.hpp"
 #include "wpi/math/kinematics/SwerveModuleState.hpp"
 #include "wpi/math/linalg/EigenCore.hpp"
@@ -57,15 +53,9 @@
 template <size_t NumModules>
 class SwerveDriveKinematics
     : public Kinematics<
-<<<<<<< HEAD
-          wpi::util::array<SwerveModuleState, NumModules>,
-          wpi::util::array<SwerveModulePosition, NumModules>,
-          wpi::util::array<SwerveModuleAccelerations, NumModules>> {
-=======
           wpi::util::array<SwerveModulePosition, NumModules>,
           wpi::util::array<SwerveModuleState, NumModules>,
           wpi::util::array<SwerveModuleAcceleration, NumModules>> {
->>>>>>> 936be71a
  public:
   /**
    * Constructs a swerve drive kinematics object. This takes in a variable
@@ -485,11 +475,7 @@
    * that corner.
    * @return An array containing the module accelerations.
    */
-<<<<<<< HEAD
-  wpi::util::array<SwerveModuleAccelerations, NumModules>
-=======
   wpi::util::array<SwerveModuleAcceleration, NumModules>
->>>>>>> 936be71a
   ToSwerveModuleAccelerations(
       const ChassisAccelerations& chassisAccelerations,
       const units::radians_per_second_t angularVelocity = 0.0_rad_per_s,
@@ -498,11 +484,7 @@
     // Kinematics" by FRC Team 449 - The Blair Robot Project, Rafi Pedersen
     // https://www.chiefdelphi.com/uploads/short-url/qzj4k2LyBs7rLxAem0YajNIlStH.pdf
 
-<<<<<<< HEAD
-    wpi::util::array<SwerveModuleAccelerations, NumModules> moduleAccelerations(
-=======
     wpi::util::array<SwerveModuleAcceleration, NumModules> moduleAccelerations(
->>>>>>> 936be71a
         wpi::util::empty_array);
 
     if (chassisAccelerations.ax == 0.0_mps_sq &&
@@ -557,11 +539,7 @@
    * @param chassisAccelerations The desired chassis accelerations.
    * @return An array containing the module accelerations.
    */
-<<<<<<< HEAD
-  wpi::util::array<SwerveModuleAccelerations, NumModules> ToWheelAccelerations(
-=======
   wpi::util::array<SwerveModuleAcceleration, NumModules> ToWheelAccelerations(
->>>>>>> 936be71a
       const ChassisAccelerations& chassisAccelerations) const override {
     return ToSwerveModuleAccelerations(chassisAccelerations);
   }
@@ -578,20 +556,12 @@
    * @return The resulting chassis accelerations.
    */
   template <
-<<<<<<< HEAD
-      std::convertible_to<SwerveModuleAccelerations>... ModuleAccelerations>
-=======
       std::convertible_to<SwerveModuleAcceleration>... ModuleAccelerations>
->>>>>>> 936be71a
     requires(sizeof...(ModuleAccelerations) == NumModules)
   ChassisAccelerations ToChassisAccelerations(
       ModuleAccelerations&&... moduleAccelerations) const {
     return this->ToChassisAccelerations(
-<<<<<<< HEAD
-        wpi::util::array<SwerveModuleAccelerations, NumModules>{
-=======
         wpi::util::array<SwerveModuleAcceleration, NumModules>{
->>>>>>> 936be71a
             moduleAccelerations...});
   }
 
@@ -607,11 +577,7 @@
    * @return The resulting chassis accelerations.
    */
   ChassisAccelerations ToChassisAccelerations(
-<<<<<<< HEAD
-      const wpi::util::array<SwerveModuleAccelerations, NumModules>&
-=======
       const wpi::util::array<SwerveModuleAcceleration, NumModules>&
->>>>>>> 936be71a
           moduleAccelerations) const override {
     // Derivation for second-order kinematics from "Swerve Drive Second Order
     // Kinematics" by FRC Team 449 - The Blair Robot Project, Rafi Pedersen
@@ -620,11 +586,7 @@
     Matrixd<NumModules * 2, 1> moduleAccelerationsMatrix;
 
     for (size_t i = 0; i < NumModules; i++) {
-<<<<<<< HEAD
-      SwerveModuleAccelerations module = moduleAccelerations[i];
-=======
       SwerveModuleAcceleration module = moduleAccelerations[i];
->>>>>>> 936be71a
 
       moduleAccelerationsMatrix(i * 2 + 0, 0) =
           module.acceleration.value() * module.angle.Cos();
