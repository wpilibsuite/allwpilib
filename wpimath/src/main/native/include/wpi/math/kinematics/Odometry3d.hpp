--- conflicted
+++ resolved
@@ -26,16 +26,10 @@
  * when using computer-vision systems.
  *
  * @tparam WheelPositions Wheel positions type.
-<<<<<<< HEAD
- * @tparam WheelAccelerations Wheel accelerations type.
- */
-template <typename WheelSpeeds, typename WheelPositions,
-=======
  * @tparam WheelSpeeds Wheel speeds type.
  * @tparam WheelAccelerations Wheel accelerations type.
  */
 template <typename WheelPositions, typename WheelSpeeds,
->>>>>>> 936be71a
           typename WheelAccelerations>
 class WPILIB_DLLEXPORT Odometry3d {
  public:
@@ -47,11 +41,7 @@
    * @param wheelPositions The current distances measured by each wheel.
    * @param initialPose The starting position of the robot on the field.
    */
-<<<<<<< HEAD
-  explicit Odometry3d(const Kinematics<WheelSpeeds, WheelPositions,
-=======
   explicit Odometry3d(const Kinematics<WheelPositions, WheelSpeeds,
->>>>>>> 936be71a
                                        WheelAccelerations>& kinematics,
                       const Rotation3d& gyroAngle,
                       const WheelPositions& wheelPositions,
@@ -153,11 +143,7 @@
   }
 
  private:
-<<<<<<< HEAD
-  const Kinematics<WheelSpeeds, WheelPositions, WheelAccelerations>&
-=======
   const Kinematics<WheelPositions, WheelSpeeds, WheelAccelerations>&
->>>>>>> 936be71a
       m_kinematics;
   Pose3d m_pose;
 
