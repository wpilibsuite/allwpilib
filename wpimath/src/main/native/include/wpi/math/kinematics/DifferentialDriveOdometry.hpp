// Copyright (c) FIRST and other WPILib contributors.
// Open Source Software; you can modify and/or share it under the terms of
// the WPILib BSD license file in the root directory of this project.

#pragma once

#include "wpi/math/geometry/Pose2d.hpp"
#include "wpi/math/kinematics/DifferentialDriveKinematics.hpp"
#include "wpi/math/kinematics/DifferentialDriveWheelPositions.hpp"
#include "wpi/math/kinematics/DifferentialDriveWheelSpeeds.hpp"
#include "wpi/math/kinematics/Odometry.hpp"
#include "wpi/units/length.hpp"
#include "wpi/util/SymbolExports.hpp"

namespace wpi::math {
/**
 * Class for differential drive odometry. Odometry allows you to track the
 * robot's position on the field over the course of a match using readings from
 * 2 encoders and a gyroscope.
 *
 * Teams can use odometry during the autonomous period for complex tasks like
 * path following. Furthermore, odometry can be used for latency compensation
 * when using computer-vision systems.
 *
 * It is important that you reset your encoders to zero before using this class.
 * Any subsequent pose resets also require the encoders to be reset to zero.
 */
class WPILIB_DLLEXPORT DifferentialDriveOdometry
<<<<<<< HEAD
    : public Odometry<DifferentialDriveWheelSpeeds,
                      DifferentialDriveWheelPositions,
=======
    : public Odometry<DifferentialDriveWheelPositions,
                      DifferentialDriveWheelSpeeds,
>>>>>>> 936be71a
                      DifferentialDriveWheelAccelerations> {
 public:
  /**
   * Constructs a DifferentialDriveOdometry object.
   *
   * IF leftDistance and rightDistance are unspecified,
   * You NEED to reset your encoders (to zero).
   *
   * @param gyroAngle The angle reported by the gyroscope.
   * @param leftDistance The distance traveled by the left encoder.
   * @param rightDistance The distance traveled by the right encoder.
   * @param initialPose The starting position of the robot on the field.
   */
  explicit DifferentialDriveOdometry(const Rotation2d& gyroAngle,
                                     wpi::units::meter_t leftDistance,
                                     wpi::units::meter_t rightDistance,
                                     const Pose2d& initialPose = Pose2d{});

  /**
   * Resets the robot's position on the field.
   *
   * IF leftDistance and rightDistance are unspecified,
   * You NEED to reset your encoders (to zero).
   *
   * The gyroscope angle does not need to be reset here on the user's robot
   * code. The library automatically takes care of offsetting the gyro angle.
   *
   * @param pose The position on the field that your robot is at.
   * @param gyroAngle The angle reported by the gyroscope.
   * @param leftDistance The distance traveled by the left encoder.
   * @param rightDistance The distance traveled by the right encoder.
   */
  void ResetPosition(const Rotation2d& gyroAngle,
                     wpi::units::meter_t leftDistance,
                     wpi::units::meter_t rightDistance, const Pose2d& pose) {
    Odometry::ResetPosition(gyroAngle, {leftDistance, rightDistance}, pose);
  }

  /**
   * Updates the robot position on the field using distance measurements from
   * encoders. This method is more numerically accurate than using velocities to
   * integrate the pose and is also advantageous for teams that are using lower
   * CPR encoders.
   *
   * @param gyroAngle The angle reported by the gyroscope.
   * @param leftDistance The distance traveled by the left encoder.
   * @param rightDistance The distance traveled by the right encoder.
   * @return The new pose of the robot.
   */
  const Pose2d& Update(const Rotation2d& gyroAngle,
                       wpi::units::meter_t leftDistance,
                       wpi::units::meter_t rightDistance) {
    return Odometry::Update(gyroAngle, {leftDistance, rightDistance});
  }

 private:
  DifferentialDriveKinematics m_kinematicsImpl{wpi::units::meter_t{1}};
};
}  // namespace wpi::math<|MERGE_RESOLUTION|>--- conflicted
+++ resolved
@@ -26,13 +26,8 @@
  * Any subsequent pose resets also require the encoders to be reset to zero.
  */
 class WPILIB_DLLEXPORT DifferentialDriveOdometry
-<<<<<<< HEAD
-    : public Odometry<DifferentialDriveWheelSpeeds,
-                      DifferentialDriveWheelPositions,
-=======
     : public Odometry<DifferentialDriveWheelPositions,
                       DifferentialDriveWheelSpeeds,
->>>>>>> 936be71a
                       DifferentialDriveWheelAccelerations> {
  public:
   /**
