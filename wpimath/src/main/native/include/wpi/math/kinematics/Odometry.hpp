// Copyright (c) FIRST and other WPILib contributors.
// Open Source Software; you can modify and/or share it under the terms of
// the WPILib BSD license file in the root directory of this project.

#pragma once

#include "wpi/math/geometry/Pose2d.hpp"
#include "wpi/math/geometry/Rotation2d.hpp"
#include "wpi/math/geometry/Translation2d.hpp"
#include "wpi/math/kinematics/Kinematics.hpp"
#include "wpi/util/SymbolExports.hpp"

namespace wpi::math {

/**
 * Class for odometry. Robot code should not use this directly- Instead, use the
 * particular type for your drivetrain (e.g., DifferentialDriveOdometry).
 * Odometry allows you to track the robot's position on the field over a course
 * of a match using readings from your wheel encoders.
 *
 * Teams can use odometry during the autonomous period for complex tasks like
 * path following. Furthermore, odometry can be used for latency compensation
 * when using computer-vision systems.
 *
 * @tparam WheelPositions Wheel positions type.
<<<<<<< HEAD
 * @tparam WheelAccelerations Wheel accelerations type.
 */
template <typename WheelSpeeds, typename WheelPositions,
=======
 * @tparam WheelSpeeds Wheel speeds type.
 * @tparam WheelAccelerations Wheel accelerations type.
 */
template <typename WheelPositions, typename WheelSpeeds,
>>>>>>> 936be71a
          typename WheelAccelerations>
class WPILIB_DLLEXPORT Odometry {
 public:
  /**
   * Constructs an Odometry object.
   *
   * @param kinematics The kinematics for your drivetrain.
   * @param gyroAngle The angle reported by the gyroscope.
   * @param wheelPositions The current distances measured by each wheel.
   * @param initialPose The starting position of the robot on the field.
   */
<<<<<<< HEAD
  explicit Odometry(const Kinematics<WheelSpeeds, WheelPositions,
=======
  explicit Odometry(const Kinematics<WheelPositions, WheelSpeeds,
>>>>>>> 936be71a
                                     WheelAccelerations>& kinematics,
                    const Rotation2d& gyroAngle,
                    const WheelPositions& wheelPositions,
                    const Pose2d& initialPose = Pose2d{})
      : m_kinematics(kinematics),
        m_pose(initialPose),
        m_previousWheelPositions(wheelPositions) {
    m_previousAngle = m_pose.Rotation();
    m_gyroOffset = m_pose.Rotation() - gyroAngle;
  }

  /**
   * Resets the robot's position on the field.
   *
   * The gyroscope angle does not need to be reset here on the user's robot
   * code. The library automatically takes care of offsetting the gyro angle.
   *
   * @param gyroAngle The angle reported by the gyroscope.
   * @param wheelPositions The current distances measured by each wheel.
   * @param pose The position on the field that your robot is at.
   */
  void ResetPosition(const Rotation2d& gyroAngle,
                     const WheelPositions& wheelPositions, const Pose2d& pose) {
    m_pose = pose;
    m_previousAngle = pose.Rotation();
    m_gyroOffset = m_pose.Rotation() - gyroAngle;
    m_previousWheelPositions = wheelPositions;
  }

  /**
   * Resets the pose.
   *
   * @param pose The pose to reset to.
   */
  void ResetPose(const Pose2d& pose) {
    m_gyroOffset = m_gyroOffset + (pose.Rotation() - m_pose.Rotation());
    m_pose = pose;
    m_previousAngle = pose.Rotation();
  }

  /**
   * Resets the translation of the pose.
   *
   * @param translation The translation to reset to.
   */
  void ResetTranslation(const Translation2d& translation) {
    m_pose = Pose2d{translation, m_pose.Rotation()};
  }

  /**
   * Resets the rotation of the pose.
   *
   * @param rotation The rotation to reset to.
   */
  void ResetRotation(const Rotation2d& rotation) {
    m_gyroOffset = m_gyroOffset + (rotation - m_pose.Rotation());
    m_pose = Pose2d{m_pose.Translation(), rotation};
    m_previousAngle = rotation;
  }

  /**
   * Returns the position of the robot on the field.
   * @return The pose of the robot.
   */
  const Pose2d& GetPose() const { return m_pose; }

  /**
   * Updates the robot's position on the field using forward kinematics and
   * integration of the pose over time. This method takes in an angle parameter
   * which is used instead of the angular rate that is calculated from forward
   * kinematics, in addition to the current distance measurement at each wheel.
   *
   * @param gyroAngle The angle reported by the gyroscope.
   * @param wheelPositions The current distances measured by each wheel.
   *
   * @return The new pose of the robot.
   */
  const Pose2d& Update(const Rotation2d& gyroAngle,
                       const WheelPositions& wheelPositions) {
    auto angle = gyroAngle + m_gyroOffset;

    auto twist =
        m_kinematics.ToTwist2d(m_previousWheelPositions, wheelPositions);
    twist.dtheta = (angle - m_previousAngle).Radians();

    auto newPose = m_pose + twist.Exp();

    m_previousAngle = angle;
    m_previousWheelPositions = wheelPositions;
    m_pose = {newPose.Translation(), angle};

    return m_pose;
  }

 private:
<<<<<<< HEAD
  const Kinematics<WheelSpeeds, WheelPositions, WheelAccelerations>&
=======
  const Kinematics<WheelPositions, WheelSpeeds, WheelAccelerations>&
>>>>>>> 936be71a
      m_kinematics;
  Pose2d m_pose;

  WheelPositions m_previousWheelPositions;
  Rotation2d m_previousAngle;
  Rotation2d m_gyroOffset;
};

}  // namespace wpi::math<|MERGE_RESOLUTION|>--- conflicted
+++ resolved
@@ -23,16 +23,10 @@
  * when using computer-vision systems.
  *
  * @tparam WheelPositions Wheel positions type.
-<<<<<<< HEAD
- * @tparam WheelAccelerations Wheel accelerations type.
- */
-template <typename WheelSpeeds, typename WheelPositions,
-=======
  * @tparam WheelSpeeds Wheel speeds type.
  * @tparam WheelAccelerations Wheel accelerations type.
  */
 template <typename WheelPositions, typename WheelSpeeds,
->>>>>>> 936be71a
           typename WheelAccelerations>
 class WPILIB_DLLEXPORT Odometry {
  public:
@@ -44,11 +38,7 @@
    * @param wheelPositions The current distances measured by each wheel.
    * @param initialPose The starting position of the robot on the field.
    */
-<<<<<<< HEAD
-  explicit Odometry(const Kinematics<WheelSpeeds, WheelPositions,
-=======
   explicit Odometry(const Kinematics<WheelPositions, WheelSpeeds,
->>>>>>> 936be71a
                                      WheelAccelerations>& kinematics,
                     const Rotation2d& gyroAngle,
                     const WheelPositions& wheelPositions,
@@ -144,11 +134,7 @@
   }
 
  private:
-<<<<<<< HEAD
-  const Kinematics<WheelSpeeds, WheelPositions, WheelAccelerations>&
-=======
   const Kinematics<WheelPositions, WheelSpeeds, WheelAccelerations>&
->>>>>>> 936be71a
       m_kinematics;
   Pose2d m_pose;
 
