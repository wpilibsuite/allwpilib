// Copyright (c) FIRST and other WPILib contributors.
// Open Source Software; you can modify and/or share it under the terms of
// the WPILib BSD license file in the root directory of this project.

#pragma once

#include "wpi/math/estimator/PoseEstimator3d.hpp"
#include "wpi/math/geometry/Pose2d.hpp"
#include "wpi/math/geometry/Rotation2d.hpp"
#include "wpi/math/kinematics/DifferentialDriveKinematics.hpp"
#include "wpi/math/kinematics/DifferentialDriveOdometry3d.hpp"
#include "wpi/units/time.hpp"
#include "wpi/util/SymbolExports.hpp"
#include "wpi/util/array.hpp"

namespace wpi::math {
/**
 * This class wraps Differential Drive Odometry to fuse latency-compensated
 * vision measurements with differential drive encoder measurements. It will
 * correct for noisy vision measurements and encoder drift. It is intended to be
 * an easy drop-in for DifferentialDriveOdometry3d. In fact, if you never call
 * AddVisionMeasurement(), and only call Update(), this will behave exactly the
 * same as DifferentialDriveOdometry3d. It is also intended to be an easy
 * replacement for PoseEstimator, only requiring the addition of a standard
 * deviation for Z and appropriate conversions between 2D and 3D versions of
 * geometry classes. (See Pose3d(Pose2d), Rotation3d(Rotation2d),
 * Translation3d(Translation2d), and Pose3d.ToPose2d().)
 *
 * Update() should be called every robot loop (if your robot loops are faster or
 * slower than the default of 20 ms, then you should change the nominal delta
 * time via the constructor).
 *
 * AddVisionMeasurement() can be called as infrequently as you want; if you
 * never call it, then this class will behave like regular encoder odometry.
 */
class WPILIB_DLLEXPORT DifferentialDrivePoseEstimator3d
<<<<<<< HEAD
    : public PoseEstimator3d<DifferentialDriveWheelSpeeds,
                             DifferentialDriveWheelPositions,
=======
    : public PoseEstimator3d<DifferentialDriveWheelPositions,
                             DifferentialDriveWheelSpeeds,
>>>>>>> 936be71a
                             DifferentialDriveWheelAccelerations> {
 public:
  /**
   * Constructs a DifferentialDrivePoseEstimator3d with default standard
   * deviations for the model and vision measurements.
   *
   * The default standard deviations of the model states are
   * 0.02 meters for x, 0.02 meters for y, 0.02 meters for z, and 0.01 radians
   * for angle. The default standard deviations of the vision measurements are
   * 0.1 meters for x, 0.1 meters for y, 0.1 meters for z, and 0.1 radians for
   * angle.
   *
   * @param kinematics A correctly-configured kinematics object for your
   *     drivetrain.
   * @param gyroAngle The gyro angle of the robot.
   * @param leftDistance The distance traveled by the left encoder.
   * @param rightDistance The distance traveled by the right encoder.
   * @param initialPose The estimated initial pose.
   */
  DifferentialDrivePoseEstimator3d(DifferentialDriveKinematics& kinematics,
                                   const Rotation3d& gyroAngle,
                                   wpi::units::meter_t leftDistance,
                                   wpi::units::meter_t rightDistance,
                                   const Pose3d& initialPose);

  /**
   * Constructs a DifferentialDrivePoseEstimator3d.
   *
   * @param kinematics A correctly-configured kinematics object for your
   *     drivetrain.
   * @param gyroAngle The gyro angle of the robot.
   * @param leftDistance The distance traveled by the left encoder.
   * @param rightDistance The distance traveled by the right encoder.
   * @param initialPose The estimated initial pose.
   * @param stateStdDevs Standard deviations of the pose estimate (x position in
   *     meters, y position in meters, z position in meters, and angle in
   * radians). Increase these numbers to trust your state estimate less.
   * @param visionMeasurementStdDevs Standard deviations of the vision pose
   *     measurement (x position in meters, y position in meters, z position in
   * meters, and angle in radians). Increase these numbers to trust the vision
   * pose measurement less.
   */
  DifferentialDrivePoseEstimator3d(
      DifferentialDriveKinematics& kinematics, const Rotation3d& gyroAngle,
      wpi::units::meter_t leftDistance, wpi::units::meter_t rightDistance,
      const Pose3d& initialPose,
      const wpi::util::array<double, 4>& stateStdDevs,
      const wpi::util::array<double, 4>& visionMeasurementStdDevs);

  /**
   * Resets the robot's position on the field.
   *
   * @param gyroAngle The current gyro angle.
   * @param leftDistance The distance traveled by the left encoder.
   * @param rightDistance The distance traveled by the right encoder.
   * @param pose The estimated pose of the robot on the field.
   */
  void ResetPosition(const Rotation3d& gyroAngle,
                     wpi::units::meter_t leftDistance,
                     wpi::units::meter_t rightDistance, const Pose3d& pose) {
    PoseEstimator3d::ResetPosition(gyroAngle, {leftDistance, rightDistance},
                                   pose);
  }

  /**
   * Updates the pose estimator with wheel encoder and gyro information. This
   * should be called every loop.
   *
   * @param gyroAngle     The current gyro angle.
   * @param leftDistance  The distance traveled by the left encoder.
   * @param rightDistance The distance traveled by the right encoder.
   *
   * @return The estimated pose of the robot.
   */
  Pose3d Update(const Rotation3d& gyroAngle, wpi::units::meter_t leftDistance,
                wpi::units::meter_t rightDistance) {
    return PoseEstimator3d::Update(gyroAngle, {leftDistance, rightDistance});
  }

  /**
   * Updates the pose estimator with wheel encoder and gyro information. This
   * should be called every loop.
   *
   * @param currentTime   The time at which this method was called.
   * @param gyroAngle     The current gyro angle.
   * @param leftDistance  The distance traveled by the left encoder.
   * @param rightDistance The distance traveled by the right encoder.
   *
   * @return The estimated pose of the robot.
   */
  Pose3d UpdateWithTime(wpi::units::second_t currentTime,
                        const Rotation3d& gyroAngle,
                        wpi::units::meter_t leftDistance,
                        wpi::units::meter_t rightDistance) {
    return PoseEstimator3d::UpdateWithTime(currentTime, gyroAngle,
                                           {leftDistance, rightDistance});
  }

 private:
  DifferentialDriveOdometry3d m_odometryImpl;
};

}  // namespace wpi::math<|MERGE_RESOLUTION|>--- conflicted
+++ resolved
@@ -34,13 +34,8 @@
  * never call it, then this class will behave like regular encoder odometry.
  */
 class WPILIB_DLLEXPORT DifferentialDrivePoseEstimator3d
-<<<<<<< HEAD
-    : public PoseEstimator3d<DifferentialDriveWheelSpeeds,
-                             DifferentialDriveWheelPositions,
-=======
     : public PoseEstimator3d<DifferentialDriveWheelPositions,
                              DifferentialDriveWheelSpeeds,
->>>>>>> 936be71a
                              DifferentialDriveWheelAccelerations> {
  public:
   /**
