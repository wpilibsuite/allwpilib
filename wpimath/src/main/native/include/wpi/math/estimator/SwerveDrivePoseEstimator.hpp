--- conflicted
+++ resolved
@@ -31,15 +31,9 @@
 template <size_t NumModules>
 class SwerveDrivePoseEstimator
     : public PoseEstimator<
-<<<<<<< HEAD
-          wpi::util::array<SwerveModuleState, NumModules>,
-          wpi::util::array<SwerveModulePosition, NumModules>,
-          wpi::util::array<SwerveModuleAccelerations, NumModules>> {
-=======
           wpi::util::array<SwerveModulePosition, NumModules>,
           wpi::util::array<SwerveModuleState, NumModules>,
           wpi::util::array<SwerveModuleAcceleration, NumModules>> {
->>>>>>> 936be71a
  public:
   /**
    * Constructs a SwerveDrivePoseEstimator with default standard deviations
