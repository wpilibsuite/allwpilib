--- conflicted
+++ resolved
@@ -37,12 +37,7 @@
     : public PoseEstimator3d<
           wpi::util::array<SwerveModulePosition, NumModules>,
           wpi::util::array<SwerveModuleState, NumModules>,
-<<<<<<< HEAD
-          wpi::util::array<SwerveModulePosition, NumModules>,
-          wpi::util::array<SwerveModuleAccelerations, NumModules>> {
-=======
           wpi::util::array<SwerveModuleAcceleration, NumModules>> {
->>>>>>> 936be71a
  public:
   /**
    * Constructs a SwerveDrivePoseEstimator3d with default standard deviations
