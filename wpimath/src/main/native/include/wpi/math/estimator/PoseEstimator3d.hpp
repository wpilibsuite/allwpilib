--- conflicted
+++ resolved
@@ -44,16 +44,10 @@
  * never call it, then this class will behave like regular encoder odometry.
  *
  * @tparam WheelPositions Wheel positions type.
-<<<<<<< HEAD
- * @tparam WheelAccelerations Wheel accelerations type.
- */
-template <typename WheelSpeeds, typename WheelPositions,
-=======
  * @tparam WheelSpeeds Wheel speeds type.
  * @tparam WheelAccelerations Wheel accelerations type.
  */
 template <typename WheelPositions, typename WheelSpeeds,
->>>>>>> 936be71a
           typename WheelAccelerations>
 class WPILIB_DLLEXPORT PoseEstimator3d {
  public:
@@ -75,13 +69,8 @@
    * vision pose measurement less.
    */
   PoseEstimator3d(
-<<<<<<< HEAD
-      Kinematics<WheelSpeeds, WheelPositions, WheelAccelerations>& kinematics,
-      Odometry3d<WheelSpeeds, WheelPositions, WheelAccelerations>& odometry,
-=======
       Kinematics<WheelPositions, WheelSpeeds, WheelAccelerations>& kinematics,
       Odometry3d<WheelPositions, WheelSpeeds, WheelAccelerations>& odometry,
->>>>>>> 936be71a
       const wpi::util::array<double, 4>& stateStdDevs,
       const wpi::util::array<double, 4>& visionMeasurementStdDevs)
       : m_odometry(odometry) {
@@ -455,11 +444,7 @@
 
   static constexpr wpi::units::second_t kBufferDuration = 1.5_s;
 
-<<<<<<< HEAD
-  Odometry3d<WheelSpeeds, WheelPositions, WheelAccelerations>& m_odometry;
-=======
   Odometry3d<WheelPositions, WheelSpeeds, WheelAccelerations>& m_odometry;
->>>>>>> 936be71a
   wpi::util::array<double, 4> m_q{wpi::util::empty_array};
   wpi::math::Matrixd<6, 6> m_visionK = wpi::math::Matrixd<6, 6>::Zero();
 
