// Copyright (c) FIRST and other WPILib contributors.
// Open Source Software; you can modify and/or share it under the terms of
// the WPILib BSD license file in the root directory of this project.

#pragma once

#include <wpi/numbers>

#include "frc/EigenCore.h"
#include "frc/MathUtil.h"

namespace frc {

/**
 * Subtracts a and b while normalizing the resulting value in the selected row
 * as if it were an angle.
 *
 * @tparam States The number of states.
 * @param a A vector to subtract from.
 * @param b A vector to subtract with.
 * @param angleStateIdx The row containing angles to be normalized.
 */
template <int States>
Vectord<States> AngleResidual(const Vectord<States>& a,
                              const Vectord<States>& b, int angleStateIdx) {
  Vectord<States> ret = a - b;
  ret[angleStateIdx] =
      AngleModulus(units::radian_t{ret[angleStateIdx]}).value();
  return ret;
}

/**
 * Returns a function that subtracts two vectors while normalizing the resulting
 * value in the selected row as if it were an angle.
 *
 * @tparam States The number of states.
 * @param angleStateIdx The row containing angles to be normalized.
 */
template <int States>
std::function<Vectord<States>(const Vectord<States>&, const Vectord<States>&)>
AngleResidual(int angleStateIdx) {
  return [=](auto a, auto b) {
    return AngleResidual<States>(a, b, angleStateIdx);
  };
}

/**
 * Adds a and b while normalizing the resulting value in the selected row as an
 * angle.
 *
 * @tparam States The number of states.
 * @param a A vector to add with.
 * @param b A vector to add with.
 * @param angleStateIdx The row containing angles to be normalized.
 */
template <int States>
Vectord<States> AngleAdd(const Vectord<States>& a, const Vectord<States>& b,
                         int angleStateIdx) {
  Vectord<States> ret = a + b;
  ret[angleStateIdx] =
      InputModulus(ret[angleStateIdx], -wpi::numbers::pi, wpi::numbers::pi);
  return ret;
}

/**
 * Returns a function that adds two vectors while normalizing the resulting
 * value in the selected row as an angle.
 *
 * @tparam States The number of states.
 * @param angleStateIdx The row containing angles to be normalized.
 */
template <int States>
std::function<Vectord<States>(const Vectord<States>&, const Vectord<States>&)>
AngleAdd(int angleStateIdx) {
  return [=](auto a, auto b) { return AngleAdd<States>(a, b, angleStateIdx); };
}

/**
 * Computes the mean of sigmas with the weights Wm while computing a special
 * angle mean for a select row.
 *
 * @tparam CovDim Dimension of covariance of sigma points after passing through
 *                the transform.
 * @tparam States The number of states.
 * @param sigmas Sigma points.
 * @param Wm Weights for the mean.
 * @param angleStatesIdx The row containing the angles.
 */
template <int CovDim, int States>
<<<<<<< HEAD
Eigen::Vector<double, CovDim> AngleMean(
    const Eigen::Matrix<double, CovDim, 2 * States + 1>& sigmas,
    const Eigen::Vector<double, 2 * States + 1>& Wm, int angleStatesIdx) {
  double sumSin = (sigmas.row(angleStatesIdx).unaryExpr([](auto it) {
                    return std::sin(it);
                  }) *
                   Wm)
=======
Vectord<CovDim> AngleMean(const Matrixd<CovDim, 2 * States + 1>& sigmas,
                          const Vectord<2 * States + 1>& Wm,
                          int angleStatesIdx) {
  double sumSin = sigmas.row(angleStatesIdx)
                      .unaryExpr([](auto it) { return std::sin(it); })
>>>>>>> e28776d3
                      .sum();
  double sumCos = (sigmas.row(angleStatesIdx).unaryExpr([](auto it) {
                    return std::cos(it);
                  }) *
                   Wm)
                      .sum();

  Vectord<CovDim> ret = sigmas * Wm;
  ret[angleStatesIdx] = std::atan2(sumSin, sumCos);
  return ret;
}

/**
 * Returns a function that computes the mean of sigmas with the weights Wm while
 * computing a special angle mean for a select row.
 *
 * @tparam CovDim Dimension of covariance of sigma points after passing through
 *                the transform.
 * @tparam States The number of states.
 * @param angleStateIdx The row containing the angles.
 */
template <int CovDim, int States>
std::function<Vectord<CovDim>(const Matrixd<CovDim, 2 * States + 1>&,
                              const Vectord<2 * States + 1>&)>
AngleMean(int angleStateIdx) {
  return [=](auto sigmas, auto Wm) {
    return AngleMean<CovDim, States>(sigmas, Wm, angleStateIdx);
  };
}

}  // namespace frc<|MERGE_RESOLUTION|>--- conflicted
+++ resolved
@@ -87,21 +87,13 @@
  * @param angleStatesIdx The row containing the angles.
  */
 template <int CovDim, int States>
-<<<<<<< HEAD
-Eigen::Vector<double, CovDim> AngleMean(
-    const Eigen::Matrix<double, CovDim, 2 * States + 1>& sigmas,
-    const Eigen::Vector<double, 2 * States + 1>& Wm, int angleStatesIdx) {
+Vectord<CovDim> AngleMean(const Matrixd<CovDim, 2 * States + 1>& sigmas,
+                          const Vectord<2 * States + 1>& Wm,
+                          int angleStatesIdx) {
   double sumSin = (sigmas.row(angleStatesIdx).unaryExpr([](auto it) {
                     return std::sin(it);
                   }) *
                    Wm)
-=======
-Vectord<CovDim> AngleMean(const Matrixd<CovDim, 2 * States + 1>& sigmas,
-                          const Vectord<2 * States + 1>& Wm,
-                          int angleStatesIdx) {
-  double sumSin = sigmas.row(angleStatesIdx)
-                      .unaryExpr([](auto it) { return std::sin(it); })
->>>>>>> e28776d3
                       .sum();
   double sumCos = (sigmas.row(angleStatesIdx).unaryExpr([](auto it) {
                     return std::cos(it);
