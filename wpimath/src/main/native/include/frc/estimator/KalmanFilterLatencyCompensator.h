--- conflicted
+++ resolved
@@ -20,24 +20,13 @@
 class KalmanFilterLatencyCompensator {
  public:
   struct ObserverSnapshot {
-<<<<<<< HEAD
-    Eigen::Vector<double, States> xHat;
-    Eigen::Matrix<double, States, States> squareRootErrorCovariances;
-    Eigen::Vector<double, Inputs> inputs;
-    Eigen::Vector<double, Outputs> localMeasurements;
-
-    ObserverSnapshot(const KalmanFilterType& observer,
-                     const Eigen::Vector<double, Inputs>& u,
-                     const Eigen::Vector<double, Outputs>& localY)
-=======
     Vectord<States> xHat;
-    Matrixd<States, States> errorCovariances;
+    Matrixd<States, States> squareRootErrorCovariances;
     Vectord<Inputs> inputs;
     Vectord<Outputs> localMeasurements;
 
     ObserverSnapshot(const KalmanFilterType& observer, const Vectord<Inputs>& u,
                      const Vectord<Outputs>& localY)
->>>>>>> e28776d3
         : xHat(observer.Xhat()),
           squareRootErrorCovariances(observer.S()),
           inputs(u),
