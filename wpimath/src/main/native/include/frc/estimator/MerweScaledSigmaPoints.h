--- conflicted
+++ resolved
@@ -6,12 +6,7 @@
 
 #include <cmath>
 
-<<<<<<< HEAD
-#include "Eigen/Core"
-=======
-#include "Eigen/Cholesky"
 #include "frc/EigenCore.h"
->>>>>>> e28776d3
 
 namespace frc {
 
@@ -66,19 +61,11 @@
    *         Xi_0, Xi_{1..n}, Xi_{n+1..2n}.
    *
    */
-<<<<<<< HEAD
-  Eigen::Matrix<double, States, 2 * States + 1> SquareRootSigmaPoints(
-      const Eigen::Vector<double, States>& x,
-      const Eigen::Matrix<double, States, States>& S) {
+  Matrixd<States, 2 * States + 1> SquareRootSigmaPoints(
+      const Vectord<States>& x, const Matrixd<States, States>& S) {
     double lambda = std::pow(m_alpha, 2) * (States + m_kappa) - States;
     double eta = std::sqrt(lambda + States);
-    Eigen::Matrix<double, States, States> U = eta * S;
-=======
-  Matrixd<States, 2 * States + 1> SigmaPoints(
-      const Vectord<States>& x, const Matrixd<States, States>& P) {
-    double lambda = std::pow(m_alpha, 2) * (States + m_kappa) - States;
-    Matrixd<States, States> U = ((lambda + States) * P).llt().matrixL();
->>>>>>> e28776d3
+    Matrixd<States, States> U = eta * S;
 
     Matrixd<States, 2 * States + 1> sigmas;
     sigmas.template block<States, 1>(0, 0) = x;
