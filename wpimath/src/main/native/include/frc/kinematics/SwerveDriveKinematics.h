// Copyright (c) FIRST and other WPILib contributors.
// Open Source Software; you can modify and/or share it under the terms of
// the WPILib BSD license file in the root directory of this project.

#pragma once

#include <cstddef>
#include <type_traits>

#include <wpi/SymbolExports.h>
#include <wpi/array.h>

#include "Eigen/QR"
#include "frc/EigenCore.h"
#include "frc/geometry/Rotation2d.h"
#include "frc/geometry/Translation2d.h"
#include "frc/geometry/Twist2d.h"
#include "frc/kinematics/ChassisSpeeds.h"
#include "frc/kinematics/Kinematics.h"
#include "frc/kinematics/SwerveDriveWheelPositions.h"
#include "frc/kinematics/SwerveModulePosition.h"
#include "frc/kinematics/SwerveModuleState.h"
#include "units/velocity.h"
#include "wpimath/MathShared.h"

namespace frc {
/**
 * Helper class that converts a chassis velocity (dx, dy, and dtheta components)
 * into individual module states (speed and angle).
 *
 * The inverse kinematics (converting from a desired chassis velocity to
 * individual module states) uses the relative locations of the modules with
 * respect to the center of rotation. The center of rotation for inverse
 * kinematics is also variable. This means that you can set your set your center
 * of rotation in a corner of the robot to perform special evasion maneuvers.
 *
 * Forward kinematics (converting an array of module states into the overall
 * chassis motion) is performs the exact opposite of what inverse kinematics
 * does. Since this is an overdetermined system (more equations than variables),
 * we use a least-squares approximation.
 *
 * The inverse kinematics: [moduleStates] = [moduleLocations] * [chassisSpeeds]
 * We take the Moore-Penrose pseudoinverse of [moduleLocations] and then
 * multiply by [moduleStates] to get our chassis speeds.
 *
 * Forward kinematics is also used for odometry -- determining the position of
 * the robot on the field using encoders and a gyro.
 */
template <size_t NumModules>
class SwerveDriveKinematics : public Kinematics<SwerveDriveWheelPositions<NumModules>> {
 public:
  /**
   * Constructs a swerve drive kinematics object. This takes in a variable
   * number of wheel locations as Translation2ds. The order in which you pass in
   * the wheel locations is the same order that you will receive the module
   * states when performing inverse kinematics. It is also expected that you
   * pass in the module states in the same order when calling the forward
   * kinematics methods.
   *
   * @param wheel  The location of the first wheel relative to the physical
   *               center of the robot.
   * @param wheels The locations of the other wheels relative to the physical
   *               center of the robot.
   */
  template <typename... Wheels>
  explicit SwerveDriveKinematics(Translation2d wheel, Wheels&&... wheels)
      : m_modules{wheel, wheels...}, m_moduleStates(wpi::empty_array) {
    static_assert(sizeof...(wheels) >= 1,
                  "A swerve drive requires at least two modules");

    for (size_t i = 0; i < NumModules; i++) {
      // clang-format off
      m_inverseKinematics.template block<2, 3>(i * 2, 0) <<
        1, 0, (-m_modules[i].Y()).value(),
        0, 1, (+m_modules[i].X()).value();
      // clang-format on
    }

    m_forwardKinematics = m_inverseKinematics.householderQr();

    wpi::math::MathSharedStore::ReportUsage(
        wpi::math::MathUsageId::kKinematics_SwerveDrive, 1);
  }

  explicit SwerveDriveKinematics(
      const wpi::array<Translation2d, NumModules>& wheels)
      : m_modules{wheels}, m_moduleStates(wpi::empty_array) {
    for (size_t i = 0; i < NumModules; i++) {
      // clang-format off
      m_inverseKinematics.template block<2, 3>(i * 2, 0) <<
        1, 0, (-m_modules[i].Y()).value(),
        0, 1, (+m_modules[i].X()).value();
      // clang-format on
    }

    m_forwardKinematics = m_inverseKinematics.householderQr();

    wpi::math::MathSharedStore::ReportUsage(
        wpi::math::MathUsageId::kKinematics_SwerveDrive, 1);
  }

  SwerveDriveKinematics(const SwerveDriveKinematics&) = default;

  /**
   * Performs inverse kinematics to return the module states from a desired
   * chassis velocity. This method is often used to convert joystick values into
   * module speeds and angles.
   *
   * This function also supports variable centers of rotation. During normal
   * operations, the center of rotation is usually the same as the physical
   * center of the robot; therefore, the argument is defaulted to that use case.
   * However, if you wish to change the center of rotation for evasive
   * maneuvers, vision alignment, or for any other use case, you can do so.
   *
   * In the case that the desired chassis speeds are zero (i.e. the robot will
   * be stationary), the previously calculated module angle will be maintained.
   *
   * @param chassisSpeeds The desired chassis speed.
   * @param centerOfRotation The center of rotation. For example, if you set the
   * center of rotation at one corner of the robot and provide a chassis speed
   * that only has a dtheta component, the robot will rotate around that corner.
   *
   * @return An array containing the module states. Use caution because these
   * module states are not normalized. Sometimes, a user input may cause one of
   * the module speeds to go above the attainable max velocity. Use the
   * DesaturateWheelSpeeds(wpi::array<SwerveModuleState, NumModules>*,
   * units::meters_per_second_t) function to rectify this issue. In addition,
   * you can leverage the power of C++17 to directly assign the module states to
   * variables:
   *
   * @code{.cpp}
   * auto [fl, fr, bl, br] = kinematics.ToSwerveModuleStates(chassisSpeeds);
   * @endcode
   */
  wpi::array<SwerveModuleState, NumModules> ToSwerveModuleStates(
      const ChassisSpeeds& chassisSpeeds,
      const Translation2d& centerOfRotation = Translation2d{}) const;

  /**
   * Performs forward kinematics to return the resulting chassis state from the
   * given module states. This method is often used for odometry -- determining
   * the robot's position on the field using data from the real-world speed and
   * angle of each module on the robot.
   *
   * @param wheelStates The state of the modules (as a SwerveModuleState type)
   * as measured from respective encoders and gyros. The order of the swerve
   * module states should be same as passed into the constructor of this class.
   *
   * @return The resulting chassis speed.
   */
  template <typename... ModuleStates>
<<<<<<< HEAD
  requires (std::is_same_v<std::remove_reference_t<ModuleStates>, SwerveModuleState>&&...)
=======
    requires(std::is_same_v<std::remove_reference_t<ModuleStates>,
                            SwerveModuleState> &&
             ...)
>>>>>>> 5fac18ff
  ChassisSpeeds ToChassisSpeeds(ModuleStates&&... wheelStates) const;

  /**
   * Performs forward kinematics to return the resulting chassis state from the
   * given module states. This method is often used for odometry -- determining
   * the robot's position on the field using data from the real-world speed and
   * angle of each module on the robot.
   *
   * @param moduleStates The state of the modules as an wpi::array of type
   * SwerveModuleState, NumModules long as measured from respective encoders
   * and gyros. The order of the swerve module states should be same as passed
   * into the constructor of this class.
   *
   * @return The resulting chassis speed.
   */
  ChassisSpeeds ToChassisSpeeds(
      const wpi::array<SwerveModuleState, NumModules>& moduleStates) const;

  /**
   * Performs forward kinematics to return the resulting Twist2d from the
   * given module position deltas. This method is often used for odometry --
   * determining the robot's position on the field using data from the
   * real-world position delta and angle of each module on the robot.
   *
   * @param wheelDeltas The latest change in position of the modules (as a
   * SwerveModulePosition type) as measured from respective encoders and gyros.
   * The order of the swerve module states should be same as passed into the
   * constructor of this class.
   *
   * @return The resulting Twist2d.
   */
  template <typename... ModuleDeltas>
  Twist2d ToTwist2d(ModuleDeltas&&... wheelDeltas) const;

  /**
   * Performs forward kinematics to return the resulting Twist2d from the
   * given module position deltas. This method is often used for odometry --
   * determining the robot's position on the field using data from the
   * real-world position delta and angle of each module on the robot.
   *
   * @param wheelDeltas The latest change in position of the modules (as a
   * SwerveModulePosition type) as measured from respective encoders and gyros.
   * The order of the swerve module states should be same as passed into the
   * constructor of this class.
   *
   * @return The resulting Twist2d.
   */
  Twist2d ToTwist2d(
      wpi::array<SwerveModulePosition, NumModules> wheelDeltas) const;

  Twist2d ToTwist2d(const SwerveDriveWheelPositions<NumModules>& wheelDeltas) const override {
    return ToTwist2d(wheelDeltas.positions);
  }

  /**
   * Renormalizes the wheel speeds if any individual speed is above the
   * specified maximum.
   *
   * Sometimes, after inverse kinematics, the requested speed
   * from one or more modules may be above the max attainable speed for the
   * driving motor on that module. To fix this issue, one can reduce all the
   * wheel speeds to make sure that all requested module speeds are at-or-below
   * the absolute threshold, while maintaining the ratio of speeds between
   * modules.
   *
   * @param moduleStates Reference to array of module states. The array will be
   * mutated with the normalized speeds!
   * @param attainableMaxSpeed The absolute max speed that a module can reach.
   */
  static void DesaturateWheelSpeeds(
      wpi::array<SwerveModuleState, NumModules>* moduleStates,
      units::meters_per_second_t attainableMaxSpeed);

  /**
   * Renormalizes the wheel speeds if any individual speed is above the
   * specified maximum, as well as getting rid of joystick saturation at edges
   * of joystick.
   *
   * Sometimes, after inverse kinematics, the requested speed
   * from one or more modules may be above the max attainable speed for the
   * driving motor on that module. To fix this issue, one can reduce all the
   * wheel speeds to make sure that all requested module speeds are at-or-below
   * the absolute threshold, while maintaining the ratio of speeds between
   * modules.
   *
   * @param moduleStates Reference to array of module states. The array will be
   * mutated with the normalized speeds!
   * @param currentChassisSpeed Current speed of the robot
   * @param attainableMaxModuleSpeed The absolute max speed a module can reach
   * @param attainableMaxRobotTranslationSpeed The absolute max speed the robot
   * can reach while translating
   * @param attainableMaxRobotRotationSpeed The absolute max speed the robot can
   * reach while rotating
   */
  static void DesaturateWheelSpeeds(
      wpi::array<SwerveModuleState, NumModules>* moduleStates,
      ChassisSpeeds currentChassisSpeed,
      units::meters_per_second_t attainableMaxModuleSpeed,
      units::meters_per_second_t attainableMaxRobotTranslationSpeed,
      units::radians_per_second_t attainableMaxRobotRotationSpeed);

 private:
  mutable Matrixd<NumModules * 2, 3> m_inverseKinematics;
  Eigen::HouseholderQR<Matrixd<NumModules * 2, 3>> m_forwardKinematics;
  wpi::array<Translation2d, NumModules> m_modules;
  mutable wpi::array<SwerveModuleState, NumModules> m_moduleStates;

  mutable Translation2d m_previousCoR;
};

extern template class EXPORT_TEMPLATE_DECLARE(WPILIB_DLLEXPORT)
    SwerveDriveKinematics<4>;

}  // namespace frc

#include "SwerveDriveKinematics.inc"<|MERGE_RESOLUTION|>--- conflicted
+++ resolved
@@ -149,13 +149,9 @@
    * @return The resulting chassis speed.
    */
   template <typename... ModuleStates>
-<<<<<<< HEAD
-  requires (std::is_same_v<std::remove_reference_t<ModuleStates>, SwerveModuleState>&&...)
-=======
     requires(std::is_same_v<std::remove_reference_t<ModuleStates>,
                             SwerveModuleState> &&
              ...)
->>>>>>> 5fac18ff
   ChassisSpeeds ToChassisSpeeds(ModuleStates&&... wheelStates) const;
 
   /**
