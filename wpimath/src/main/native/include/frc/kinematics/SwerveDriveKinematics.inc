--- conflicted
+++ resolved
@@ -66,13 +66,9 @@
 
 template <size_t NumModules>
 template <typename... ModuleStates>
-<<<<<<< HEAD
-requires (std::is_same_v<std::remove_reference_t<ModuleStates>, SwerveModuleState>&&...)
-=======
   requires(std::is_same_v<std::remove_reference_t<ModuleStates>,
                           SwerveModuleState> &&
            ...)
->>>>>>> 5fac18ff
 ChassisSpeeds SwerveDriveKinematics<NumModules>::ToChassisSpeeds(
     ModuleStates&&... wheelStates) const {
   static_assert(sizeof...(wheelStates) == NumModules,
