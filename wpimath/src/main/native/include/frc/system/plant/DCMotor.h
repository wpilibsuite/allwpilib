--- conflicted
+++ resolved
@@ -189,7 +189,6 @@
   }
 
   /**
-<<<<<<< HEAD
    * Returns a gearbox of NEO Vortex brushless motors.
    */
   static constexpr DCMotor NEOVortex(int numMotors = 1) {
@@ -198,8 +197,6 @@
   }
 
   /**
-=======
->>>>>>> 3d618bdb
    * Returns a gearbox of Falcon 500 brushless motors.
    */
   static constexpr DCMotor Falcon500(int numMotors = 1) {
@@ -215,8 +212,6 @@
     return DCMotor(12_V, 5.84_Nm, 304_A, 1.5_A, 6080_rpm, numMotors);
   }
 
-  /**
-<<<<<<< HEAD
    * Return a gearbox of Kraken X60 motors with trapezoidal commutation.
    */
   static constexpr DCMotor KrakenX60(int numMotors = 1) {
@@ -234,8 +229,6 @@
   }
 
   /**
-=======
->>>>>>> 3d618bdb
    * Return a gearbox of Romi/TI_RSLK MAX motors.
    */
   static constexpr DCMotor RomiBuiltIn(int numMotors = 1) {
