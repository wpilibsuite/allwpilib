--- conflicted
+++ resolved
@@ -35,15 +35,6 @@
                        wpi::array<double, 3> yInitialControlVector,
                        wpi::array<double, 3> yFinalControlVector);
 
-<<<<<<< HEAD
-  wpi::array<double, 3> xInitialControlVector;
-  wpi::array<double, 3> xFinalControlVector;
-  wpi::array<double, 3> yInitialControlVector;
-  wpi::array<double, 3> yFinalControlVector;
-
- protected:
-=======
->>>>>>> 890992a8
   /**
    * Returns the coefficients matrix.
    * @return The coefficients matrix.
