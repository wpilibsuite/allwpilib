--- conflicted
+++ resolved
@@ -186,7 +186,6 @@
   units::meter_t m_z = 0_m;
 };
 
-<<<<<<< HEAD
 WPILIB_DLLEXPORT
 void to_json(wpi::json& json, const Translation3d& state);
 
@@ -194,8 +193,5 @@
 void from_json(const wpi::json& json, Translation3d& state);
 
 }  // namespace frc
-=======
-}  // namespace frc
 
-#include "Translation3d.inc"
->>>>>>> 3a5a3764
+#include "Translation3d.inc"