// Copyright (c) FIRST and other WPILib contributors.
// Open Source Software; you can modify and/or share it under the terms of
// the WPILib BSD license file in the root directory of this project.

#pragma once

#include <wpi/SymbolExports.h>

#include "Rotation2d.h"
#include "units/length.h"

namespace wpi {
class json;
}  // namespace wpi

namespace frc {

/**
 * Represents a translation in 2D space.
 * This object can be used to represent a point or a vector.
 *
 * This assumes that you are using conventional mathematical axes.
 * When the robot is at the origin facing in the positive X direction, forward
 * is positive X and left is positive Y.
 */
class WPILIB_DLLEXPORT Translation2d {
 public:
  /**
   * Constructs a Translation2d with X and Y components equal to zero.
   */
  constexpr Translation2d() = default;

  /**
   * Constructs a Translation2d with the X and Y components equal to the
   * provided values.
   *
   * @param x The x component of the translation.
   * @param y The y component of the translation.
   */
  Translation2d(units::meter_t x, units::meter_t y);

  /**
   * Constructs a Translation2d with the provided distance and angle. This is
   * essentially converting from polar coordinates to Cartesian coordinates.
   *
   * @param distance The distance from the origin to the end of the translation.
   * @param angle The angle between the x-axis and the translation vector.
   */
  Translation2d(units::meter_t distance, const Rotation2d& angle);

  /**
   * Calculates the distance between two translations in 2D space.
   *
   * The distance between translations is defined as √((x₂−x₁)²+(y₂−y₁)²).
   *
   * @param other The translation to compute the distance to.
   *
   * @return The distance between the two translations.
   */
  units::meter_t Distance(const Translation2d& other) const;

  /**
   * Returns the X component of the translation.
   *
   * @return The X component of the translation.
   */
  units::meter_t X() const { return m_x; }

  /**
   * Returns the Y component of the translation.
   *
   * @return The Y component of the translation.
   */
  units::meter_t Y() const { return m_y; }

  /**
   * Returns the norm, or distance from the origin to the translation.
   *
   * @return The norm of the translation.
   */
  units::meter_t Norm() const;

  /**
<<<<<<< HEAD
   * Returns the angle this translation forms with the positive X axis.
   * 
   * @return The angle of the translation
   */
  Rotation2d Rotation() const;

  /**
   * Applies a rotation to the translation in 2d space.
=======
   * Applies a rotation to the translation in 2D space.
>>>>>>> 99424ad5
   *
   * This multiplies the translation vector by a counterclockwise rotation
   * matrix of the given angle.
   *
   * <pre>
   * [x_new]   [other.cos, -other.sin][x]
   * [y_new] = [other.sin,  other.cos][y]
   * </pre>
   *
   * For example, rotating a Translation2d of &lt;2, 0&gt; by 90 degrees will
   * return a Translation2d of &lt;0, 2&gt;.
   *
   * @param other The rotation to rotate the translation by.
   *
   * @return The new rotated translation.
   */
  Translation2d RotateBy(const Rotation2d& other) const;

  /**
   * Returns the sum of two translations in 2D space.
   *
   * For example, Translation3d{1.0, 2.5} + Translation3d{2.0, 5.5} =
   * Translation3d{3.0, 8.0}.
   *
   * @param other The translation to add.
   *
   * @return The sum of the translations.
   */
  Translation2d operator+(const Translation2d& other) const;

  /**
   * Returns the difference between two translations.
   *
   * For example, Translation2d{5.0, 4.0} - Translation2d{1.0, 2.0} =
   * Translation2d{4.0, 2.0}.
   *
   * @param other The translation to subtract.
   *
   * @return The difference between the two translations.
   */
  Translation2d operator-(const Translation2d& other) const;

  /**
   * Returns the inverse of the current translation. This is equivalent to
   * rotating by 180 degrees, flipping the point over both axes, or negating all
   * components of the translation.
   *
   * @return The inverse of the current translation.
   */
  Translation2d operator-() const;

  /**
   * Returns the translation multiplied by a scalar.
   *
   * For example, Translation2d{2.0, 2.5} * 2 = Translation2d{4.0, 5.0}.
   *
   * @param scalar The scalar to multiply by.
   *
   * @return The scaled translation.
   */
  Translation2d operator*(double scalar) const;

  /**
   * Returns the translation divided by a scalar.
   *
   * For example, Translation2d{2.0, 2.5} / 2 = Translation2d{1.0, 1.25}.
   *
   * @param scalar The scalar to divide by.
   *
   * @return The scaled translation.
   */
  Translation2d operator/(double scalar) const;

  /**
   * Checks equality between this Translation2d and another object.
   *
   * @param other The other object.
   * @return Whether the two objects are equal.
   */
  bool operator==(const Translation2d& other) const;

  /**
   * Checks inequality between this Translation2d and another object.
   *
   * @param other The other object.
   * @return Whether the two objects are not equal.
   */
  bool operator!=(const Translation2d& other) const;

 private:
  units::meter_t m_x = 0_m;
  units::meter_t m_y = 0_m;
};

WPILIB_DLLEXPORT
void to_json(wpi::json& json, const Translation2d& state);

WPILIB_DLLEXPORT
void from_json(const wpi::json& json, Translation2d& state);

}  // namespace frc<|MERGE_RESOLUTION|>--- conflicted
+++ resolved
@@ -81,7 +81,6 @@
   units::meter_t Norm() const;
 
   /**
-<<<<<<< HEAD
    * Returns the angle this translation forms with the positive X axis.
    * 
    * @return The angle of the translation
@@ -90,9 +89,7 @@
 
   /**
    * Applies a rotation to the translation in 2d space.
-=======
    * Applies a rotation to the translation in 2D space.
->>>>>>> 99424ad5
    *
    * This multiplies the translation vector by a counterclockwise rotation
    * matrix of the given angle.
