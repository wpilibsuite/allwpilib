--- conflicted
+++ resolved
@@ -35,11 +35,7 @@
  */
 public class MecanumDriveKinematics
     implements Kinematics<
-<<<<<<< HEAD
-            MecanumDriveWheelSpeeds, MecanumDriveWheelAccelerations, MecanumDriveWheelPositions>,
-=======
             MecanumDriveWheelPositions, MecanumDriveWheelSpeeds, MecanumDriveWheelAccelerations>,
->>>>>>> 936be71a
         ProtobufSerializable,
         StructSerializable {
   private final SimpleMatrix m_inverseKinematics;
