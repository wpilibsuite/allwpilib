--- conflicted
+++ resolved
@@ -74,11 +74,7 @@
    */
   @SuppressWarnings("PMD.UnusedFormalParameter")
   public PoseEstimator3d(
-<<<<<<< HEAD
-      Kinematics<?, ?, T> kinematics,
-=======
       Kinematics<T, ?, ?> kinematics,
->>>>>>> 936be71a
       Odometry3d<T> odometry,
       Matrix<N4, N1> stateStdDevs,
       Matrix<N4, N1> visionMeasurementStdDevs) {
