--- conflicted
+++ resolved
@@ -66,11 +66,7 @@
    */
   @SuppressWarnings("PMD.UnusedFormalParameter")
   public PoseEstimator(
-<<<<<<< HEAD
-      Kinematics<?, ?, T> kinematics,
-=======
       Kinematics<T, ?, ?> kinematics,
->>>>>>> 936be71a
       Odometry<T> odometry,
       Matrix<N3, N1> stateStdDevs,
       Matrix<N3, N1> visionMeasurementStdDevs) {
