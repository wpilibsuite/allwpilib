--- conflicted
+++ resolved
@@ -19,12 +19,8 @@
  * origin facing in the positive X direction, forward is positive X, left is positive Y, and up is
  * positive Z.
  */
-<<<<<<< HEAD
 @JsonIgnoreProperties(ignoreUnknown = true)
 @JsonAutoDetect(getterVisibility = JsonAutoDetect.Visibility.NONE)
-@SuppressWarnings({"ParameterName", "MemberName"})
-=======
->>>>>>> a791470d
 public class Translation3d implements Interpolatable<Translation3d> {
   private final double m_x;
   private final double m_y;
