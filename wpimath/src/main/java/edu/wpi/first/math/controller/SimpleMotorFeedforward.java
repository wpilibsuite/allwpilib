// Copyright (c) FIRST and other WPILib contributors.
// Open Source Software; you can modify and/or share it under the terms of
// the WPILib BSD license file in the root directory of this project.

package edu.wpi.first.math.controller;

import static edu.wpi.first.units.MutableMeasure.mutable;
import static edu.wpi.first.units.Units.Volts;

import edu.wpi.first.math.controller.proto.SimpleMotorFeedforwardProto;
import edu.wpi.first.math.controller.struct.SimpleMotorFeedforwardStruct;
import edu.wpi.first.units.Measure;
<<<<<<< HEAD
import edu.wpi.first.units.MutableMeasure;
=======
import edu.wpi.first.units.PerUnit;
import edu.wpi.first.units.TimeUnit;
>>>>>>> a9b88507
import edu.wpi.first.units.Unit;
import edu.wpi.first.units.measure.Voltage;
import edu.wpi.first.util.protobuf.ProtobufSerializable;
import edu.wpi.first.util.struct.StructSerializable;

/** A helper class that computes feedforward outputs for a simple permanent-magnet DC motor. */
public class SimpleMotorFeedforward implements ProtobufSerializable, StructSerializable {
  /** The static gain, in volts. */
  private final double ks;

  /** The velocity gain, in V/(units/s). */
  private final double kv;

  /** The acceleration gain, in V/(units/s²). */
  private final double ka;

  /** The period, in seconds. */
  private final double m_dt;

  // ** The calculated output voltage measure */
  private final MutableMeasure<Voltage> output = mutable(Volts.of(0.0));

  /**
   * Creates a new SimpleMotorFeedforward with the specified gains and period.
   *
   * <p>The units should be radians for angular systems and meters for linear systems.
   *
   * @param ks The static gain in volts.
   * @param kv The velocity gain in V/(units/s).
   * @param ka The acceleration gain in V/(units/s²).
   * @param dtSeconds The period in seconds.
   * @throws IllegalArgumentException for kv &lt; zero.
   * @throws IllegalArgumentException for ka &lt; zero.
   * @throws IllegalArgumentException for period &le; zero.
   */
  public SimpleMotorFeedforward(double ks, double kv, double ka, double dtSeconds) {
    this.ks = ks;
    this.kv = kv;
    this.ka = ka;
    if (kv < 0.0) {
      throw new IllegalArgumentException("kv must be a non-negative number, got " + kv + "!");
    }
    if (ka < 0.0) {
      throw new IllegalArgumentException("ka must be a non-negative number, got " + ka + "!");
    }
    if (dtSeconds <= 0.0) {
      throw new IllegalArgumentException(
          "period must be a positive number, got " + dtSeconds + "!");
    }
    m_dt = dtSeconds;
  }

  /**
   * Creates a new SimpleMotorFeedforward with the specified gains and period. The period is
   * defaulted to 20 ms.
   *
   * <p>The units should be radians for angular systems and meters for linear systems.
   *
   * @param ks The static gain in volts.
   * @param kv The velocity gain in V/(units/s).
   * @param ka The acceleration gain in V/(units/s²).
   * @throws IllegalArgumentException for kv &lt; zero.
   * @throws IllegalArgumentException for ka &lt; zero.
   */
  public SimpleMotorFeedforward(double ks, double kv, double ka) {
    this(ks, kv, ka, 0.020);
  }

  /**
   * Creates a new SimpleMotorFeedforward with the specified gains. Acceleration gain is defaulted
   * to zero. The period is defaulted to 20 ms.
   *
   * <p>The units should be radians for angular systems and meters for linear systems.
   *
   * @param ks The static gain in volts.
   * @param kv The velocity gain in V/(units/s).
   * @throws IllegalArgumentException for kv &lt; zero.
   */
  public SimpleMotorFeedforward(double ks, double kv) {
    this(ks, kv, 0);
  }

  /**
   * Returns the static gain in volts.
   *
   * @return The static gain in volts.
   */
  public double getKs() {
    return ks;
  }

  /**
   * Returns the velocity gain in V/(units/s).
   *
   * <p>The units should be radians for angular systems and meters for linear systems.
   *
   * @return The velocity gain in V/(units/s).
   */
  public double getKv() {
    return kv;
  }

  /**
   * Returns the acceleration gain in V/(units/s²).
   *
   * <p>The units should be radians for angular systems and meters for linear systems.
   *
   * @return The acceleration gain in V/(units/s²).
   */
  public double getKa() {
    return ka;
  }

  /**
   * Returns the period in seconds.
   *
   * @return The period in seconds.
   */
  public double getDt() {
    return m_dt;
  }

  /**
   * Calculates the feedforward from the gains and setpoints.
   *
   * @param velocity The velocity setpoint.
   * @param acceleration The acceleration setpoint.
   * @return The computed feedforward.
   * @deprecated Use the current/next velocity overload instead.
   */
  @SuppressWarnings("removal")
  @Deprecated(forRemoval = true, since = "2025")
  public double calculate(double velocity, double acceleration) {
    return ks * Math.signum(velocity) + kv * velocity + ka * acceleration;
  }

  /**
   * Calculates the feedforward from the gains and velocity setpoint (acceleration is assumed to be
   * zero).
   *
   * @param velocity The velocity setpoint.
   * @return The computed feedforward.
   * @deprecated Use the current/next velocity overload instead.
   */
  @SuppressWarnings("removal")
  @Deprecated(forRemoval = true, since = "2025")
  public double calculate(double velocity) {
    return calculate(velocity, 0);
  }

  /**
   * Calculates the feedforward from the gains and setpoints assuming discrete control when the
   * setpoint does not change.
   *
   * @param <U> The velocity parameter either as distance or angle.
   * @param setpoint The velocity setpoint.
   * @return The computed feedforward.
   */
  public <U extends Unit> Voltage calculate(Measure<? extends PerUnit<U, TimeUnit>> setpoint) {
    return calculate(setpoint, setpoint);
  }

  /**
   * Calculates the feedforward from the gains and setpoints assuming discrete control.
   *
   * <p>Note this method is inaccurate when the velocity crosses 0.
   *
   * @param <U> The velocity parameter either as distance or angle.
   * @param currentVelocity The current velocity setpoint.
   * @param nextVelocity The next velocity setpoint.
   * @return The computed feedforward.
   */
<<<<<<< HEAD
  public <U extends Unit<U>> Measure<Voltage> calculate(
      Measure<Velocity<U>> currentVelocity, Measure<Velocity<U>> nextVelocity) {
    // For a simple DC motor with the model
    //   dx/dt = −kᵥ/kₐ x + 1/kₐ u - kₛ/kₐ sgn(x),
    //
    // where
    //   A = −kᵥ/kₐ
    //   B = 1/kₐ
    //   c = -kₛ/kₐ sgn(x))
    //   A_d = eᴬᵀ
    //   B_d = A⁻¹(eᴬᵀ - I)B
    //   dx/dt = Ax + Bu + c
    //
    // Discretize the affine model.
    //   dx/dt = Ax + Bu + c
    //   dx/dt = Ax + B(u + B⁺c)
    //   xₖ₊₁ = eᴬᵀxₖ + A⁻¹(eᴬᵀ - I)B(uₖ + B⁺cₖ)
    //   xₖ₊₁ = A_d xₖ + B_d (uₖ + B⁺cₖ)
    //   xₖ₊₁ = A_d xₖ + B_d uₖ + B_d B⁺cₖ
    //
    // Solve for uₖ.
    //   B_d uₖ = xₖ₊₁ − A_d xₖ − B_d B⁺cₖ
    //   uₖ = B_d⁺(xₖ₊₁ − A_d xₖ − B_d B⁺cₖ)
    //   uₖ = B_d⁺(xₖ₊₁ − A_d xₖ) − B⁺cₖ
    //
    // Substitute in B assuming sgn(x) is a constant for the duration of the step.
    //   uₖ = B_d⁺(xₖ₊₁ − A_d xₖ) − kₐ(-(kₛ/kₐ sgn(x)))
    //   uₖ = B_d⁺(xₖ₊₁ − A_d xₖ) + kₐ(kₛ/kₐ sgn(x))
    //   uₖ = B_d⁺(xₖ₊₁ − A_d xₖ) + kₛ sgn(x)
=======
  public <U extends Unit> Voltage calculate(
      Measure<? extends PerUnit<U, TimeUnit>> currentVelocity,
      Measure<? extends PerUnit<U, TimeUnit>> nextVelocity) {
>>>>>>> a9b88507
    if (ka == 0.0) {
      // Simplify the model when kₐ = 0.
      //
      // Simplify A.
      //   A = −kᵥ/kₐ
      //   As kₐ approaches zero, A approaches -∞.
      //   A = −∞
      //
      // Simplify A_d.
      //   A_d = eᴬᵀ
      //   A_d = exp(−∞)
      //   A_d = 0
      //
      // Simplify B_d.
      //   B_d = A⁻¹(eᴬᵀ - I)B
      //   B_d = A⁻¹((0) - I)B
      //   B_d = A⁻¹(-I)B
      //   B_d = -A⁻¹B
      //   B_d = -(−kᵥ/kₐ)⁻¹(1/kₐ)
      //   B_d = (kᵥ/kₐ)⁻¹(1/kₐ)
      //   B_d = kₐ/kᵥ(1/kₐ)
      //   B_d = 1/kᵥ
      //
      // Substitute these into the feedforward equation.
      //   uₖ = B_d⁺(xₖ₊₁ − A_d xₖ) + kₛ sgn(x)
      //   uₖ = (1/kᵥ)⁺(xₖ₊₁ − (0) xₖ) + kₛ sgn(x)
      //   uₖ = kᵥxₖ₊₁  + kₛ sgn(x)
      output.mut_replace(
          ks * Math.signum(nextVelocity.magnitude()) + kv * nextVelocity.magnitude(), Volts);
      return output;
    } else {
      //   A = −kᵥ/kₐ
      //   B = 1/kₐ
      //   A_d = eᴬᵀ
      //   B_d = A⁻¹(eᴬᵀ - I)B
      double A = -kv / ka;
      double B = 1.0 / ka;
      double A_d = Math.exp(A * m_dt);
      double B_d = 1.0 / A * (A_d - 1.0) * B;
      output.mut_replace(
          ks * Math.signum(currentVelocity.magnitude())
              + 1.0 / B_d * (nextVelocity.magnitude() - A_d * currentVelocity.magnitude()),
          Volts);
      return output;
    }
  }

  /**
   * Calculates the maximum achievable velocity given a maximum voltage supply and an acceleration.
   * Useful for ensuring that velocity and acceleration constraints for a trapezoidal profile are
   * simultaneously achievable - enter the acceleration constraint, and this will give you a
   * simultaneously-achievable velocity constraint.
   *
   * <p>The units should be radians for angular systems and meters for linear systems.
   *
   * @param maxVoltage The maximum voltage that can be supplied to the motor, in volts.
   * @param acceleration The acceleration of the motor, in (units/s²).
   * @return The maximum possible velocity in (units/s) at the given acceleration.
   */
  public double maxAchievableVelocity(double maxVoltage, double acceleration) {
    // Assume max velocity is positive
    return (maxVoltage - ks - acceleration * ka) / kv;
  }

  /**
   * Calculates the minimum achievable velocity given a maximum voltage supply and an acceleration.
   * Useful for ensuring that velocity and acceleration constraints for a trapezoidal profile are
   * simultaneously achievable - enter the acceleration constraint, and this will give you a
   * simultaneously-achievable velocity constraint.
   *
   * <p>The units should be radians for angular systems and meters for linear systems.
   *
   * @param maxVoltage The maximum voltage that can be supplied to the motor, in volts.
   * @param acceleration The acceleration of the motor, in (units/s²).
   * @return The maximum possible velocity in (units/s) at the given acceleration.
   */
  public double minAchievableVelocity(double maxVoltage, double acceleration) {
    // Assume min velocity is negative, ks flips sign
    return (-maxVoltage + ks - acceleration * ka) / kv;
  }

  /**
   * Calculates the maximum achievable acceleration given a maximum voltage supply and a velocity.
   * Useful for ensuring that velocity and acceleration constraints for a trapezoidal profile are
   * simultaneously achievable - enter the velocity constraint, and this will give you a
   * simultaneously-achievable acceleration constraint.
   *
   * <p>The units should be radians for angular systems and meters for linear systems.
   *
   * @param maxVoltage The maximum voltage that can be supplied to the motor, in volts.
   * @param velocity The velocity of the motor, in (units/s).
   * @return The maximum possible acceleration in (units/s²) at the given velocity.
   */
  public double maxAchievableAcceleration(double maxVoltage, double velocity) {
    return (maxVoltage - ks * Math.signum(velocity) - velocity * kv) / ka;
  }

  /**
   * Calculates the minimum achievable acceleration given a maximum voltage supply and a velocity.
   * Useful for ensuring that velocity and acceleration constraints for a trapezoidal profile are
   * simultaneously achievable - enter the velocity constraint, and this will give you a
   * simultaneously-achievable acceleration constraint.
   *
   * <p>The units should be radians for angular systems and meters for linear systems.
   *
   * @param maxVoltage The maximum voltage that can be supplied to the motor, in volts.
   * @param velocity The velocity of the motor, in (units/s).
   * @return The maximum possible acceleration in (units/s²) at the given velocity.
   */
  public double minAchievableAcceleration(double maxVoltage, double velocity) {
    return maxAchievableAcceleration(-maxVoltage, velocity);
  }

  /** SimpleMotorFeedforward struct for serialization. */
  public static final SimpleMotorFeedforwardStruct struct = new SimpleMotorFeedforwardStruct();

  /** SimpleMotorFeedforward protobuf for serialization. */
  public static final SimpleMotorFeedforwardProto proto = new SimpleMotorFeedforwardProto();
}<|MERGE_RESOLUTION|>--- conflicted
+++ resolved
@@ -10,12 +10,8 @@
 import edu.wpi.first.math.controller.proto.SimpleMotorFeedforwardProto;
 import edu.wpi.first.math.controller.struct.SimpleMotorFeedforwardStruct;
 import edu.wpi.first.units.Measure;
-<<<<<<< HEAD
-import edu.wpi.first.units.MutableMeasure;
-=======
 import edu.wpi.first.units.PerUnit;
 import edu.wpi.first.units.TimeUnit;
->>>>>>> a9b88507
 import edu.wpi.first.units.Unit;
 import edu.wpi.first.units.measure.Voltage;
 import edu.wpi.first.util.protobuf.ProtobufSerializable;
@@ -188,9 +184,9 @@
    * @param nextVelocity The next velocity setpoint.
    * @return The computed feedforward.
    */
-<<<<<<< HEAD
-  public <U extends Unit<U>> Measure<Voltage> calculate(
-      Measure<Velocity<U>> currentVelocity, Measure<Velocity<U>> nextVelocity) {
+  public <U extends Unit> Voltage calculate(
+      Measure<? extends PerUnit<U, TimeUnit>> currentVelocity,
+      Measure<? extends PerUnit<U, TimeUnit>> nextVelocity) {
     // For a simple DC motor with the model
     //   dx/dt = −kᵥ/kₐ x + 1/kₐ u - kₛ/kₐ sgn(x),
     //
@@ -218,11 +214,6 @@
     //   uₖ = B_d⁺(xₖ₊₁ − A_d xₖ) − kₐ(-(kₛ/kₐ sgn(x)))
     //   uₖ = B_d⁺(xₖ₊₁ − A_d xₖ) + kₐ(kₛ/kₐ sgn(x))
     //   uₖ = B_d⁺(xₖ₊₁ − A_d xₖ) + kₛ sgn(x)
-=======
-  public <U extends Unit> Voltage calculate(
-      Measure<? extends PerUnit<U, TimeUnit>> currentVelocity,
-      Measure<? extends PerUnit<U, TimeUnit>> nextVelocity) {
->>>>>>> a9b88507
     if (ka == 0.0) {
       // Simplify the model when kₐ = 0.
       //
