// Copyright (c) FIRST and other WPILib contributors.
// Open Source Software; you can modify and/or share it under the terms of
// the WPILib BSD license file in the root directory of this project.

package edu.wpi.first.math.controller;

import edu.wpi.first.math.MatBuilder;
import edu.wpi.first.math.Nat;
import edu.wpi.first.math.controller.proto.SimpleMotorFeedforwardProto;
import edu.wpi.first.math.controller.struct.SimpleMotorFeedforwardStruct;
import edu.wpi.first.math.system.plant.LinearSystemId;
import edu.wpi.first.util.protobuf.ProtobufSerializable;
import edu.wpi.first.util.struct.StructSerializable;

/** A helper class that computes feedforward outputs for a simple permanent-magnet DC motor. */
<<<<<<< HEAD
public class SimpleMotorFeedforward implements ProtobufSerializable, StructSerializable {
=======
public class SimpleMotorFeedforward {
  /** The static gain. */
>>>>>>> 962bf7ff
  public final double ks;

  /** The velocity gain. */
  public final double kv;

  /** The acceleration gain. */
  public final double ka;

  /**
   * Creates a new SimpleMotorFeedforward with the specified gains. Units of the gain values will
   * dictate units of the computed feedforward.
   *
   * @param ks The static gain.
   * @param kv The velocity gain.
   * @param ka The acceleration gain.
   * @throws IllegalArgumentException for kv &lt; zero.
   * @throws IllegalArgumentException for ka &lt; zero.
   */
  public SimpleMotorFeedforward(double ks, double kv, double ka) {
    this.ks = ks;
    this.kv = kv;
    this.ka = ka;
    if (kv < 0.0) {
      throw new IllegalArgumentException("kv must be a non-negative number, got " + kv + "!");
    }
    if (ka < 0.0) {
      throw new IllegalArgumentException("ka must be a non-negative number, got " + ka + "!");
    }
  }

  /**
   * Creates a new SimpleMotorFeedforward with the specified gains. Acceleration gain is defaulted
   * to zero. Units of the gain values will dictate units of the computed feedforward.
   *
   * @param ks The static gain.
   * @param kv The velocity gain.
   */
  public SimpleMotorFeedforward(double ks, double kv) {
    this(ks, kv, 0);
  }

  /**
   * Calculates the feedforward from the gains and setpoints.
   *
   * @param velocity The velocity setpoint.
   * @param acceleration The acceleration setpoint.
   * @return The computed feedforward.
   */
  public double calculate(double velocity, double acceleration) {
    return ks * Math.signum(velocity) + kv * velocity + ka * acceleration;
  }

  /**
   * Calculates the feedforward from the gains and setpoints.
   *
   * @param currentVelocity The current velocity setpoint.
   * @param nextVelocity The next velocity setpoint.
   * @param dtSeconds Time between velocity setpoints in seconds.
   * @return The computed feedforward.
   */
  public double calculate(double currentVelocity, double nextVelocity, double dtSeconds) {
    var plant = LinearSystemId.identifyVelocitySystem(this.kv, this.ka);
    var feedforward = new LinearPlantInversionFeedforward<>(plant, dtSeconds);

    var r = MatBuilder.fill(Nat.N1(), Nat.N1(), currentVelocity);
    var nextR = MatBuilder.fill(Nat.N1(), Nat.N1(), nextVelocity);

    return ks * Math.signum(currentVelocity) + feedforward.calculate(r, nextR).get(0, 0);
  }

  // Rearranging the main equation from the calculate() method yields the
  // formulas for the methods below:

  /**
   * Calculates the feedforward from the gains and velocity setpoint (acceleration is assumed to be
   * zero).
   *
   * @param velocity The velocity setpoint.
   * @return The computed feedforward.
   */
  public double calculate(double velocity) {
    return calculate(velocity, 0);
  }

  /**
   * Calculates the maximum achievable velocity given a maximum voltage supply and an acceleration.
   * Useful for ensuring that velocity and acceleration constraints for a trapezoidal profile are
   * simultaneously achievable - enter the acceleration constraint, and this will give you a
   * simultaneously-achievable velocity constraint.
   *
   * @param maxVoltage The maximum voltage that can be supplied to the motor.
   * @param acceleration The acceleration of the motor.
   * @return The maximum possible velocity at the given acceleration.
   */
  public double maxAchievableVelocity(double maxVoltage, double acceleration) {
    // Assume max velocity is positive
    return (maxVoltage - ks - acceleration * ka) / kv;
  }

  /**
   * Calculates the minimum achievable velocity given a maximum voltage supply and an acceleration.
   * Useful for ensuring that velocity and acceleration constraints for a trapezoidal profile are
   * simultaneously achievable - enter the acceleration constraint, and this will give you a
   * simultaneously-achievable velocity constraint.
   *
   * @param maxVoltage The maximum voltage that can be supplied to the motor.
   * @param acceleration The acceleration of the motor.
   * @return The minimum possible velocity at the given acceleration.
   */
  public double minAchievableVelocity(double maxVoltage, double acceleration) {
    // Assume min velocity is negative, ks flips sign
    return (-maxVoltage + ks - acceleration * ka) / kv;
  }

  /**
   * Calculates the maximum achievable acceleration given a maximum voltage supply and a velocity.
   * Useful for ensuring that velocity and acceleration constraints for a trapezoidal profile are
   * simultaneously achievable - enter the velocity constraint, and this will give you a
   * simultaneously-achievable acceleration constraint.
   *
   * @param maxVoltage The maximum voltage that can be supplied to the motor.
   * @param velocity The velocity of the motor.
   * @return The maximum possible acceleration at the given velocity.
   */
  public double maxAchievableAcceleration(double maxVoltage, double velocity) {
    return (maxVoltage - ks * Math.signum(velocity) - velocity * kv) / ka;
  }

  /**
   * Calculates the minimum achievable acceleration given a maximum voltage supply and a velocity.
   * Useful for ensuring that velocity and acceleration constraints for a trapezoidal profile are
   * simultaneously achievable - enter the velocity constraint, and this will give you a
   * simultaneously-achievable acceleration constraint.
   *
   * @param maxVoltage The maximum voltage that can be supplied to the motor.
   * @param velocity The velocity of the motor.
   * @return The minimum possible acceleration at the given velocity.
   */
  public double minAchievableAcceleration(double maxVoltage, double velocity) {
    return maxAchievableAcceleration(-maxVoltage, velocity);
  }

  public static final SimpleMotorFeedforwardStruct struct = new SimpleMotorFeedforwardStruct();

  public static final SimpleMotorFeedforwardProto proto = new SimpleMotorFeedforwardProto();
}<|MERGE_RESOLUTION|>--- conflicted
+++ resolved
@@ -13,12 +13,8 @@
 import edu.wpi.first.util.struct.StructSerializable;
 
 /** A helper class that computes feedforward outputs for a simple permanent-magnet DC motor. */
-<<<<<<< HEAD
 public class SimpleMotorFeedforward implements ProtobufSerializable, StructSerializable {
-=======
-public class SimpleMotorFeedforward {
   /** The static gain. */
->>>>>>> 962bf7ff
   public final double ks;
 
   /** The velocity gain. */
