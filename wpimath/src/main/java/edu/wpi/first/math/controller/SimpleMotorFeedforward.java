--- conflicted
+++ resolved
@@ -37,28 +37,9 @@
   private final MutVoltage output = Volts.mutable(0.0);
 
   /**
-<<<<<<< HEAD
-   * Creates a new SimpleMotorFeedforward with the specified plant. Units used to create the plant
-   * will dictate units of the computed feedforward. The static gain (ks) is assumed to be 0.0.
-   *
-   * <p>The constructor is useful for simulating LinearSystemSim classes.
-   *
-   * @param plant The system plant
-   * @param dtSeconds The period in seconds.
-   * @throws IllegalArgumentException for period &le; zero.
-   */
-  public SimpleMotorFeedforward(LinearSystem<N1, N1, N1> plant, double dtSeconds) {
-    this(0.0, -plant.getA(0, 0) / plant.getB(0, 0), 1.0 / plant.getB(0, 0), dtSeconds);
-  }
-
-  /**
-   * Creates a new SimpleMotorFeedforward with the specified gains and period. Units of the gain
-   * values will dictate units of the computed feedforward.
-=======
    * Creates a new SimpleMotorFeedforward with the specified gains and period.
    *
    * <p>The units should be radians for angular systems and meters for linear systems.
->>>>>>> ac907f75
    *
    * @param ks The static gain in volts.
    * @param kv The velocity gain in V/(units/s).
@@ -210,66 +191,10 @@
       Measure<? extends PerUnit<U, TimeUnit>> nextVelocity) {
     // See wpimath/algorithms.md#Simple_motor_feedforward for derivation
     if (ka == 0.0) {
-<<<<<<< HEAD
-      // Given the following discrete feedforward model
-      //
-      // uₖ = B_d⁺(rₖ₊₁ − A_d rₖ)
-      //
-      // where
-      //
-      // A_d = eᴬᵀ
-      // B_d = A⁻¹(eᴬᵀ - I)B
-      // A = −kᵥ/kₐ
-      // B = 1/kₐ
-      //
-      // We want the feedforward model when kₐ = 0.
-      //
-      // Simplify A.
-      //
-      // A = −kᵥ/kₐ
-      //
-      // As kₐ approaches zero, A approaches -∞.
-      //
-      // A = −∞
-      //
-      // Simplify A_d.
-      //
-      // A_d = eᴬᵀ
-      // A_d = exp(−∞)
-      // A_d = 0
-      //
-      // Simplify B_d.
-      //
-      // B_d = A⁻¹(eᴬᵀ - I)B
-      // B_d = A⁻¹((0) - I)B
-      // B_d = A⁻¹(-I)B
-      // B_d = -A⁻¹B
-      // B_d = -(−kᵥ/kₐ)⁻¹(1/kₐ)
-      // B_d = (kᵥ/kₐ)⁻¹(1/kₐ)
-      // B_d = kₐ/kᵥ(1/kₐ)
-      // B_d = 1/kᵥ
-      //
-      // Substitute these into the feedforward equation.
-      //
-      // uₖ = B_d⁺(rₖ₊₁ − A_d rₖ)
-      // uₖ = (1/kᵥ)⁺(rₖ₊₁ − (0) rₖ)
-      // uₖ = kᵥrₖ₊₁
-      return Volts.of(ks * Math.signum(nextVelocity.magnitude()) + kv * nextVelocity.magnitude());
-    } else {
-      // uₖ = B_d⁺(rₖ₊₁ − A_d rₖ)
-      //
-      // where
-      //
-      // A_d = eᴬᵀ
-      // B_d = A⁻¹(eᴬᵀ - I)B
-      // A = −kᵥ/kₐ
-      // B = 1/kₐ
-=======
       output.mut_replace(
           ks * Math.signum(nextVelocity.magnitude()) + kv * nextVelocity.magnitude(), Volts);
       return output;
     } else {
->>>>>>> ac907f75
       double A = -kv / ka;
       double B = 1.0 / ka;
       double A_d = Math.exp(A * m_dt);
