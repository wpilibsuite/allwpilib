// Copyright (c) FIRST and other WPILib contributors.
// Open Source Software; you can modify and/or share it under the terms of
// the WPILib BSD license file in the root directory of this project.

package edu.wpi.first.math.controller;

import edu.wpi.first.math.controller.proto.ArmFeedforwardProto;
import edu.wpi.first.math.controller.struct.ArmFeedforwardStruct;
import edu.wpi.first.math.jni.ArmFeedforwardJNI;
import edu.wpi.first.util.protobuf.ProtobufSerializable;
import edu.wpi.first.util.struct.StructSerializable;

/**
 * A helper class that computes feedforward outputs for a simple arm (modeled as a motor acting
 * against the force of gravity on a beam suspended at an angle).
 */
public class ArmFeedforward implements ProtobufSerializable, StructSerializable {
  /** The static gain, in volts. */
  private double ks;

  /** The gravity gain, in volts. */
  private double kg;

  /** The velocity gain, in V/(rad/s). */
  private double kv;

  /** The acceleration gain, in V/(rad/s²). */
  private double ka;

  /** The period, in seconds. */
  private final double m_dt;

  /**
   * Creates a new ArmFeedforward with the specified gains and period.
   *
   * @param ks The static gain in volts.
   * @param kg The gravity gain in volts.
   * @param kv The velocity gain in V/(rad/s).
   * @param ka The acceleration gain in V/(rad/s²).
   * @param dt The period in seconds.
   * @throws IllegalArgumentException for kv &lt; zero.
   * @throws IllegalArgumentException for ka &lt; zero.
   * @throws IllegalArgumentException for period &le; zero.
   */
  public ArmFeedforward(double ks, double kg, double kv, double ka, double dt) {
    this.ks = ks;
    this.kg = kg;
    this.kv = kv;
    this.ka = ka;
    if (kv < 0.0) {
      throw new IllegalArgumentException("kv must be a non-negative number, got " + kv + "!");
    }
    if (ka < 0.0) {
      throw new IllegalArgumentException("ka must be a non-negative number, got " + ka + "!");
    }
    if (dt <= 0.0) {
      throw new IllegalArgumentException("period must be a positive number, got " + dt + "!");
    }
    m_dt = dt;
  }

  /**
   * Creates a new ArmFeedforward with the specified gains. The period is defaulted to 20 ms.
   *
   * @param ks The static gain in volts.
   * @param kg The gravity gain in volts.
   * @param kv The velocity gain in V/(rad/s).
   * @param ka The acceleration gain in V/(rad/s²).
   * @throws IllegalArgumentException for kv &lt; zero.
   * @throws IllegalArgumentException for ka &lt; zero.
   */
  public ArmFeedforward(double ks, double kg, double kv, double ka) {
    this(ks, kg, kv, ka, 0.020);
  }

  /**
   * Creates a new ArmFeedforward with the specified gains. The period is defaulted to 20 ms.
   *
   * @param ks The static gain in volts.
   * @param kg The gravity gain in volts.
   * @param kv The velocity gain in V/(rad/s).
   * @throws IllegalArgumentException for kv &lt; zero.
   */
  public ArmFeedforward(double ks, double kg, double kv) {
    this(ks, kg, kv, 0);
  }

  /**
   * Sets the static gain.
   *
   * @param ks The static gain in volts.
   */
  public void setKs(double ks) {
    this.ks = ks;
  }

  /**
   * Sets the gravity gain.
   *
   * @param kg The gravity gain in volts.
   */
  public void setKg(double kg) {
    this.kg = kg;
  }

  /**
   * Sets the velocity gain.
   *
   * @param kv The velocity gain in V/(rad/s).
   */
  public void setKv(double kv) {
    this.kv = kv;
  }

  /**
   * Sets the acceleration gain.
   *
   * @param ka The acceleration gain in V/(rad/s²).
   */
  public void setKa(double ka) {
    this.ka = ka;
  }

  /**
   * Returns the static gain in volts.
   *
   * @return The static gain in volts.
   */
  public double getKs() {
    return ks;
  }

  /**
   * Returns the gravity gain in volts.
   *
   * @return The gravity gain in volts.
   */
  public double getKg() {
    return kg;
  }

  /**
   * Returns the velocity gain in V/(rad/s).
   *
   * @return The velocity gain.
   */
  public double getKv() {
    return kv;
  }

  /**
   * Returns the acceleration gain in V/(rad/s²).
   *
   * @return The acceleration gain.
   */
  public double getKa() {
    return ka;
  }

  /**
   * Returns the period in seconds.
   *
   * @return The period in seconds.
   */
  public double getDt() {
    return m_dt;
  }

  /**
<<<<<<< HEAD
=======
   * Calculates the feedforward from the gains and setpoints.
   *
   * @param positionRadians The position (angle) setpoint. This angle should be measured from the
   *     horizontal (i.e. if the provided angle is 0, the arm should be parallel with the floor). If
   *     your encoder does not follow this convention, an offset should be added.
   * @param velocityRadPerSec The velocity setpoint.
   * @param accelRadPerSecSquared The acceleration setpoint.
   * @return The computed feedforward.
   * @deprecated Use {@link #calculateWithVelocities(double, double, double)} instead
   */
  @Deprecated(forRemoval = true, since = "2025")
  public double calculate(
      double positionRadians, double velocityRadPerSec, double accelRadPerSecSquared) {
    return ks * Math.signum(velocityRadPerSec)
        + kg * Math.cos(positionRadians)
        + kv * velocityRadPerSec
        + ka * accelRadPerSecSquared;
  }

  /**
>>>>>>> a3ce8803
   * Calculates the feedforward from the gains and velocity setpoint assuming continuous control
   * (acceleration is assumed to be zero).
   *
   * @param position The position setpoint in radians. This angle should be measured from the
   *     horizontal (i.e. if the provided angle is 0, the arm should be parallel with the floor). If
   *     your encoder does not follow this convention, an offset should be added.
   * @param velocity The velocity setpoint in radians per second.
   * @return The computed feedforward.
   */
  public double calculate(double position, double velocity) {
    return ks * Math.signum(velocity) + kg * Math.cos(position) + kv * velocity;
  }

  /**
   * Calculates the feedforward from the gains and setpoints assuming continuous control.
   *
   * @param currentAngle The current angle in radians. This angle should be measured from the
   *     horizontal (i.e. if the provided angle is 0, the arm should be parallel to the floor). If
   *     your encoder does not follow this convention, an offset should be added.
   * @param currentVelocity The current velocity setpoint in radians per second.
   * @param nextVelocity The next velocity setpoint in radians per second.
<<<<<<< HEAD
=======
   * @param dt Time between velocity setpoints in seconds.
   * @return The computed feedforward in volts.
   * @deprecated Use {@link #calculateWithVelocities(double, double, double)} instead.
   */
  @SuppressWarnings("removal")
  @Deprecated(forRemoval = true, since = "2025")
  public double calculate(
      double currentAngle, double currentVelocity, double nextVelocity, double dt) {
    return ArmFeedforwardJNI.calculate(
        ks, kv, ka, kg, currentAngle, currentVelocity, nextVelocity, dt);
  }

  /**
   * Calculates the feedforward from the gains and setpoints assuming discrete control.
   *
   * @param currentAngle The current angle in radians. This angle should be measured from the
   *     horizontal (i.e. if the provided angle is 0, the arm should be parallel to the floor). If
   *     your encoder does not follow this convention, an offset should be added.
   * @param currentVelocity The current velocity setpoint in radians per second.
   * @param nextVelocity The next velocity setpoint in radians per second.
>>>>>>> a3ce8803
   * @return The computed feedforward in volts.
   */
  public double calculate(double currentAngle, double currentVelocity, double nextVelocity) {
    return ArmFeedforwardJNI.calculate(
        ks, kv, ka, kg, currentAngle, currentVelocity, nextVelocity, m_dt);
  }

  // Rearranging the main equation from the calculate() method yields the
  // formulas for the methods below:

  /**
   * Calculates the maximum achievable velocity given a maximum voltage supply, a position, and an
   * acceleration. Useful for ensuring that velocity and acceleration constraints for a trapezoidal
   * profile are simultaneously achievable - enter the acceleration constraint, and this will give
   * you a simultaneously-achievable velocity constraint.
   *
   * @param maxVoltage The maximum voltage that can be supplied to the arm.
   * @param angle The angle of the arm, in radians. This angle should be measured from the
   *     horizontal (i.e. if the provided angle is 0, the arm should be parallel with the floor). If
   *     your encoder does not follow this convention, an offset should be added.
   * @param acceleration The acceleration of the arm, in (rad/s²).
   * @return The maximum possible velocity in (rad/s) at the given acceleration and angle.
   */
  public double maxAchievableVelocity(double maxVoltage, double angle, double acceleration) {
    // Assume max velocity is positive
    return (maxVoltage - ks - Math.cos(angle) * kg - acceleration * ka) / kv;
  }

  /**
   * Calculates the minimum achievable velocity given a maximum voltage supply, a position, and an
   * acceleration. Useful for ensuring that velocity and acceleration constraints for a trapezoidal
   * profile are simultaneously achievable - enter the acceleration constraint, and this will give
   * you a simultaneously-achievable velocity constraint.
   *
   * @param maxVoltage The maximum voltage that can be supplied to the arm, in volts.
   * @param angle The angle of the arm, in radians. This angle should be measured from the
   *     horizontal (i.e. if the provided angle is 0, the arm should be parallel with the floor). If
   *     your encoder does not follow this convention, an offset should be added.
   * @param acceleration The acceleration of the arm, in (rad/s²).
   * @return The minimum possible velocity in (rad/s) at the given acceleration and angle.
   */
  public double minAchievableVelocity(double maxVoltage, double angle, double acceleration) {
    // Assume min velocity is negative, ks flips sign
    return (-maxVoltage + ks - Math.cos(angle) * kg - acceleration * ka) / kv;
  }

  /**
   * Calculates the maximum achievable acceleration given a maximum voltage supply, a position, and
   * a velocity. Useful for ensuring that velocity and acceleration constraints for a trapezoidal
   * profile are simultaneously achievable - enter the velocity constraint, and this will give you a
   * simultaneously-achievable acceleration constraint.
   *
   * @param maxVoltage The maximum voltage that can be supplied to the arm, in volts.
   * @param angle The angle of the arm, in radians. This angle should be measured from the
   *     horizontal (i.e. if the provided angle is 0, the arm should be parallel with the floor). If
   *     your encoder does not follow this convention, an offset should be added.
   * @param velocity The velocity of the elevator, in (rad/s)
   * @return The maximum possible acceleration in (rad/s²) at the given velocity.
   */
  public double maxAchievableAcceleration(double maxVoltage, double angle, double velocity) {
    return (maxVoltage - ks * Math.signum(velocity) - Math.cos(angle) * kg - velocity * kv) / ka;
  }

  /**
   * Calculates the minimum achievable acceleration given a maximum voltage supply, a position, and
   * a velocity. Useful for ensuring that velocity and acceleration constraints for a trapezoidal
   * profile are simultaneously achievable - enter the velocity constraint, and this will give you a
   * simultaneously-achievable acceleration constraint.
   *
   * @param maxVoltage The maximum voltage that can be supplied to the arm, in volts.
   * @param angle The angle of the arm, in radians. This angle should be measured from the
   *     horizontal (i.e. if the provided angle is 0, the arm should be parallel with the floor). If
   *     your encoder does not follow this convention, an offset should be added.
   * @param velocity The velocity of the elevator, in (rad/s)
   * @return The maximum possible acceleration in (rad/s²) at the given velocity.
   */
  public double minAchievableAcceleration(double maxVoltage, double angle, double velocity) {
    return maxAchievableAcceleration(-maxVoltage, angle, velocity);
  }

  /** Arm feedforward struct for serialization. */
  public static final ArmFeedforwardStruct struct = new ArmFeedforwardStruct();

  /** Arm feedforward protobuf for serialization. */
  public static final ArmFeedforwardProto proto = new ArmFeedforwardProto();
}<|MERGE_RESOLUTION|>--- conflicted
+++ resolved
@@ -167,29 +167,6 @@
   }
 
   /**
-<<<<<<< HEAD
-=======
-   * Calculates the feedforward from the gains and setpoints.
-   *
-   * @param positionRadians The position (angle) setpoint. This angle should be measured from the
-   *     horizontal (i.e. if the provided angle is 0, the arm should be parallel with the floor). If
-   *     your encoder does not follow this convention, an offset should be added.
-   * @param velocityRadPerSec The velocity setpoint.
-   * @param accelRadPerSecSquared The acceleration setpoint.
-   * @return The computed feedforward.
-   * @deprecated Use {@link #calculateWithVelocities(double, double, double)} instead
-   */
-  @Deprecated(forRemoval = true, since = "2025")
-  public double calculate(
-      double positionRadians, double velocityRadPerSec, double accelRadPerSecSquared) {
-    return ks * Math.signum(velocityRadPerSec)
-        + kg * Math.cos(positionRadians)
-        + kv * velocityRadPerSec
-        + ka * accelRadPerSecSquared;
-  }
-
-  /**
->>>>>>> a3ce8803
    * Calculates the feedforward from the gains and velocity setpoint assuming continuous control
    * (acceleration is assumed to be zero).
    *
@@ -211,30 +188,8 @@
    *     your encoder does not follow this convention, an offset should be added.
    * @param currentVelocity The current velocity setpoint in radians per second.
    * @param nextVelocity The next velocity setpoint in radians per second.
-<<<<<<< HEAD
-=======
-   * @param dt Time between velocity setpoints in seconds.
    * @return The computed feedforward in volts.
    * @deprecated Use {@link #calculateWithVelocities(double, double, double)} instead.
-   */
-  @SuppressWarnings("removal")
-  @Deprecated(forRemoval = true, since = "2025")
-  public double calculate(
-      double currentAngle, double currentVelocity, double nextVelocity, double dt) {
-    return ArmFeedforwardJNI.calculate(
-        ks, kv, ka, kg, currentAngle, currentVelocity, nextVelocity, dt);
-  }
-
-  /**
-   * Calculates the feedforward from the gains and setpoints assuming discrete control.
-   *
-   * @param currentAngle The current angle in radians. This angle should be measured from the
-   *     horizontal (i.e. if the provided angle is 0, the arm should be parallel to the floor). If
-   *     your encoder does not follow this convention, an offset should be added.
-   * @param currentVelocity The current velocity setpoint in radians per second.
-   * @param nextVelocity The next velocity setpoint in radians per second.
->>>>>>> a3ce8803
-   * @return The computed feedforward in volts.
    */
   public double calculate(double currentAngle, double currentVelocity, double nextVelocity) {
     return ArmFeedforwardJNI.calculate(
