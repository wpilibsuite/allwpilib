// Copyright (c) FIRST and other WPILib contributors.
// Open Source Software; you can modify and/or share it under the terms of
// the WPILib BSD license file in the root directory of this project.

package edu.wpi.first.math.controller;

import edu.wpi.first.math.DARE;
import edu.wpi.first.math.MatBuilder;
import edu.wpi.first.math.Matrix;
import edu.wpi.first.math.Nat;
import edu.wpi.first.math.StateSpaceUtil;
import edu.wpi.first.math.VecBuilder;
import edu.wpi.first.math.Vector;
import edu.wpi.first.math.geometry.Pose2d;
import edu.wpi.first.math.kinematics.ChassisSpeeds;
import edu.wpi.first.math.numbers.N2;
import edu.wpi.first.math.numbers.N3;
import edu.wpi.first.math.system.Discretization;
<<<<<<< HEAD
=======
import edu.wpi.first.math.trajectory.TrajectorySample;
>>>>>>> d1f0df7c

/**
 * The linear time-varying unicycle controller has a similar form to the LQR, but the model used to
 * compute the controller gain is the nonlinear unicycle model linearized around the drivetrain's
 * current state.
 *
 * <p>See section 8.9 in Controls Engineering in FRC for a derivation of the control law we used
 * shown in theorem 8.9.1.
 */
public class LTVUnicycleController {
  // LQR cost matrices
  private Matrix<N3, N3> m_Q;
  private Matrix<N2, N2> m_R;

  private final double m_dt;

  private Pose2d m_poseError;
  private Pose2d m_poseTolerance;
  private boolean m_enabled = true;

  /**
   * Constructs a linear time-varying unicycle controller with default maximum desired error
   * tolerances of (x = 0.0625 m, y = 0.125 m, heading = 2 rad), default maximum desired control
   * effort of (linear velocity = 1 m/s, angular velocity = 2 rad/s), and default maximum Velocity
   * of 9 m/s.
   *
   * @param dt Discretization timestep in seconds.
   */
  public LTVUnicycleController(double dt) {
    this(VecBuilder.fill(0.0625, 0.125, 2.0), VecBuilder.fill(1.0, 2.0), dt);
  }

  /**
   * Constructs a linear time-varying unicycle controller.
   *
   * <p>See <a
   * href="https://docs.wpilib.org/en/stable/docs/software/advanced-controls/state-space/state-space-intro.html#lqr-tuning">https://docs.wpilib.org/en/stable/docs/software/advanced-controls/state-space/state-space-intro.html#lqr-tuning</a>
   * for how to select the tolerances.
   *
   * <p>The default maximum Velocity is 9 m/s.
   *
   * @param qelems The maximum desired error tolerance for each state (x, y, heading).
   * @param relems The maximum desired control effort for each input (linear velocity, angular
   *     velocity).
   * @param dt Discretization timestep in seconds.
   */
  public LTVUnicycleController(Vector<N3> qelems, Vector<N2> relems, double dt) {
    m_Q = StateSpaceUtil.makeCostMatrix(qelems);
    m_R = StateSpaceUtil.makeCostMatrix(relems);
    m_dt = dt;
  }

  /**
   * Returns true if the pose error is within tolerance of the reference.
   *
   * @return True if the pose error is within tolerance of the reference.
   */
  public boolean atReference() {
    final var eTranslate = m_poseError.getTranslation();
    final var eRotate = m_poseError.getRotation();
    final var tolTranslate = m_poseTolerance.getTranslation();
    final var tolRotate = m_poseTolerance.getRotation();
    return Math.abs(eTranslate.getX()) < tolTranslate.getX()
        && Math.abs(eTranslate.getY()) < tolTranslate.getY()
        && Math.abs(eRotate.getRadians()) < tolRotate.getRadians();
  }

  /**
   * Sets the pose error which is considered tolerable for use with atReference().
   *
   * @param poseTolerance Pose error which is tolerable.
   */
  public void setTolerance(Pose2d poseTolerance) {
    m_poseTolerance = poseTolerance;
  }

  /**
   * Returns the linear and angular velocity outputs of the LTV controller.
   *
   * <p>The reference pose, linear velocity, and angular velocity should come from a drivetrain
   * trajectory.
   *
   * @param currentPose The current pose.
   * @param poseRef The desired pose.
   * @param linearVelocityRef The desired linear velocity in meters per second.
   * @param angularVelocityRef The desired angular velocity in radians per second.
   * @return The linear and angular velocity outputs of the LTV controller.
   */
  public ChassisSpeeds calculate(
      Pose2d currentPose, Pose2d poseRef, double linearVelocityRef, double angularVelocityRef) {
    // The change in global pose for a unicycle is defined by the following
    // three equations.
    //
    // ẋ = v cosθ
    // ẏ = v sinθ
    // θ̇ = ω
    //
    // Here's the model as a vector function where x = [x  y  θ]ᵀ and
    // u = [v  ω]ᵀ.
    //
    //           [v cosθ]
    // f(x, u) = [v sinθ]
    //           [  ω   ]
    //
    // To create an LQR, we need to linearize this.
    //
    //               [0  0  −v sinθ]                  [cosθ  0]
    // ∂f(x, u)/∂x = [0  0   v cosθ]    ∂f(x, u)/∂u = [sinθ  0]
    //               [0  0     0   ]                  [ 0    1]
    //
    // We're going to make a cross-track error controller, so we'll apply a
    // clockwise rotation matrix to the global tracking error to transform it
    // into the robot's coordinate frame. Since the cross-track error is always
    // measured from the robot's coordinate frame, the model used to compute the
    // LQR should be linearized around θ = 0 at all times.
    //
    //     [0  0  −v sin0]        [cos0  0]
    // A = [0  0   v cos0]    B = [sin0  0]
    //     [0  0     0   ]        [ 0    1]
    //
    //     [0  0  0]              [1  0]
    // A = [0  0  v]          B = [0  0]
    //     [0  0  0]              [0  1]

    if (!m_enabled) {
      return new ChassisSpeeds(linearVelocityRef, 0.0, angularVelocityRef);
    }

    // The DARE is ill-conditioned if the velocity is close to zero, so don't
    // let the system stop.
    if (Math.abs(linearVelocityRef) < 1e-4) {
      linearVelocityRef = 1e-4;
    }

    m_poseError = poseRef.relativeTo(currentPose);

    // spotless:off
    var A = MatBuilder.fill(Nat.N3(), Nat.N3(),
        0.0, 0.0, 0.0,
        0.0, 0.0, linearVelocityRef,
        0.0, 0.0, 0.0);
    var B = MatBuilder.fill(Nat.N3(), Nat.N2(),
        1.0, 0.0,
        0.0, 0.0,
        0.0, 1.0);
    // spotless:on

    var discABPair = Discretization.discretizeAB(A, B, m_dt);
    var discA = discABPair.getFirst();
    var discB = discABPair.getSecond();

    var S = DARE.dareNoPrecond(discA, discB, m_Q, m_R);

    // K = (BᵀSB + R)⁻¹BᵀSA
    var K =
        discB
            .transpose()
            .times(S)
            .times(discB)
            .plus(m_R)
            .solve(discB.transpose().times(S).times(discA));

    var e =
        MatBuilder.fill(
            Nat.N3(),
            Nat.N1(),
            m_poseError.getX(),
            m_poseError.getY(),
            m_poseError.getRotation().getRadians());
    var u = K.times(e);

    return new ChassisSpeeds(
        linearVelocityRef + u.get(0, 0), 0.0, angularVelocityRef + u.get(1, 0));
  }

  /**
<<<<<<< HEAD
=======
   * Returns the next output of the LTV controller.
   *
   * <p>The reference pose, linear velocity, and angular velocity should come from a drivetrain
   * trajectory.
   *
   * @param currentPose The current pose.
   * @param desiredState The desired pose, linear velocity, and angular velocity from a trajectory.
   * @return The linear and angular velocity outputs of the LTV controller.
   */
  public ChassisSpeeds calculate(Pose2d currentPose, TrajectorySample<?> desiredState) {
    return calculate(currentPose, desiredState.pose, desiredState.vel.vx, desiredState.vel.omega);
  }

  /**
>>>>>>> d1f0df7c
   * Enables and disables the controller for troubleshooting purposes.
   *
   * @param enabled If the controller is enabled or not.
   */
  public void setEnabled(boolean enabled) {
    m_enabled = enabled;
  }
}<|MERGE_RESOLUTION|>--- conflicted
+++ resolved
@@ -16,10 +16,7 @@
 import edu.wpi.first.math.numbers.N2;
 import edu.wpi.first.math.numbers.N3;
 import edu.wpi.first.math.system.Discretization;
-<<<<<<< HEAD
-=======
 import edu.wpi.first.math.trajectory.TrajectorySample;
->>>>>>> d1f0df7c
 
 /**
  * The linear time-varying unicycle controller has a similar form to the LQR, but the model used to
@@ -196,8 +193,6 @@
   }
 
   /**
-<<<<<<< HEAD
-=======
    * Returns the next output of the LTV controller.
    *
    * <p>The reference pose, linear velocity, and angular velocity should come from a drivetrain
@@ -212,7 +207,6 @@
   }
 
   /**
->>>>>>> d1f0df7c
    * Enables and disables the controller for troubleshooting purposes.
    *
    * @param enabled If the controller is enabled or not.
