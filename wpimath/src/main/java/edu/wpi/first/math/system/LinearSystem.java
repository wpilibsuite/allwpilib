--- conflicted
+++ resolved
@@ -12,10 +12,6 @@
 import edu.wpi.first.util.protobuf.Protobuf;
 import edu.wpi.first.util.protobuf.ProtobufSerializable;
 
-<<<<<<< HEAD
-public class LinearSystem<States extends Num, Inputs extends Num, Outputs extends Num>
-    implements ProtobufSerializable {
-=======
 /**
  * A plant defined using state-space notation.
  *
@@ -28,8 +24,8 @@
  * @param <Inputs> Number of inputs.
  * @param <Outputs> Number of outputs.
  */
-public class LinearSystem<States extends Num, Inputs extends Num, Outputs extends Num> {
->>>>>>> 962bf7ff
+public class LinearSystem<States extends Num, Inputs extends Num, Outputs extends Num>
+    implements ProtobufSerializable {
   /** Continuous system matrix. */
   private final Matrix<States, States> m_A;
 
