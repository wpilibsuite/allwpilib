--- conflicted
+++ resolved
@@ -126,7 +126,19 @@
   public static native String serializeTrajectory(double[] elements);
 
   /**
-<<<<<<< HEAD
+   * Performs an inplace rank one update (or downdate) of an upper triangular Cholesky decomposition
+   * matrix.
+   *
+   * @param mat Array of elements of the matrix to be updated.
+   * @param lowerTriangular Whether or not mat is lower triangular.
+   * @param rows How many rows there are.
+   * @param vec Vector to use for the rank update.
+   * @param sigma Sigma value to use for the rank update.
+   */
+  public static native void rankUpdate(
+      double[] mat, int rows, double[] vec, double sigma, boolean lowerTriangular);
+
+  /**
    * Deserializes an Apriltag layout JSON into a double[] of elements.
    *
    * @param json The JSON containing the serialized trajectory.
@@ -141,19 +153,6 @@
    * @return A JSON containing the serialized layout.
    */
   public static native String serializeApriltagLayout(double[] elements);
-=======
-   * Performs an inplace rank one update (or downdate) of an upper triangular Cholesky decomposition
-   * matrix.
-   *
-   * @param mat Array of elements of the matrix to be updated.
-   * @param lowerTriangular Whether or not mat is lower triangular.
-   * @param rows How many rows there are.
-   * @param vec Vector to use for the rank update.
-   * @param sigma Sigma value to use for the rank update.
-   */
-  public static native void rankUpdate(
-      double[] mat, int rows, double[] vec, double sigma, boolean lowerTriangular);
->>>>>>> 9ae38eaa
 
   public static class Helper {
     private static AtomicBoolean extractOnStaticLoad = new AtomicBoolean(true);
