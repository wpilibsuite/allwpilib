--- conflicted
+++ resolved
@@ -5,21 +5,14 @@
 - wpi/math/kinematics/MecanumDriveWheelAccelerations.hpp
 - wpi/math/kinematics/MecanumDriveWheelPositions.hpp
 - wpi/math/kinematics/MecanumDriveWheelSpeeds.hpp
-<<<<<<< HEAD
-- wpi/math/kinematics/SwerveModuleAccelerations.hpp
-=======
 - wpi/math/kinematics/SwerveModuleAcceleration.hpp
->>>>>>> 936be71a
 - wpi/math/kinematics/SwerveDriveKinematics.hpp
 
 classes:
   wpi::math::Odometry3d:
     template_params:
     - WheelPositions
-<<<<<<< HEAD
-=======
     - WheelSpeeds
->>>>>>> 936be71a
     - WheelAccelerations
     methods:
       Odometry3d:
@@ -36,58 +29,35 @@
     qualname: wpi::math::Odometry3d
     params:
     - wpi::math::DifferentialDriveWheelPositions
-<<<<<<< HEAD
-=======
     - wpi::math::DifferentialDriveWheelSpeeds
->>>>>>> 936be71a
     - wpi::math::DifferentialDriveWheelAccelerations
   MecanumDriveOdometry3dBase:
     qualname: wpi::math::Odometry3d
     params:
     - wpi::math::MecanumDriveWheelPositions
-<<<<<<< HEAD
-=======
     - wpi::math::MecanumDriveWheelSpeeds
->>>>>>> 936be71a
     - wpi::math::MecanumDriveWheelAccelerations
   SwerveDrive2Odometry3dBase:
     qualname: wpi::math::Odometry3d
     params:
     - wpi::util::array<wpi::math::SwerveModulePosition,2>
-<<<<<<< HEAD
-    - wpi::util::array<wpi::math::SwerveModuleAccelerations,2>
-=======
     - wpi::util::array<wpi::math::SwerveModuleState,2>
     - wpi::util::array<wpi::math::SwerveModuleAcceleration,2>
->>>>>>> 936be71a
   SwerveDrive3Odometry3dBase:
     qualname: wpi::math::Odometry3d
     params:
     - wpi::util::array<wpi::math::SwerveModulePosition,3>
-<<<<<<< HEAD
-    - wpi::util::array<wpi::math::SwerveModuleAccelerations,3>
-=======
     - wpi::util::array<wpi::math::SwerveModuleState,3>
     - wpi::util::array<wpi::math::SwerveModuleAcceleration,3>
->>>>>>> 936be71a
   SwerveDrive4Odometry3dBase:
     qualname: wpi::math::Odometry3d
     params:
     - wpi::util::array<wpi::math::SwerveModulePosition,4>
-<<<<<<< HEAD
-    - wpi::util::array<wpi::math::SwerveModuleAccelerations,4>
-=======
     - wpi::util::array<wpi::math::SwerveModuleState,4>
     - wpi::util::array<wpi::math::SwerveModuleAcceleration,4>
->>>>>>> 936be71a
   SwerveDrive6Odometry3dBase:
     qualname: wpi::math::Odometry3d
     params:
     - wpi::util::array<wpi::math::SwerveModulePosition,6>
     - wpi::util::array<wpi::math::SwerveModuleState,6>
-<<<<<<< HEAD
-    - wpi::util::array<wpi::math::SwerveModulePosition,6>
-    - wpi::util::array<wpi::math::SwerveModuleAccelerations,6>
-=======
-    - wpi::util::array<wpi::math::SwerveModuleAcceleration,6>
->>>>>>> 936be71a
+    - wpi::util::array<wpi::math::SwerveModuleAcceleration,6>