defaults:
  subpackage: estimator

extra_includes:
- wpi/math/kinematics/DifferentialDriveWheelAccelerations.hpp
- wpi/math/kinematics/DifferentialDriveWheelPositions.hpp
- wpi/math/kinematics/DifferentialDriveWheelSpeeds.hpp
- wpi/math/kinematics/MecanumDriveWheelAccelerations.hpp
- wpi/math/kinematics/MecanumDriveWheelPositions.hpp
- wpi/math/kinematics/MecanumDriveWheelSpeeds.hpp
<<<<<<< HEAD
- wpi/math/kinematics/SwerveModuleAccelerations.hpp
=======
- wpi/math/kinematics/SwerveModuleAcceleration.hpp
>>>>>>> 936be71a
- wpi/math/kinematics/SwerveDriveKinematics.hpp

classes:
  wpi::math::PoseEstimator3d:
    template_params:
    - WheelPositions
<<<<<<< HEAD
=======
    - WheelSpeeds
>>>>>>> 936be71a
    - WheelAccelerations
    methods:
      PoseEstimator3d:
      SetVisionMeasurementStdDevs:
      ResetPosition:
      ResetPose:
      ResetTranslation:
      ResetRotation:
      GetEstimatedPosition:
      SampleAt:
      AddVisionMeasurement:
        overloads:
          const Pose3d&, wpi::units::second_t:
          const Pose3d&, wpi::units::second_t, const wpi::util::array<double, 4>&:
      Update:
      UpdateWithTime:


templates:
  DifferentialDrivePoseEstimator3dBase:
    qualname: wpi::math::PoseEstimator3d
    params:
    - wpi::math::DifferentialDriveWheelPositions
<<<<<<< HEAD
=======
    - wpi::math::DifferentialDriveWheelSpeeds
>>>>>>> 936be71a
    - wpi::math::DifferentialDriveWheelAccelerations
  MecanumDrivePoseEstimator3dBase:
    qualname: wpi::math::PoseEstimator3d
    params:
    - wpi::math::MecanumDriveWheelPositions
<<<<<<< HEAD
=======
    - wpi::math::MecanumDriveWheelSpeeds
>>>>>>> 936be71a
    - wpi::math::MecanumDriveWheelAccelerations
  SwerveDrive2PoseEstimator3dBase:
    qualname: wpi::math::PoseEstimator3d
    params:
    - wpi::util::array<wpi::math::SwerveModulePosition,2>
<<<<<<< HEAD
    - wpi::util::array<wpi::math::SwerveModuleAccelerations,2>
=======
    - wpi::util::array<wpi::math::SwerveModuleState,2>
    - wpi::util::array<wpi::math::SwerveModuleAcceleration,2>
>>>>>>> 936be71a
  SwerveDrive3PoseEstimator3dBase:
    qualname: wpi::math::PoseEstimator3d
    params:
    - wpi::util::array<wpi::math::SwerveModulePosition,3>
<<<<<<< HEAD
    - wpi::util::array<wpi::math::SwerveModuleAccelerations,3>
=======
    - wpi::util::array<wpi::math::SwerveModuleState,3>
    - wpi::util::array<wpi::math::SwerveModuleAcceleration,3>
>>>>>>> 936be71a
  SwerveDrive4PoseEstimator3dBase:
    qualname: wpi::math::PoseEstimator3d
    params:
    - wpi::util::array<wpi::math::SwerveModulePosition,4>
<<<<<<< HEAD
    - wpi::util::array<wpi::math::SwerveModuleAccelerations,4>
=======
    - wpi::util::array<wpi::math::SwerveModuleState,4>
    - wpi::util::array<wpi::math::SwerveModuleAcceleration,4>
>>>>>>> 936be71a
  SwerveDrive6PoseEstimator3dBase:
    qualname: wpi::math::PoseEstimator3d
    params:
    - wpi::util::array<wpi::math::SwerveModulePosition,6>
    - wpi::util::array<wpi::math::SwerveModuleState,6>
<<<<<<< HEAD
    - wpi::util::array<wpi::math::SwerveModulePosition,6>
    - wpi::util::array<wpi::math::SwerveModuleAccelerations,6>
=======
    - wpi::util::array<wpi::math::SwerveModuleAcceleration,6>
>>>>>>> 936be71a
<|MERGE_RESOLUTION|>--- conflicted
+++ resolved
@@ -8,21 +8,14 @@
 - wpi/math/kinematics/MecanumDriveWheelAccelerations.hpp
 - wpi/math/kinematics/MecanumDriveWheelPositions.hpp
 - wpi/math/kinematics/MecanumDriveWheelSpeeds.hpp
-<<<<<<< HEAD
-- wpi/math/kinematics/SwerveModuleAccelerations.hpp
-=======
 - wpi/math/kinematics/SwerveModuleAcceleration.hpp
->>>>>>> 936be71a
 - wpi/math/kinematics/SwerveDriveKinematics.hpp
 
 classes:
   wpi::math::PoseEstimator3d:
     template_params:
     - WheelPositions
-<<<<<<< HEAD
-=======
     - WheelSpeeds
->>>>>>> 936be71a
     - WheelAccelerations
     methods:
       PoseEstimator3d:
@@ -46,58 +39,35 @@
     qualname: wpi::math::PoseEstimator3d
     params:
     - wpi::math::DifferentialDriveWheelPositions
-<<<<<<< HEAD
-=======
     - wpi::math::DifferentialDriveWheelSpeeds
->>>>>>> 936be71a
     - wpi::math::DifferentialDriveWheelAccelerations
   MecanumDrivePoseEstimator3dBase:
     qualname: wpi::math::PoseEstimator3d
     params:
     - wpi::math::MecanumDriveWheelPositions
-<<<<<<< HEAD
-=======
     - wpi::math::MecanumDriveWheelSpeeds
->>>>>>> 936be71a
     - wpi::math::MecanumDriveWheelAccelerations
   SwerveDrive2PoseEstimator3dBase:
     qualname: wpi::math::PoseEstimator3d
     params:
     - wpi::util::array<wpi::math::SwerveModulePosition,2>
-<<<<<<< HEAD
-    - wpi::util::array<wpi::math::SwerveModuleAccelerations,2>
-=======
     - wpi::util::array<wpi::math::SwerveModuleState,2>
     - wpi::util::array<wpi::math::SwerveModuleAcceleration,2>
->>>>>>> 936be71a
   SwerveDrive3PoseEstimator3dBase:
     qualname: wpi::math::PoseEstimator3d
     params:
     - wpi::util::array<wpi::math::SwerveModulePosition,3>
-<<<<<<< HEAD
-    - wpi::util::array<wpi::math::SwerveModuleAccelerations,3>
-=======
     - wpi::util::array<wpi::math::SwerveModuleState,3>
     - wpi::util::array<wpi::math::SwerveModuleAcceleration,3>
->>>>>>> 936be71a
   SwerveDrive4PoseEstimator3dBase:
     qualname: wpi::math::PoseEstimator3d
     params:
     - wpi::util::array<wpi::math::SwerveModulePosition,4>
-<<<<<<< HEAD
-    - wpi::util::array<wpi::math::SwerveModuleAccelerations,4>
-=======
     - wpi::util::array<wpi::math::SwerveModuleState,4>
     - wpi::util::array<wpi::math::SwerveModuleAcceleration,4>
->>>>>>> 936be71a
   SwerveDrive6PoseEstimator3dBase:
     qualname: wpi::math::PoseEstimator3d
     params:
     - wpi::util::array<wpi::math::SwerveModulePosition,6>
     - wpi::util::array<wpi::math::SwerveModuleState,6>
-<<<<<<< HEAD
-    - wpi::util::array<wpi::math::SwerveModulePosition,6>
-    - wpi::util::array<wpi::math::SwerveModuleAccelerations,6>
-=======
-    - wpi::util::array<wpi::math::SwerveModuleAcceleration,6>
->>>>>>> 936be71a
+    - wpi::util::array<wpi::math::SwerveModuleAcceleration,6>