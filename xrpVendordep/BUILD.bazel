load("@rules_cc//cc:defs.bzl", "cc_binary", "cc_test")
load("@rules_java//java:defs.bzl", "java_binary", "java_library")
<<<<<<< HEAD
load("//:version.bzl", "VERSION")
=======
>>>>>>> 9a947999
load("//shared/bazel/rules:cc_rules.bzl", "wpilib_cc_library", "wpilib_cc_shared_library", "wpilib_cc_static_library")

wpilib_cc_library(
    name = "xrpVendordep",
    srcs = glob([
        "src/main/native/cpp/**",
    ]),
    hdrs = glob(["src/main/native/include/**"]),
    strip_include_prefix = "src/main/native/include",
    visibility = ["//visibility:public"],
    deps = [
        "//ntcore",
        "//wpilibc",
        "//wpinet",
    ],
)

wpilib_cc_shared_library(
    name = "shared/xrpVendordep",
    dynamic_deps = [
<<<<<<< HEAD
=======
        "//hal:shared/wpiHal",
>>>>>>> 9a947999
        "//ntcore:shared/ntcore",
        "//wpilibc:shared/wpilibc",
        "//wpinet:shared/wpinet",
        "//wpiutil:shared/wpiutil",
<<<<<<< HEAD
        "//wpimath:shared/wpimath",
        "//hal:shared/wpiHal",
=======
>>>>>>> 9a947999
    ],
    visibility = ["//visibility:public"],
    deps = [":xrpVendordep"],
)

wpilib_cc_static_library(
    name = "static/xrpVendordep",
    static_deps = [
        "//ntcore:static/ntcore",
        "//wpilibc:static/wpilibc",
        "//wpinet:static/wpinet",
    ],
    visibility = ["//visibility:public"],
    deps = [":xrpVendordep"],
)

java_library(
    name = "xrpVendordep-java",
    srcs = glob(["src/main/java/**/*.java"]),
    tags = ["maven_coordinates=edu.wpi.first.xrpVendordep:xrpVendordep-java:" + VERSION],
    visibility = ["//visibility:public"],
    deps = [
        "//hal:hal-java",
        "//wpilibj:wpilibj-java",
        "//wpimath:wpimath-java",
    ],
)

cc_test(
    name = "xrp-cpp-test",
    size = "small",
    srcs = glob(["src/test/native/cpp/**"]),
    deps = [
        ":xrpVendordep",
        "//thirdparty/googletest",
    ],
)

cc_binary(
    name = "DevMain-Cpp",
    srcs = ["src/dev/native/cpp/main.cpp"],
    deps = [
        "//wpiutil",
    ],
)

java_binary(
    name = "DevMain-Java",
    srcs = ["src/dev/java/edu/wpi/first/wpilibj/xrp/DevMain.java"],
    main_class = "edu.wpi.first.wpilibj.xrp.DevMain",
    deps = [
        "//hal:hal-java",
        "//ntcore:ntcore-java",
        "//wpiutil:wpiutil-java",
    ],
)<|MERGE_RESOLUTION|>--- conflicted
+++ resolved
@@ -1,9 +1,5 @@
 load("@rules_cc//cc:defs.bzl", "cc_binary", "cc_test")
 load("@rules_java//java:defs.bzl", "java_binary", "java_library")
-<<<<<<< HEAD
-load("//:version.bzl", "VERSION")
-=======
->>>>>>> 9a947999
 load("//shared/bazel/rules:cc_rules.bzl", "wpilib_cc_library", "wpilib_cc_shared_library", "wpilib_cc_static_library")
 
 wpilib_cc_library(
@@ -24,19 +20,12 @@
 wpilib_cc_shared_library(
     name = "shared/xrpVendordep",
     dynamic_deps = [
-<<<<<<< HEAD
-=======
-        "//hal:shared/wpiHal",
->>>>>>> 9a947999
         "//ntcore:shared/ntcore",
         "//wpilibc:shared/wpilibc",
         "//wpinet:shared/wpinet",
         "//wpiutil:shared/wpiutil",
-<<<<<<< HEAD
         "//wpimath:shared/wpimath",
         "//hal:shared/wpiHal",
-=======
->>>>>>> 9a947999
     ],
     visibility = ["//visibility:public"],
     deps = [":xrpVendordep"],
@@ -56,7 +45,7 @@
 java_library(
     name = "xrpVendordep-java",
     srcs = glob(["src/main/java/**/*.java"]),
-    tags = ["maven_coordinates=edu.wpi.first.xrpVendordep:xrpVendordep-java:" + VERSION],
+    tags = ["maven_coordinates=edu.wpi.first.xrpVendordep:xrpVendordep-java:$(WPILIB_VERSION)"],
     visibility = ["//visibility:public"],
     deps = [
         "//hal:hal-java",
