--- conflicted
+++ resolved
@@ -86,61 +86,29 @@
    * @return the multiplicative unit
    */
   default <U2 extends Unit<U2>> Measure<?> times(Measure<U2> other) {
-<<<<<<< HEAD
     // First try to eliminate any common units
-    if (unit() instanceof Per
-        && other.unit().getBaseUnit().equals(((Per<?, ?>) unit()).denominator().getBaseUnit())) {
-      // Case 1: denominator of the Per cancels out, return with just the units of the numerator
-      Unit<?> numerator = ((Per<?, ?>) unit()).numerator();
-      return numerator.ofBaseUnits(baseUnitMagnitude() * other.baseUnitMagnitude());
-    } else if (unit() instanceof Velocity && other.unit().getBaseUnit().equals(Seconds)) {
-      // Case 2: Multiplying a velocity by a time, return the scalar unit (eg Distance)
-      Unit<?> numerator = ((Velocity<?>) unit()).getUnit();
-      return numerator.ofBaseUnits(baseUnitMagnitude() * other.baseUnitMagnitude());
-    } else if (other.unit() instanceof Per
-        && unit().getBaseUnit().equals(((Per<?, ?>) other.unit()).denominator().getBaseUnit())) {
-      // Same as Case 1, just flipped between this and other
-      Unit<?> numerator = ((Per<?, ?>) other.unit()).numerator();
-      return numerator.ofBaseUnits(baseUnitMagnitude() * other.baseUnitMagnitude());
-    } else if (other.unit() instanceof Velocity<?> velocity
-        && unit().getBaseUnit().equals(Seconds)) {
-      // Same as Case 2, just flipped between this and other
-      Unit<?> numerator = velocity.getUnit();
-      return numerator.ofBaseUnits(baseUnitMagnitude() * other.baseUnitMagnitude());
-    } else if (unit() instanceof Per
-        && other.unit() instanceof Per
-        && ((Per<?, ?>) unit())
-            .denominator()
-            .getBaseUnit()
-            .equals(((Per<?, U>) other.unit()).numerator().getBaseUnit())
-        && ((Per<?, ?>) unit())
-            .numerator()
-            .getBaseUnit()
-            .equals(((Per<?, ?>) other.unit()).denominator().getBaseUnit())) {
-=======
-    if (other.unit() instanceof Dimensionless) {
-      // scalar multiplication
-      return times(other.baseUnitMagnitude());
-    }
-
     if (unit() instanceof Per<?, ?> per
         && other.unit().getBaseUnit().equals(per.denominator().getBaseUnit())) {
-      // denominator of the Per cancels out, return with just the units of the numerator
+      // Case 1: denominator of the Per cancels out, return with just the units of the numerator
       Unit<?> numerator = per.numerator();
       return numerator.ofBaseUnits(baseUnitMagnitude() * other.baseUnitMagnitude());
     } else if (unit() instanceof Velocity<?> v && other.unit().getBaseUnit().equals(Seconds)) {
-      // Multiplying a velocity by a time, return the scalar unit (eg Distance)
+      // Case 2: Multiplying a velocity by a time, return the scalar unit (eg Distance)
       Unit<?> numerator = v.getUnit();
       return numerator.ofBaseUnits(baseUnitMagnitude() * other.baseUnitMagnitude());
     } else if (other.unit() instanceof Per<?, ?> per
         && unit().getBaseUnit().equals(per.denominator().getBaseUnit())) {
+      // Same as Case 1, just flipped between this and other
       Unit<?> numerator = per.numerator();
+      return numerator.ofBaseUnits(baseUnitMagnitude() * other.baseUnitMagnitude());
+    } else if (other.unit() instanceof Velocity<?> v && unit().getBaseUnit().equals(Seconds)) {
+      // Same as Case 2, just flipped between this and other
+      Unit<?> numerator = v.getUnit();
       return numerator.ofBaseUnits(baseUnitMagnitude() * other.baseUnitMagnitude());
     } else if (unit() instanceof Per<?, ?> per
         && other.unit() instanceof Per<?, ?> otherPer
         && per.denominator().getBaseUnit().equals(otherPer.numerator().getBaseUnit())
         && per.numerator().getBaseUnit().equals(otherPer.denominator().getBaseUnit())) {
->>>>>>> df4694c9
       // multiplying eg meters per second * milliseconds per foot
       // return a scalar
       return Units.Value.of(baseUnitMagnitude() * other.baseUnitMagnitude());
