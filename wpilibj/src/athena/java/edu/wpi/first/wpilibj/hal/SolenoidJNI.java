/*----------------------------------------------------------------------------*/
/* Copyright (c) FIRST 2016-2017. All Rights Reserved.                        */
/* Open Source Software - may be modified and shared by FRC teams. The code   */
/* must be accompanied by the FIRST BSD license file in the root directory of */
/* the project.                                                               */
/*----------------------------------------------------------------------------*/

package edu.wpi.first.wpilibj.hal;

public class SolenoidJNI extends JNIWrapper {
  public static native int initializeSolenoidPort(int halPortHandle);

  public static native boolean checkSolenoidModule(int module);

  public static native boolean checkSolenoidChannel(int channel);

  public static native void freeSolenoidPort(int portHandle);

  public static native void setSolenoid(int portHandle, boolean on);

  public static native boolean getSolenoid(int portHandle);

  public static native int getAllSolenoids(int module);

  public static native int getPCMSolenoidBlackList(int module);

  public static native boolean getPCMSolenoidVoltageStickyFault(int module);

  public static native boolean getPCMSolenoidVoltageFault(int module);

<<<<<<< HEAD
  public static native void clearAllPCMStickyFaults(int module);
=======
  public static native void clearAllPCMStickyFaults(byte module);
>>>>>>> 5d8aa1e3

  public static native void setOneShotDuration(int portHandle, long durationMS);

  public static native void fireOneShot(int portHandle);
}<|MERGE_RESOLUTION|>--- conflicted
+++ resolved
@@ -28,11 +28,11 @@
 
   public static native boolean getPCMSolenoidVoltageFault(int module);
 
-<<<<<<< HEAD
   public static native void clearAllPCMStickyFaults(int module);
-=======
-  public static native void clearAllPCMStickyFaults(byte module);
->>>>>>> 5d8aa1e3
+
+  public static native void setOneShotDuration(int portHandle, long durationMS);
+
+  public static native void fireOneShot(int portHandle);
 
   public static native void setOneShotDuration(int portHandle, long durationMS);
 
