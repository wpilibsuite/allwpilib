--- conflicted
+++ resolved
@@ -34,10 +34,7 @@
     }
 
     // the arm should swing down
-<<<<<<< HEAD
-    assertEquals(-Math.PI / 2.0, m_sim.getAngle(), 0.1);
-=======
-    assertEquals(-Math.PI / 2.0, sim.getAngleRads(), 0.1);
+    assertEquals(-Math.PI / 2.0, sim.getAngle(), 0.1);
   }
 
   @Test
@@ -54,8 +51,7 @@
             true,
             startingAngleRads);
 
-    assertEquals(startingAngleRads, sim.getAngleRads());
-    assertEquals(0, sim.getVelocityRadPerSec());
->>>>>>> 0c3c2c1f
+    assertEquals(startingAngleRads, sim.getAngle());
+    assertEquals(0, sim.getVelocity());
   }
 }