--- conflicted
+++ resolved
@@ -11,10 +11,6 @@
 import edu.wpi.first.math.numbers.N2;
 import edu.wpi.first.math.system.LinearSystem;
 import edu.wpi.first.math.system.plant.DCMotor;
-<<<<<<< HEAD
-import edu.wpi.first.math.system.plant.Gearbox;
-=======
->>>>>>> 679892e8
 import edu.wpi.first.math.system.plant.LinearSystemId;
 import edu.wpi.first.wpilibj.Encoder;
 import edu.wpi.first.wpilibj.RobotController;
@@ -26,13 +22,8 @@
   void testVoltageSteadyState() {
     RoboRioSim.resetData();
 
-<<<<<<< HEAD
     Gearbox gearbox = new Gearbox(DCMotor.NEO);
     LinearSystem<N2, N1, N2> plant = LinearSystemId.createDCMotorSystem(gearbox, 0.0005);
-=======
-    DCMotor gearbox = DCMotor.getNEO(1);
-    LinearSystem<N2, N1, N2> plant = LinearSystemId.createDCMotorSystem(gearbox, 0.0005, 1);
->>>>>>> 679892e8
     DCMotorSim sim = new DCMotorSim(plant, gearbox);
 
     try (var motor = new PWMVictorSPX(0);
@@ -72,14 +63,9 @@
   void testPositionFeedbackControl() {
     RoboRioSim.resetData();
 
-<<<<<<< HEAD
     Gearbox gearbox = new Gearbox(DCMotor.NEO);
     LinearSystem<N2, N1, N2> plant =
         LinearSystemId.createDCMotorSystem(new Gearbox(DCMotor.NEO), 0.0005);
-=======
-    DCMotor gearbox = DCMotor.getNEO(1);
-    LinearSystem<N2, N1, N2> plant = LinearSystemId.createDCMotorSystem(gearbox, 0.0005, 1);
->>>>>>> 679892e8
     DCMotorSim sim = new DCMotorSim(plant, gearbox);
 
     try (var motor = new PWMVictorSPX(0);
