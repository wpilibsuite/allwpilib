// Copyright (c) FIRST and other WPILib contributors.
// Open Source Software; you can modify and/or share it under the terms of
// the WPILib BSD license file in the root directory of this project.

package edu.wpi.first.wpilibj;

import static edu.wpi.first.units.Units.Seconds;

import edu.wpi.first.hal.DriverStationJNI;
import edu.wpi.first.hal.FRCNetComm.tInstances;
import edu.wpi.first.hal.FRCNetComm.tResourceType;
import edu.wpi.first.hal.HAL;
import edu.wpi.first.hal.NotifierJNI;
import edu.wpi.first.units.measure.Time;
import edu.wpi.first.wpilibj.Tracer.SubstitutiveTracer;
import java.util.Optional;
import java.util.PriorityQueue;

/**
 * TimedRobot implements the IterativeRobotBase robot program framework.
 *
 * <p>The TimedRobot class is intended to be subclassed by a user creating a robot program.
 *
 * <p>periodic() functions from the base class are called on an interval by a Notifier instance.
 */
public class TimedRobot extends IterativeRobotBase {
  /** A container for a callback to run at a specific period. */
  static class Callback implements Comparable<Callback> {
    /** The callback to run. */
    public Runnable m_func;

    /**
     * The tracer to use for this callback. This allows callbacks to appear in their own tracer
     * table separate from the main RobotLoop tracer table.
     */
    public Optional<SubstitutiveTracer> m_tracerSub;

    /** The period at which to run the callback in microseconds. */
    public long m_period;

    /** The time at which the callback should be run. */
    public long m_expirationTime;

    /**
     * Construct a callback container.
     *
     * @param func The callback to run.
     * @param name The name of the callback. This is used to create a separate tracer table for the
     *     callback. If empty, separate tracer tables are not used.
     * @param startTimeUs The common starting time in microseconds.
     * @param periodUs The period at which to run the callback in microseconds.
     * @param offsetUs The offset from the common starting time in microseconds. This is useful for
     *     scheduling a callback in a different timeslot relative to TimedRobot.
     */
    Callback(Runnable func, String name, long startTimeUs, long periodUs, long offsetUs) {
      this.m_func = func;
      this.m_tracerSub = Optional.ofNullable(name).map(SubstitutiveTracer::new);
      this.m_period = periodUs;
      this.m_expirationTime =
          startTimeUs
              + offsetUs
              + this.m_period
              + (RobotController.getFPGATime() - startTimeUs) / this.m_period * this.m_period;
    }

    void call() {
      m_tracerSub.ifPresentOrElse(tracer -> tracer.subWith(m_func), m_func);
    }

    @Override
    public boolean equals(Object rhs) {
      return rhs instanceof Callback callback && m_expirationTime == callback.m_expirationTime;
    }

    @Override
    public int hashCode() {
      return Double.hashCode(m_expirationTime);
    }

    @Override
    public int compareTo(Callback rhs) {
      // Elements with sooner expiration times are sorted as lesser. The head of
      // Java's PriorityQueue is the least element.
      return Long.compare(m_expirationTime, rhs.m_expirationTime);
    }
  }

  /** Default loop period. */
  public static final double kDefaultPeriod = 0.02;

  // The C pointer to the notifier object. We don't use it directly, it is
  // just passed to the JNI bindings.
  private final int m_notifier = NotifierJNI.initializeNotifier();

  private long m_startTimeUs;
  private long m_loopStartTimeUs;

  private final PriorityQueue<Callback> m_callbacks = new PriorityQueue<>();

  /** Constructor for TimedRobot. */
  protected TimedRobot() {
    this(kDefaultPeriod);
  }

  /**
   * Constructor for TimedRobot.
   *
   * @param period Period in seconds.
   */
  protected TimedRobot(double period) {
    super(period);
    m_startTimeUs = RobotController.getFPGATime();
    addPeriodic(this::loopFunc, null, period);
    NotifierJNI.setNotifierName(m_notifier, "TimedRobot");

    HAL.report(tResourceType.kResourceType_Framework, tInstances.kFramework_Timed);
  }

  @Override
  public void close() {
    NotifierJNI.stopNotifier(m_notifier);
    NotifierJNI.cleanNotifier(m_notifier);
  }

  /** Provide an alternate "main loop" via startCompetition(). */
  @Override
  public void startCompetition() {
    robotInit();

    if (isSimulation()) {
      simulationInit();
    }

    // Tell the DS that the robot is ready to be enabled
    System.out.println("********** Robot program startup complete **********");
    DriverStationJNI.observeUserProgramStarting();

    // Loop forever, calling the appropriate mode-dependent function
    while (true) {
      // We don't have to check there's an element in the queue first because
      // there's always at least one (the constructor adds one). It's reenqueued
      // at the end of the loop.
      var callback = m_callbacks.poll();

      NotifierJNI.updateNotifierAlarm(m_notifier, callback.m_expirationTime);

      long currentTime = NotifierJNI.waitForNotifierAlarm(m_notifier);
      if (currentTime == 0) {
        break;
      }

<<<<<<< HEAD
      callback.call();
=======
      m_loopStartTimeUs = RobotController.getFPGATime();

      callback.func.run();
>>>>>>> 80c391e1

      // Increment the expiration time by the number of full periods it's behind
      // plus one to avoid rapid repeat fires from a large loop overrun. We
      // assume currentTime ≥ expirationTime rather than checking for it since
      // the callback wouldn't be running otherwise.
      callback.m_expirationTime +=
          callback.m_period
              + (currentTime - callback.m_expirationTime) / callback.m_period * callback.m_period;
      m_callbacks.add(callback);

      // Process all other callbacks that are ready to run
      while (m_callbacks.peek().m_expirationTime <= currentTime) {
        callback = m_callbacks.poll();

        callback.call();

        callback.m_expirationTime +=
            callback.m_period
                + (currentTime - callback.m_expirationTime) / callback.m_period * callback.m_period;
        m_callbacks.add(callback);
      }
    }
  }

  /** Ends the main loop in startCompetition(). */
  @Override
  public void endCompetition() {
    NotifierJNI.stopNotifier(m_notifier);
  }

  private static int m_periodicCount;

  /**
   * Return the system clock time in micrseconds for the start of the current periodic loop. This is
   * in the same time base as Timer.getFPGATimestamp(), but is stable through a loop. It is updated
   * at the beginning of every periodic callback (including the normal periodic loop).
   *
   * @return Robot running time in microseconds, as of the start of the current periodic function.
   */
  public long getLoopStartTime() {
    return m_loopStartTimeUs;
  }

  /**
   * Add a callback to run at a specific period.
   *
   * <p>This is scheduled on TimedRobot's Notifier, so TimedRobot and the callback run
   * synchronously. Interactions between them are thread-safe.
   *
   * @param callback The callback to run.
   * @param periodSeconds The period at which to run the callback in seconds.
   * @deprecated Use {@link #addPeriodic(Runnable, String, double)} instead.
   */
  @Deprecated(since = "2025", forRemoval = true)
  public final void addPeriodic(Runnable callback, double periodSeconds) {
    addPeriodic(
        callback,
        "Periodic" + m_periodicCount++,
        Time.ofBaseUnits(periodSeconds, Seconds),
        Time.ofBaseUnits(0.0, Seconds));
  }

  /**
   * Add a callback to run at a specific period with a starting time offset.
   *
   * <p>This is scheduled on TimedRobot's Notifier, so TimedRobot and the callback run
   * synchronously. Interactions between them are thread-safe.
   *
   * @param callback The callback to run.
   * @param periodSeconds The period at which to run the callback in seconds.
   * @param offsetSeconds The offset from the common starting time in seconds. This is useful for
   *     scheduling a callback in a different timeslot relative to TimedRobot.
   * @deprecated Use {@link #addPeriodic(Runnable, String, double, double)} instead.
   */
  @Deprecated(since = "2025", forRemoval = true)
  public final void addPeriodic(Runnable callback, double periodSeconds, double offsetSeconds) {
    addPeriodic(
        callback,
        "Periodic" + m_periodicCount++,
        Time.ofBaseUnits(periodSeconds, Seconds),
        Time.ofBaseUnits(offsetSeconds, Seconds));
  }

  /**
   * Add a callback to run at a specific period.
   *
   * <p>This is scheduled on TimedRobot's Notifier, so TimedRobot and the callback run
   * synchronously. Interactions between them are thread-safe.
   *
   * @param callback The callback to run.
   * @param period The period at which to run the callback.
   * @deprecated Use {@link #addPeriodic(Runnable, String, Time)} instead.
   */
  @Deprecated(since = "2025", forRemoval = true)
  public final void addPeriodic(Runnable callback, Time period) {
    addPeriodic(callback, "Periodic" + m_periodicCount++, period, Time.ofBaseUnits(0.0, Seconds));
  }

  /**
   * Add a callback to run at a specific period with a starting time offset.
   *
   * <p>This is scheduled on TimedRobot's Notifier, so TimedRobot and the callback run
   * synchronously. Interactions between them are thread-safe.
   *
   * @param callback The callback to run.
   * @param period The period at which to run the callback.
   * @param offset The offset from the common starting time. This is useful for scheduling a
   *     callback in a different timeslot relative to TimedRobot.
   * @deprecated Use {@link #addPeriodic(Runnable, String, Time, Time)} instead.
   */
  @Deprecated(since = "2025", forRemoval = true)
  public final void addPeriodic(Runnable callback, Time period, Time offset) {
    addPeriodic(callback, "Periodic" + m_periodicCount++, period, offset);
  }

  /**
   * Add a callback to run at a specific period.
   *
   * <p>This is scheduled on TimedRobot's Notifier, so TimedRobot and the callback run
   * synchronously. Interactions between them are thread-safe.
   *
   * @param callback The callback to run.
   * @param name The name of the callback. This is used to create a separate tracer table for the
   *     callback.
   * @param period The period at which to run the callback in seconds.
   * @param offset The offset from the common starting time in seconds. This is useful for
   *     scheduling a callback in a different timeslot relative to TimedRobot.
   */
  public final void addPeriodic(Runnable callback, String name, double period, double offset) {
    m_callbacks.add(
        new Callback(
            callback,
            name,
            m_startTimeUs,
            (long) (period * 1_000_000),
            (long) (offset * 1_000_000)));
  }

  /**
   * Add a callback to run at a specific period.
   *
   * <p>This is scheduled on TimedRobot's Notifier, so TimedRobot and the callback run
   * synchronously. Interactions between them are thread-safe.
   *
   * @param callback The callback to run.
   * @param name The name of the callback. This is used to create a separate tracer table for the
   *     callback.
   * @param period The period at which to run the callback in seconds.
   */
  public final void addPeriodic(Runnable callback, String name, double period) {
    addPeriodic(callback, name, period, 0.0);
  }

  /**
   * Add a callback to run at a specific period.
   *
   * <p>This is scheduled on TimedRobot's Notifier, so TimedRobot and the callback run
   * synchronously. Interactions between them are thread-safe.
   *
   * @param callback The callback to run.
   * @param name The name of the callback. This is used to create a separate tracer table for the
   *     callback.
   * @param period The period at which to run the callback.
   * @param offset The offset from the common starting time. This is useful for scheduling a
   *     callback in a different timeslot relative to TimedRobot.
   */
  public final void addPeriodic(Runnable callback, String name, Time period, Time offset) {
    addPeriodic(callback, name, period.in(Seconds), offset.in(Seconds));
  }

  /**
   * Add a callback to run at a specific period.
   *
   * <p>This is scheduled on TimedRobot's Notifier, so TimedRobot and the callback run
   * synchronously. Interactions between them are thread-safe.
   *
   * @param callback The callback to run.
   * @param name The name of the callback. This is used to create a separate tracer table for the
   *     callback.
   * @param period The period at which to run the callback.
   */
  public final void addPeriodic(Runnable callback, String name, Time period) {
    addPeriodic(callback, name, period, Seconds.zero());
  }
}<|MERGE_RESOLUTION|>--- conflicted
+++ resolved
@@ -149,13 +149,9 @@
         break;
       }
 
-<<<<<<< HEAD
+      m_loopStartTimeUs = RobotController.getFPGATime();
+
       callback.call();
-=======
-      m_loopStartTimeUs = RobotController.getFPGATime();
-
-      callback.func.run();
->>>>>>> 80c391e1
 
       // Increment the expiration time by the number of full periods it's behind
       // plus one to avoid rapid repeat fires from a large loop overrun. We
