--- conflicted
+++ resolved
@@ -32,14 +32,8 @@
 
     reset();
 
-<<<<<<< HEAD
     HAL.report(tResourceType.kResourceType_Counter, channel);
-    SendableRegistry.addLW(this, "UpDown Counter", channel);
-=======
-    int intIndex = index.getInt();
-    HAL.report(tResourceType.kResourceType_Counter, intIndex + 1);
-    SendableRegistry.add(this, "UpDown Counter", intIndex);
->>>>>>> 3b345fe2
+    SendableRegistry.add(this, "UpDown Counter", channel);
   }
 
   @Override
