--- conflicted
+++ resolved
@@ -1,15 +1,6 @@
-<<<<<<< HEAD
-/*----------------------------------------------------------------------------*/
-/* Copyright (c) 2008-2019 FIRST. All Rights Reserved.                        */
-/* Open Source Software - may be modified and shared by FRC teams. The code   */
-/* must be accompanied by the FIRST BSD license file in the root directory of */
-/* the project.                                                               */
-/*----------------------------------------------------------------------------*/
-=======
 // Copyright (c) FIRST and other WPILib contributors.
 // Open Source Software; you can modify and/or share it under the terms of
 // the WPILib BSD license file in the root directory of this project.
->>>>>>> 1c3011ba
 
 package edu.wpi.first.wpilibj;
 
