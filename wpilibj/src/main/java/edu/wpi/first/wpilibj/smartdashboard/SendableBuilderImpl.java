--- conflicted
+++ resolved
@@ -423,16 +423,11 @@
     }
     if (setter != null) {
       property.m_createListener = entry -> entry.addListener(event -> {
-<<<<<<< HEAD
         setter.accept(event.value);
       }, EntryListenerFlags.kImmediate
           | EntryListenerFlags.kLocal
           | EntryListenerFlags.kNew
           | EntryListenerFlags.kUpdate);
-=======
-        SmartDashboard.postListenerTask(() -> setter.accept(event.value));
-      }, EntryListenerFlags.kImmediate | EntryListenerFlags.kNew | EntryListenerFlags.kUpdate);
->>>>>>> 3011ebe5
     }
     m_properties.add(property);
   }
