// Copyright (c) FIRST and other WPILib contributors.
// Open Source Software; you can modify and/or share it under the terms of
// the WPILib BSD license file in the root directory of this project.

package edu.wpi.first.wpilibj;

import edu.wpi.first.cameraserver.CameraServerShared;
import edu.wpi.first.cameraserver.CameraServerSharedStore;
import edu.wpi.first.cscore.CameraServerJNI;
import edu.wpi.first.hal.FRCNetComm.tInstances;
import edu.wpi.first.hal.FRCNetComm.tResourceType;
import edu.wpi.first.hal.HAL;
import edu.wpi.first.hal.HALUtil;
import edu.wpi.first.math.MathShared;
import edu.wpi.first.math.MathSharedStore;
import edu.wpi.first.math.MathUsageId;
import edu.wpi.first.networktables.NetworkTableInstance;
import edu.wpi.first.wpilibj.livewindow.LiveWindow;
import edu.wpi.first.wpilibj.shuffleboard.Shuffleboard;
import edu.wpi.first.wpilibj.util.WPILibVersion;
import java.io.File;
import java.io.IOException;
import java.io.OutputStream;
import java.nio.charset.StandardCharsets;
import java.nio.file.Files;
import java.util.concurrent.locks.ReentrantLock;
import java.util.function.Supplier;

/**
 * Implement a Robot Program framework. The RobotBase class is intended to be subclassed by a user
 * creating a robot program. Overridden autonomous() and operatorControl() methods are called at the
 * appropriate time as the match proceeds. In the current implementation, the Autonomous code will
 * run to completion before the OperatorControl code could start. In the future the Autonomous code
 * might be spawned as a task, then killed at the end of the Autonomous period.
 */
public abstract class RobotBase implements AutoCloseable {
  /** The ID of the main Java thread. */
  // This is usually 1, but it is best to make sure
  private static long m_threadId = -1;

  private static void setupCameraServerShared() {
    CameraServerShared shared =
        new CameraServerShared() {

          @Override
          public void reportVideoServer(int id) {
            HAL.report(tResourceType.kResourceType_PCVideoServer, id + 1);
          }

          @Override
          public void reportUsbCamera(int id) {
            HAL.report(tResourceType.kResourceType_UsbCamera, id + 1);
          }

          @Override
          public void reportDriverStationError(String error) {
            DriverStation.reportError(error, true);
          }

          @Override
          public void reportAxisCamera(int id) {
            HAL.report(tResourceType.kResourceType_AxisCamera, id + 1);
          }

          @Override
          public Long getRobotMainThreadId() {
            return RobotBase.getMainThreadId();
          }

          @Override
          public boolean isRoboRIO() {
            return RobotBase.isReal();
          }
        };

    CameraServerSharedStore.setCameraServerShared(shared);
  }

  private static void setupMathShared() {
    MathSharedStore.setMathShared(
        new MathShared() {
          @Override
          public void reportError(String error, StackTraceElement[] stackTrace) {
            DriverStation.reportError(error, stackTrace);
          }

          @Override
          public void reportUsage(MathUsageId id, int count) {
            switch (id) {
              case kKinematics_DifferentialDrive:
                HAL.report(
                    tResourceType.kResourceType_Kinematics,
                    tInstances.kKinematics_DifferentialDrive);
                break;
              case kKinematics_MecanumDrive:
                HAL.report(
                    tResourceType.kResourceType_Kinematics, tInstances.kKinematics_MecanumDrive);
                break;
              case kKinematics_SwerveDrive:
                HAL.report(
                    tResourceType.kResourceType_Kinematics, tInstances.kKinematics_SwerveDrive);
                break;
              case kTrajectory_TrapezoidProfile:
                HAL.report(tResourceType.kResourceType_TrapezoidProfile, count);
                break;
              case kFilter_Linear:
                HAL.report(tResourceType.kResourceType_LinearFilter, count);
                break;
              case kOdometry_DifferentialDrive:
                HAL.report(
                    tResourceType.kResourceType_Odometry, tInstances.kOdometry_DifferentialDrive);
                break;
              case kOdometry_SwerveDrive:
                HAL.report(tResourceType.kResourceType_Odometry, tInstances.kOdometry_SwerveDrive);
                break;
              case kOdometry_MecanumDrive:
                HAL.report(tResourceType.kResourceType_Odometry, tInstances.kOdometry_MecanumDrive);
                break;
              case kController_PIDController2:
                HAL.report(tResourceType.kResourceType_PIDController2, count);
                break;
              case kController_ProfiledPIDController:
                HAL.report(tResourceType.kResourceType_ProfiledPIDController, count);
                break;
              default:
                break;
            }
          }
        });
  }

  /**
   * Constructor for a generic robot program. User code should be placed in the constructor that
   * runs before the Autonomous or Operator Control period starts. The constructor will run to
   * completion before Autonomous is entered.
   *
   * <p>This must be used to ensure that the communications code starts. In the future it would be
   * nice to put this code into it's own task that loads on boot so ensure that it runs.
   */
  protected RobotBase() {
    final NetworkTableInstance inst = NetworkTableInstance.getDefault();
    m_threadId = Thread.currentThread().getId();
    setupCameraServerShared();
    setupMathShared();
    inst.setNetworkIdentity("Robot");
    if (isReal()) {
      inst.startServer("/home/lvuser/networktables.ini");
    } else {
      inst.startServer();
    }
    inst.getTable("LiveWindow").getSubTable(".status").getEntry("LW Enabled").setBoolean(false);

    LiveWindow.setEnabled(false);
    Shuffleboard.disableActuatorWidgets();
  }

  public static long getMainThreadId() {
    return m_threadId;
  }

  @Override
  public void close() {}

  /**
   * Get if the robot is a simulation.
   *
   * @return If the robot is running in simulation.
   */
  public static boolean isSimulation() {
    return !isReal();
  }

  /**
   * Get if the robot is real.
   *
   * @return If the robot is running in the real world.
   */
  public static boolean isReal() {
    return HALUtil.getHALRuntimeType() == 0;
  }

  /**
   * Determine if the Robot is currently disabled.
   *
   * @return True if the Robot is currently disabled by the field controls.
   */
  public boolean isDisabled() {
    return DriverStation.isDisabled();
  }

  /**
   * Determine if the Robot is currently enabled.
   *
   * @return True if the Robot is currently enabled by the field controls.
   */
  public boolean isEnabled() {
    return DriverStation.isEnabled();
  }

  /**
   * Determine if the robot is currently in Autonomous mode as determined by the field controls.
   *
   * @return True if the robot is currently operating Autonomously.
   */
  public boolean isAutonomous() {
    return DriverStation.isAutonomous();
  }

  /**
   * Determine if the robot is current in Autonomous mode and enabled as determined by the field
   * controls.
   *
   * @return True if the robot is currently operating autonomously while enabled.
   */
  public boolean isAutonomousEnabled() {
    return DriverStation.isAutonomousEnabled();
  }

  /**
   * Determine if the robot is currently in Test mode as determined by the driver station.
   *
   * @return True if the robot is currently operating in Test mode.
   */
  public boolean isTest() {
    return DriverStation.isTest();
  }

  /**
   * Determine if the robot is currently in Operator Control mode as determined by the field
   * controls.
   *
   * @return True if the robot is currently operating in Tele-Op mode.
   */
  public boolean isOperatorControl() {
    return DriverStation.isOperatorControl();
  }

  /**
   * Determine if the robot is current in Operator Control mode and enabled as determined by the
   * field controls.
   *
   * @return True if the robot is currently operating in Tele-Op mode while enabled.
   */
  public boolean isOperatorControlEnabled() {
    return DriverStation.isOperatorControlEnabled();
  }

  /**
   * Indicates if new data is available from the driver station.
   *
   * @return Has new data arrived over the network since the last time this function was called?
   */
  public boolean isNewDataAvailable() {
    return DriverStation.isNewControlData();
  }

  /** Provide an alternate "main loop" via startCompetition(). */
  public abstract void startCompetition();

  /** Ends the main loop in startCompetition(). */
  public abstract void endCompetition();

  @SuppressWarnings("MissingJavadocMethod")
  public static boolean getBooleanProperty(String name, boolean defaultValue) {
    String propVal = System.getProperty(name);
    if (propVal == null) {
      return defaultValue;
    }
    if ("false".equalsIgnoreCase(propVal)) {
      return false;
    } else if ("true".equalsIgnoreCase(propVal)) {
      return true;
    } else {
      throw new IllegalStateException(propVal);
    }
  }

  private static final ReentrantLock m_runMutex = new ReentrantLock();
  private static RobotBase m_robotCopy;
  private static boolean m_suppressExitWarning;

  /** Run the robot main loop. */
  @SuppressWarnings("PMD.AvoidCatchingThrowable")
  private static <T extends RobotBase> void runRobot(Supplier<T> robotSupplier) {
    System.out.println("********** Robot program starting **********");

    T robot;
    try {
      robot = robotSupplier.get();
    } catch (Throwable throwable) {
      Throwable cause = throwable.getCause();
      if (cause != null) {
        throwable = cause;
      }
      String robotName = "Unknown";
      StackTraceElement[] elements = throwable.getStackTrace();
      if (elements.length > 0) {
        robotName = elements[0].getClassName();
      }
      DriverStation.reportError(
          "Unhandled exception instantiating robot " + robotName + " " + throwable.toString(),
          elements);
      DriverStation.reportWarning(
          "The robot program quit unexpectedly."
              + " This is usually due to a code error.\n"
              + "  The above stacktrace can help determine where the error occurred.\n"
              + "  See https://wpilib.org/stacktrace for more information.\n",
          false);
      DriverStation.reportError("Could not instantiate robot " + robotName + "!", false);
      return;
    }

    m_runMutex.lock();
    m_robotCopy = robot;
    m_runMutex.unlock();

    if (isReal()) {
      try {
        final File file = new File("/tmp/frc_versions/FRC_Lib_Version.ini");

        if (file.exists()) {
          file.delete();
        }

        file.createNewFile();

        try (OutputStream output = Files.newOutputStream(file.toPath())) {
          output.write("Java ".getBytes(StandardCharsets.UTF_8));
          output.write(WPILibVersion.Version.getBytes(StandardCharsets.UTF_8));
        }

      } catch (IOException ex) {
        DriverStation.reportError(
            "Could not write FRC_Lib_Version.ini: " + ex.toString(), ex.getStackTrace());
      }
    }

    boolean errorOnExit = false;
    try {
      robot.startCompetition();
    } catch (Throwable throwable) {
      Throwable cause = throwable.getCause();
      if (cause != null) {
        throwable = cause;
      }
      DriverStation.reportError(
          "Unhandled exception: " + throwable.toString(), throwable.getStackTrace());
      errorOnExit = true;
    } finally {
      m_runMutex.lock();
      boolean suppressExitWarning = m_suppressExitWarning;
      m_runMutex.unlock();
      if (!suppressExitWarning) {
        // startCompetition never returns unless exception occurs....
        DriverStation.reportWarning(
            "The robot program quit unexpectedly.\n"
                + " This is usually due to a code error.\n"
                + "  The above stacktrace can help determine where the error occurred.\n"
                + "  See https://wpilib.org/stacktrace for more information.",
            false);
        if (errorOnExit) {
          DriverStation.reportError(
              "The startCompetition() method (or methods called by it) should have "
                  + "handled the exception above.",
              false);
        } else {
          DriverStation.reportError("Unexpected return from startCompetition() method.", false);
        }
      }
    }
  }

<<<<<<< HEAD
  /** Suppress the "The robot program quit unexpectedly." message. */
=======
  /**
   * Suppress the "Robots should not quit" message.
   *
   * @param value True if exit warning should be suppressed.
   */
>>>>>>> 791770cf
  public static void suppressExitWarning(boolean value) {
    m_runMutex.lock();
    m_suppressExitWarning = value;
    m_runMutex.unlock();
  }

  /**
   * Starting point for the applications.
   *
   * @param <T> Robot subclass.
   * @param robotSupplier Function that returns an instance of the robot subclass.
   */
  public static <T extends RobotBase> void startRobot(Supplier<T> robotSupplier) {
    if (!HAL.initialize(500, 0)) {
      throw new IllegalStateException("Failed to initialize. Terminating");
    }

    // Call a CameraServer JNI function to force OpenCV native library loading
    // Needed because all the OpenCV JNI functions don't have built in loading
    CameraServerJNI.enumerateSinks();

    HAL.report(
        tResourceType.kResourceType_Language, tInstances.kLanguage_Java, 0, WPILibVersion.Version);

    if (HAL.hasMain()) {
      Thread thread =
          new Thread(
              () -> {
                runRobot(robotSupplier);
                HAL.exitMain();
              },
              "robot main");
      thread.setDaemon(true);
      thread.start();
      HAL.runMain();
      suppressExitWarning(true);
      m_runMutex.lock();
      RobotBase robot = m_robotCopy;
      m_runMutex.unlock();
      if (robot != null) {
        robot.endCompetition();
      }
      try {
        thread.join(1000);
      } catch (InterruptedException ex) {
        Thread.currentThread().interrupt();
      }
    } else {
      runRobot(robotSupplier);
    }

    HAL.shutdown();

    System.exit(0);
  }
}<|MERGE_RESOLUTION|>--- conflicted
+++ resolved
@@ -370,15 +370,11 @@
     }
   }
 
-<<<<<<< HEAD
-  /** Suppress the "The robot program quit unexpectedly." message. */
-=======
-  /**
-   * Suppress the "Robots should not quit" message.
+  /**
+   * Suppress the "The robot program quit unexpectedly." message.
    *
    * @param value True if exit warning should be suppressed.
    */
->>>>>>> 791770cf
   public static void suppressExitWarning(boolean value) {
     m_runMutex.lock();
     m_suppressExitWarning = value;
