--- conflicted
+++ resolved
@@ -65,11 +65,7 @@
     try {
       portHandle = HAL.getPortWithModule((byte) m_moduleNumber, (byte) reverseChannel);
       m_reverseHandle = SolenoidJNI.initializeSolenoidPort(portHandle);
-<<<<<<< HEAD
-    } catch (RuntimeException ex) { //NOPMD
-=======
     } catch (UncleanStatusException ex) {
->>>>>>> b498cd3a
       // free the forward handle on exception, then rethrow
       SolenoidJNI.freeSolenoidPort(m_forwardHandle);
       m_forwardHandle = 0;
