--- conflicted
+++ resolved
@@ -87,13 +87,6 @@
       }
     }
 
-<<<<<<< HEAD
-    if (m_module.checkAndReserveSolenoids(m_mask) != 0) {
-      throw new AllocationException("Solenoid(s) already allocated");
-    }
-
-=======
->>>>>>> 25f6f478
     HAL.report(
         tResourceType.kResourceType_Solenoid, forwardChannel + 1, m_module.getModuleNumber() + 1);
     HAL.report(
