// Copyright (c) FIRST and other WPILib contributors.
// Open Source Software; you can modify and/or share it under the terms of
// the WPILib BSD license file in the root directory of this project.

package edu.wpi.first.wpilibj;

import static edu.wpi.first.units.Units.Amps;
import static edu.wpi.first.units.Units.Celsius;
import static edu.wpi.first.units.Units.Microseconds;
import static edu.wpi.first.units.Units.Volts;

import edu.wpi.first.hal.HAL;
import edu.wpi.first.hal.HALUtil;
import edu.wpi.first.hal.LEDJNI;
import edu.wpi.first.hal.PowerJNI;
import edu.wpi.first.hal.can.CANJNI;
import edu.wpi.first.hal.can.CANStatus;
import edu.wpi.first.units.measure.Current;
import edu.wpi.first.units.measure.Temperature;
import edu.wpi.first.units.measure.Time;
import edu.wpi.first.units.measure.Voltage;
import java.util.function.LongSupplier;

/** Contains functions for roboRIO functionality. */
public final class RobotController {
<<<<<<< HEAD
  private static LongSupplier m_timeSource = RobotController::getFPGATime;

  // Mutable measures
  private static final MutTime m_mutFPGATime = Microseconds.mutable(0.0);
  private static final MutVoltage m_mutBatteryVoltage = Volts.mutable(0.0);
  private static final MutVoltage m_mutInputVoltage = Volts.mutable(0.0);
  private static final MutCurrent m_mutInputCurrent = Amps.mutable(0.0);
  private static final MutVoltage m_mutVoltage3V3 = Volts.mutable(0.0);
  private static final MutCurrent m_mutCurrent3V3 = Amps.mutable(0.0);
  private static final MutVoltage m_mutVoltage5V = Volts.mutable(0.0);
  private static final MutCurrent m_mutCurrent5V = Amps.mutable(0.0);
  private static final MutVoltage m_mutVoltage6V = Volts.mutable(0.0);
  private static final MutCurrent m_mutCurrent6V = Amps.mutable(0.0);
  private static final MutVoltage m_mutBrownoutVoltage = Volts.mutable(0.0);
  private static final MutTemperature m_mutCPUTemp = Celsius.mutable(0.0);

=======
>>>>>>> c289562a
  private RobotController() {
    throw new UnsupportedOperationException("This is a utility class!");
  }

  /**
   * Return the FPGA Version number. For now, expect this to be the current year.
   *
   * @return FPGA Version number.
   */
  public static int getFPGAVersion() {
    return HALUtil.getFPGAVersion();
  }

  /**
   * Return the FPGA Revision number. The format of the revision is 3 numbers. The 12 most
   * significant bits are the Major Revision. the next 8 bits are the Minor Revision. The 12 least
   * significant bits are the Build Number.
   *
   * @return FPGA Revision number.
   */
  public static long getFPGARevision() {
    return HALUtil.getFPGARevision();
  }

  /**
   * Return the serial number of the roboRIO.
   *
   * @return The serial number of the roboRIO.
   */
  public static String getSerialNumber() {
    return HALUtil.getSerialNumber();
  }

  /**
   * Return the comments from the roboRIO web interface.
   *
   * <p>The comments string is cached after the first call to this function on the RoboRIO - restart
   * the robot code to reload the comments string after changing it in the web interface.
   *
   * @return the comments from the roboRIO web interface.
   */
  public static String getComments() {
    return HALUtil.getComments();
  }

  /**
   * Returns the team number configured for the robot controller.
   *
   * @return team number, or 0 if not found.
   */
  public static int getTeamNumber() {
    return HALUtil.getTeamNumber();
  }

  /**
   * Sets a new source to provide the clock time in microseconds. Changing this affects the return
   * value of {@code getTime} in Java.
   *
   * @param supplier Function to return the time in microseconds.
   */
  public static void setTimeSource(LongSupplier supplier) {
    m_timeSource = supplier;
  }

  /**
   * Read the microsecond timestamp. By default, the time is based on the FPGA hardware clock in
   * microseconds since the FPGA started. However, the return value of this method may be modified
   * to use any time base, including non-monotonic and non-continuous time bases.
   *
   * @return The current time in microseconds.
   */
  public static long getTime() {
    return m_timeSource.getAsLong();
  }

  /**
   * Read the microsecond timer from the FPGA.
   *
   * @return The current time in microseconds according to the FPGA.
   */
  public static long getFPGATime() {
    return HALUtil.getFPGATime();
  }

  /**
   * Read the microsecond timer in a measure from the FPGA.
   *
   * @return The current time according to the FPGA in a measure.
   */
  public static Time getMeasureFPGATime() {
    return Microseconds.of(HALUtil.getFPGATime());
  }

  /**
   * Get the state of the "USER" button on the roboRIO.
   *
   * <p>Warning: the User Button is used to stop user programs from automatically loading if it is
   * held for more then 5 seconds. Because of this, it's not recommended to be used by teams for any
   * other purpose.
   *
   * @return true if the button is currently pressed down
   */
  public static boolean getUserButton() {
    return HALUtil.getFPGAButton();
  }

  /**
   * Read the battery voltage.
   *
   * @return The battery voltage in Volts.
   */
  public static double getBatteryVoltage() {
    return PowerJNI.getVinVoltage();
  }

  /**
   * Read the battery voltage in a measure.
   *
   * @return The battery voltage in a measure.
   */
  public static Voltage getMeasureBatteryVoltage() {
    return Volts.of(PowerJNI.getVinVoltage());
  }

  /**
   * Gets a value indicating whether the FPGA outputs are enabled. The outputs may be disabled if
   * the robot is disabled or e-stopped, the watchdog has expired, or if the roboRIO browns out.
   *
   * @return True if the FPGA outputs are enabled.
   */
  public static boolean isSysActive() {
    return HAL.getSystemActive();
  }

  /**
   * Check if the system is browned out.
   *
   * @return True if the system is browned out
   */
  public static boolean isBrownedOut() {
    return HAL.getBrownedOut();
  }

  /**
   * Gets the number of times the system has been disabled due to communication errors with the
   * Driver Station.
   *
   * @return number of disables due to communication errors.
   */
  public static int getCommsDisableCount() {
    return HAL.getCommsDisableCount();
  }

  /**
   * Gets the current state of the Robot Signal Light (RSL).
   *
   * @return The current state of the RSL- true if on, false if off
   */
  public static boolean getRSLState() {
    return HAL.getRSLState();
  }

  /**
   * Gets if the system time is valid.
   *
   * @return True if the system time is valid, false otherwise
   */
  public static boolean isSystemTimeValid() {
    return HAL.getSystemTimeValid();
  }

  /**
   * Get the input voltage to the robot controller.
   *
   * @return The controller input voltage value in Volts
   */
  public static double getInputVoltage() {
    return PowerJNI.getVinVoltage();
  }

  /**
   * Get the input voltage to the robot controller in a measure.
   *
   * @return The controller input voltage value in a measure.
   */
  public static Voltage getMeasureInputVoltage() {
    return Volts.of(PowerJNI.getVinVoltage());
  }

  /**
   * Get the input current to the robot controller.
   *
   * @return The controller input current value in Amps
   */
  public static double getInputCurrent() {
    return PowerJNI.getVinCurrent();
  }

  /**
   * Get the input current to the robot controller in a measure.
   *
   * @return The controller input current value in a measure.
   */
  public static Current getMeasureInputCurrent() {
    return Amps.of(PowerJNI.getVinCurrent());
  }

  /**
   * Get the voltage of the 3.3V rail.
   *
   * @return The controller 3.3V rail voltage value in Volts
   */
  public static double getVoltage3V3() {
    return PowerJNI.getUserVoltage3V3();
  }

  /**
   * Get the voltage in a measure of the 3.3V rail.
   *
   * @return The controller 3.3V rail voltage value in a measure.
   */
  public static Voltage getMeasureVoltage3V3() {
    return Volts.of(PowerJNI.getUserVoltage3V3());
  }

  /**
   * Get the current output of the 3.3V rail.
   *
   * @return The controller 3.3V rail output current value in Amps
   */
  public static double getCurrent3V3() {
    return PowerJNI.getUserCurrent3V3();
  }

  /**
   * Get the current output in a measure of the 3.3V rail.
   *
   * @return The controller 3.3V rail output current value in a measure.
   */
  public static Current getMeasureCurrent3V3() {
    return Amps.of(PowerJNI.getUserCurrent3V3());
  }

  /**
   * Enables or disables the 3.3V rail.
   *
   * @param enabled whether to enable the 3.3V rail.
   */
  public static void setEnabled3V3(boolean enabled) {
    PowerJNI.setUserEnabled3V3(enabled);
  }

  /**
   * Get the enabled state of the 3.3V rail. The rail may be disabled due to a controller brownout,
   * a short circuit on the rail, or controller over-voltage.
   *
   * @return The controller 3.3V rail enabled value
   */
  public static boolean getEnabled3V3() {
    return PowerJNI.getUserActive3V3();
  }

  /**
   * Get the count of the total current faults on the 3.3V rail since the code started.
   *
   * @return The number of faults
   */
  public static int getFaultCount3V3() {
    return PowerJNI.getUserCurrentFaults3V3();
  }

  /**
   * Get the voltage of the 5V rail.
   *
   * @return The controller 5V rail voltage value in Volts
   */
  public static double getVoltage5V() {
    return PowerJNI.getUserVoltage5V();
  }

  /**
   * Get the voltage in a measure of the 5V rail.
   *
   * @return The controller 5V rail voltage value in a measure.
   */
  public static Voltage getMeasureVoltage5V() {
    return Volts.of(PowerJNI.getUserVoltage5V());
  }

  /**
   * Get the current output of the 5V rail.
   *
   * @return The controller 5V rail output current value in Amps
   */
  public static double getCurrent5V() {
    return PowerJNI.getUserCurrent5V();
  }

  /**
   * Get the current output in a measure of the 5V rail.
   *
   * @return The controller 5V rail output current value in a measure.
   */
  public static Current getMeasureCurrent5V() {
    return Amps.of(PowerJNI.getUserCurrent5V());
  }

  /**
   * Enables or disables the 5V rail.
   *
   * @param enabled whether to enable the 5V rail.
   */
  public static void setEnabled5V(boolean enabled) {
    PowerJNI.setUserEnabled5V(enabled);
  }

  /**
   * Get the enabled state of the 5V rail. The rail may be disabled due to a controller brownout, a
   * short circuit on the rail, or controller over-voltage.
   *
   * @return The controller 5V rail enabled value
   */
  public static boolean getEnabled5V() {
    return PowerJNI.getUserActive5V();
  }

  /**
   * Get the count of the total current faults on the 5V rail since the code started.
   *
   * @return The number of faults
   */
  public static int getFaultCount5V() {
    return PowerJNI.getUserCurrentFaults5V();
  }

  /**
   * Get the voltage of the 6V rail.
   *
   * @return The controller 6V rail voltage value in Volts
   */
  public static double getVoltage6V() {
    return PowerJNI.getUserVoltage6V();
  }

  /**
   * Get the voltage in a measure of the 6V rail.
   *
   * @return The controller 6V rail voltage value in a measure.
   */
  public static Voltage getMeasureVoltage6V() {
    return Volts.of(PowerJNI.getUserVoltage6V());
  }

  /**
   * Get the current output of the 6V rail.
   *
   * @return The controller 6V rail output current value in Amps
   */
  public static double getCurrent6V() {
    return PowerJNI.getUserCurrent6V();
  }

  /**
   * Get the current output in a measure of the 6V rail.
   *
   * @return The controller 6V rail output current value in a measure.
   */
  public static Current getMeasureCurrent6V() {
    return Amps.of(PowerJNI.getUserCurrent6V());
  }

  /**
   * Enables or disables the 6V rail.
   *
   * @param enabled whether to enable the 6V rail.
   */
  public static void setEnabled6V(boolean enabled) {
    PowerJNI.setUserEnabled6V(enabled);
  }

  /**
   * Get the enabled state of the 6V rail. The rail may be disabled due to a controller brownout, a
   * short circuit on the rail, or controller over-voltage.
   *
   * @return The controller 6V rail enabled value
   */
  public static boolean getEnabled6V() {
    return PowerJNI.getUserActive6V();
  }

  /**
   * Get the count of the total current faults on the 6V rail since the code started.
   *
   * @return The number of faults
   */
  public static int getFaultCount6V() {
    return PowerJNI.getUserCurrentFaults6V();
  }

  /** Reset the overcurrent fault counters for all user rails to 0. */
  public static void resetRailFaultCounts() {
    PowerJNI.resetUserCurrentFaults();
  }

  /**
   * Get the current brownout voltage setting.
   *
   * @return The brownout voltage
   */
  public static double getBrownoutVoltage() {
    return PowerJNI.getBrownoutVoltage();
  }

  /**
   * Get the current brownout voltage setting in a measure.
   *
   * @return The brownout voltage in a measure.
   */
  public static Voltage getMeasureBrownoutVoltage() {
    return Volts.of(PowerJNI.getBrownoutVoltage());
  }

  /**
   * Set the voltage the roboRIO will brownout and disable all outputs.
   *
   * <p>Note that this only does anything on the roboRIO 2. On the roboRIO it is a no-op.
   *
   * @param brownoutVoltage The brownout voltage
   */
  public static void setBrownoutVoltage(double brownoutVoltage) {
    PowerJNI.setBrownoutVoltage(brownoutVoltage);
  }

  /**
   * Set the voltage in a measure the roboRIO will brownout and disable all outputs.
   *
   * <p>Note that this only does anything on the roboRIO 2. On the roboRIO it is a no-op.
   *
   * @param brownoutVoltage The brownout voltage in a measure
   */
  public static void setBrownoutVoltage(Voltage brownoutVoltage) {
    PowerJNI.setBrownoutVoltage(brownoutVoltage.baseUnitMagnitude());
  }

  /**
   * Get the current CPU temperature in degrees Celsius.
   *
   * @return current CPU temperature in degrees Celsius
   */
  public static double getCPUTemp() {
    return PowerJNI.getCPUTemp();
  }

  /**
   * Get the current CPU temperature in a measure.
   *
   * @return current CPU temperature in a measure.
   */
  public static Temperature getMeasureCPUTemp() {
    return Celsius.of(PowerJNI.getCPUTemp());
  }

  /** State for the radio led. */
  public enum RadioLEDState {
    /** Off. */
    kOff(LEDJNI.RADIO_LED_STATE_OFF),
    /** Green. */
    kGreen(LEDJNI.RADIO_LED_STATE_GREEN),
    /** Red. */
    kRed(LEDJNI.RADIO_LED_STATE_RED),
    /** Orange. */
    kOrange(LEDJNI.RADIO_LED_STATE_ORANGE);

    /** The native value for this state. */
    public final int value;

    RadioLEDState(int value) {
      this.value = value;
    }

    /**
     * Gets a state from an int value.
     *
     * @param value int value
     * @return state
     */
    public static RadioLEDState fromValue(int value) {
      return switch (value) {
        case LEDJNI.RADIO_LED_STATE_OFF -> RadioLEDState.kOff;
        case LEDJNI.RADIO_LED_STATE_GREEN -> RadioLEDState.kGreen;
        case LEDJNI.RADIO_LED_STATE_RED -> RadioLEDState.kRed;
        case LEDJNI.RADIO_LED_STATE_ORANGE -> RadioLEDState.kOrange;
        default -> RadioLEDState.kOff;
      };
    }
  }

  /**
   * Set the state of the "Radio" LED. On the RoboRIO, this writes to sysfs, so this function should
   * not be called multiple times per loop cycle to avoid overruns.
   *
   * @param state The state to set the LED to.
   */
  public static void setRadioLEDState(RadioLEDState state) {
    LEDJNI.setRadioLEDState(state.value);
  }

  /**
   * Get the state of the "Radio" LED. On the RoboRIO, this reads from sysfs, so this function
   * should not be called multiple times per loop cycle to avoid overruns.
   *
   * @return The state of the LED.
   */
  public static RadioLEDState getRadioLEDState() {
    return RadioLEDState.fromValue(LEDJNI.getRadioLEDState());
  }

  /**
   * Get the current status of the CAN bus.
   *
   * @return The status of the CAN bus
   */
  public static CANStatus getCANStatus() {
    CANStatus status = new CANStatus();
    CANJNI.getCANStatus(status);
    return status;
  }
}<|MERGE_RESOLUTION|>--- conflicted
+++ resolved
@@ -23,25 +23,8 @@
 
 /** Contains functions for roboRIO functionality. */
 public final class RobotController {
-<<<<<<< HEAD
   private static LongSupplier m_timeSource = RobotController::getFPGATime;
 
-  // Mutable measures
-  private static final MutTime m_mutFPGATime = Microseconds.mutable(0.0);
-  private static final MutVoltage m_mutBatteryVoltage = Volts.mutable(0.0);
-  private static final MutVoltage m_mutInputVoltage = Volts.mutable(0.0);
-  private static final MutCurrent m_mutInputCurrent = Amps.mutable(0.0);
-  private static final MutVoltage m_mutVoltage3V3 = Volts.mutable(0.0);
-  private static final MutCurrent m_mutCurrent3V3 = Amps.mutable(0.0);
-  private static final MutVoltage m_mutVoltage5V = Volts.mutable(0.0);
-  private static final MutCurrent m_mutCurrent5V = Amps.mutable(0.0);
-  private static final MutVoltage m_mutVoltage6V = Volts.mutable(0.0);
-  private static final MutCurrent m_mutCurrent6V = Amps.mutable(0.0);
-  private static final MutVoltage m_mutBrownoutVoltage = Volts.mutable(0.0);
-  private static final MutTemperature m_mutCPUTemp = Celsius.mutable(0.0);
-
-=======
->>>>>>> c289562a
   private RobotController() {
     throw new UnsupportedOperationException("This is a utility class!");
   }
