/*----------------------------------------------------------------------------*/
/* Copyright (c) 2019 FIRST. All Rights Reserved.                             */
/* Open Source Software - may be modified and shared by FRC teams. The code   */
/* must be accompanied by the FIRST BSD license file in the root directory of */
/* the project.                                                               */
/*----------------------------------------------------------------------------*/

package edu.wpi.first.wpilibj;

import edu.wpi.first.hal.AddressableLEDJNI;
import edu.wpi.first.hal.HAL;
import edu.wpi.first.hal.PWMJNI;
<<<<<<< HEAD
import edu.wpi.first.hal.FRCNetComm.tResourceType;
=======
>>>>>>> f62e23f1

/**
 * A class for driving addressable LEDs, such as WS2812s and NeoPixels.
 */
public class AddressableLED implements AutoCloseable {
  private final int m_pwmHandle;
  private final int m_handle;

  /**
   * Constructs a new driver for a specific port.
   *
   * @param port the output port to use (Must be a PWM port)
   */
  public AddressableLED(int port) {
    m_pwmHandle = PWMJNI.initializePWMPort(HAL.getPort((byte) port));
    m_handle = AddressableLEDJNI.initialize(m_pwmHandle);
<<<<<<< HEAD
    HAL.report(tResourceType.kResourceType_AddressableLEDs, port + 1);
=======
>>>>>>> f62e23f1
  }

  @Override
  public void close() {
    if (m_handle != 0) {
      AddressableLEDJNI.free(m_handle);
    }
    if (m_pwmHandle != 0) {
      PWMJNI.freePWMPort(m_pwmHandle);
    }
  }

  /**
   * Sets the length of the LED strip.
   *
   * <p>Calling this is an expensive call, so its best to call it once, then just update data.
   *
   * @param length the strip length
   */
  public void setLength(int length) {
    AddressableLEDJNI.setLength(m_handle, length);
  }

  /**
   * Sets the led output data.
   *
   * <p>If the output is enabled, this will start writing the next data cycle.
   * It is safe to call, even while output is enabled.
   *
   * @param buffer the buffer to write
   */
  public void setData(AddressableLEDBuffer buffer) {
    AddressableLEDJNI.setData(m_handle, buffer.m_buffer);
  }

  /**
   * Sets the bit timing.
   *
   * <p>By default, the driver is set up to drive WS2812s, so nothing needs to be set for those.
   *
   * @param lowTime0NanoSeconds low time for 0 bit
   * @param highTime0NanoSeconds high time for 0 bit
   * @param lowTime1NanoSeconds low time for 1 bit
   * @param highTime1NanoSeconds high time for 1 bit
   */
  public void setBitTiming(int lowTime0NanoSeconds, int highTime0NanoSeconds,
      int lowTime1NanoSeconds, int highTime1NanoSeconds) {
    AddressableLEDJNI.setBitTiming(m_handle, lowTime0NanoSeconds,
        highTime0NanoSeconds, lowTime1NanoSeconds,
        highTime1NanoSeconds);
  }

  /**
   * Sets the sync time.
   *
   * <p>The sync time is the time to hold output so LEDs enable. Default set for WS2812.
   *
   * @param syncTimeMicroSeconds the sync time
   */
  public void setSyncTime(int syncTimeMicroSeconds) {
    AddressableLEDJNI.setSyncTime(m_handle, syncTimeMicroSeconds);
  }

  /**
   * Starts the output.
   *
   * <p>The output writes continously.
   */
  public void start() {
    AddressableLEDJNI.start(m_handle);
  }

  /**
   * Stops the output.
   */
  public void stop() {
    AddressableLEDJNI.stop(m_handle);
  }
}<|MERGE_RESOLUTION|>--- conflicted
+++ resolved
@@ -8,12 +8,9 @@
 package edu.wpi.first.wpilibj;
 
 import edu.wpi.first.hal.AddressableLEDJNI;
+import edu.wpi.first.hal.FRCNetComm.tResourceType;
 import edu.wpi.first.hal.HAL;
 import edu.wpi.first.hal.PWMJNI;
-<<<<<<< HEAD
-import edu.wpi.first.hal.FRCNetComm.tResourceType;
-=======
->>>>>>> f62e23f1
 
 /**
  * A class for driving addressable LEDs, such as WS2812s and NeoPixels.
@@ -30,10 +27,7 @@
   public AddressableLED(int port) {
     m_pwmHandle = PWMJNI.initializePWMPort(HAL.getPort((byte) port));
     m_handle = AddressableLEDJNI.initialize(m_pwmHandle);
-<<<<<<< HEAD
     HAL.report(tResourceType.kResourceType_AddressableLEDs, port + 1);
-=======
->>>>>>> f62e23f1
   }
 
   @Override
