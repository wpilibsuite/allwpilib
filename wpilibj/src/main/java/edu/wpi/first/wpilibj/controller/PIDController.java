--- conflicted
+++ resolved
@@ -105,23 +105,10 @@
    * @param ki The integral coefficient.
    * @param kd The derivative coefficient.
    */
-<<<<<<< HEAD
-  public void setPID(double kp, double ki, double kd) {
-    m_thisMutex.lock();
-    try {
-      m_kp = kp;
-      m_ki = ki;
-      m_kd = kd;
-    } finally {
-      m_thisMutex.unlock();
-    }
-=======
-  @SuppressWarnings("ParameterName")
   public void setPID(double Kp, double Ki, double Kd) {
-    m_Kp = Kp;
-    m_Ki = Ki;
-    m_Kd = Kd;
->>>>>>> 1c3011ba
+    m_kp = Kp;
+    m_ki = Ki;
+    m_kd = Kd;
   }
 
   /**
@@ -129,19 +116,8 @@
    *
    * @param kp proportional coefficient
    */
-<<<<<<< HEAD
-  public void setP(double kp) {
-    m_thisMutex.lock();
-    try {
-      m_kp = kp;
-    } finally {
-      m_thisMutex.unlock();
-    }
-=======
-  @SuppressWarnings("ParameterName")
   public void setP(double Kp) {
-    m_Kp = Kp;
->>>>>>> 1c3011ba
+    m_kp = Kp;
   }
 
   /**
@@ -149,19 +125,8 @@
    *
    * @param ki integral coefficient
    */
-<<<<<<< HEAD
-  public void setI(double ki) {
-    m_thisMutex.lock();
-    try {
-      m_ki = ki;
-    } finally {
-      m_thisMutex.unlock();
-    }
-=======
-  @SuppressWarnings("ParameterName")
   public void setI(double Ki) {
-    m_Ki = Ki;
->>>>>>> 1c3011ba
+    m_ki = Ki;
   }
 
   /**
@@ -169,19 +134,8 @@
    *
    * @param kd differential coefficient
    */
-<<<<<<< HEAD
-  public void setD(double kd) {
-    m_thisMutex.lock();
-    try {
-      m_kd = kd;
-    } finally {
-      m_thisMutex.unlock();
-    }
-=======
-  @SuppressWarnings("ParameterName")
   public void setD(double Kd) {
-    m_Kd = Kd;
->>>>>>> 1c3011ba
+    m_kd = Kd;
   }
 
   /**
@@ -190,16 +144,7 @@
    * @return proportional coefficient
    */
   public double getP() {
-<<<<<<< HEAD
-    m_thisMutex.lock();
-    try {
-      return m_kp;
-    } finally {
-      m_thisMutex.unlock();
-    }
-=======
-    return m_Kp;
->>>>>>> 1c3011ba
+    return m_kp;
   }
 
   /**
@@ -208,16 +153,7 @@
    * @return integral coefficient
    */
   public double getI() {
-<<<<<<< HEAD
-    m_thisMutex.lock();
-    try {
-      return m_ki;
-    } finally {
-      m_thisMutex.unlock();
-    }
-=======
-    return m_Ki;
->>>>>>> 1c3011ba
+    return m_ki;
   }
 
   /**
@@ -226,16 +162,7 @@
    * @return differential coefficient
    */
   public double getD() {
-<<<<<<< HEAD
-    m_thisMutex.lock();
-    try {
-      return m_kd;
-    } finally {
-      m_thisMutex.unlock();
-    }
-=======
-    return m_Kd;
->>>>>>> 1c3011ba
+    return m_kd;
   }
 
   /**
@@ -397,12 +324,12 @@
 
     m_velocityError = (m_positionError - m_prevError) / m_period;
 
-    if (m_Ki != 0) {
+    if (m_ki != 0) {
       m_totalError = MathUtil.clamp(m_totalError + m_positionError * m_period,
-          m_minimumIntegral / m_Ki, m_maximumIntegral / m_Ki);
+          m_minimumIntegral / m_ki, m_maximumIntegral / m_ki);
     }
 
-    return m_Kp * m_positionError + m_Ki * m_totalError + m_Kd * m_velocityError;
+    return m_kp * m_positionError + m_ki * m_totalError + m_kd * m_velocityError;
   }
 
   /**
@@ -421,55 +348,4 @@
     builder.addDoubleProperty("d", this::getD, this::setD);
     builder.addDoubleProperty("setpoint", this::getSetpoint, this::setSetpoint);
   }
-<<<<<<< HEAD
-
-  /**
-   * Wraps error around for continuous inputs. The original error is returned if continuous mode is
-   * disabled. This is an unsynchronized function.
-   *
-   * @param error The current error of the PID controller.
-   * @return Error for continuous inputs.
-   */
-  protected double getContinuousError(double error) {
-    if (m_continuous && m_inputRange > 0) {
-      error %= m_inputRange;
-      if (Math.abs(error) > m_inputRange / 2) {
-        if (error > 0) {
-          return error - m_inputRange;
-        } else {
-          return error + m_inputRange;
-        }
-      }
-    }
-
-    return error;
-  }
-
-  /**
-   * Returns the next output of the PID controller.
-   *
-   * <p>Unlike the public functions above, this function doesn't lock the mutex.
-   *
-   * @param measurement The current measurement of the process variable.
-   */
-  private double calculateUnsafe(double measurement) {
-    m_prevError = m_currError;
-    m_currError = getContinuousError(m_setpoint - measurement);
-
-    if (m_ki != 0) {
-      m_totalError = clamp(m_totalError + m_currError * getPeriod(), m_minimumOutput / m_ki,
-          m_maximumOutput / m_ki);
-    }
-
-    m_output = clamp(m_kp * m_currError + m_ki * m_totalError
-        + m_kd * (m_currError - m_prevError) / getPeriod(), m_minimumOutput, m_maximumOutput);
-
-    return m_output;
-  }
-
-  private static double clamp(double value, double low, double high) {
-    return Math.max(low, Math.min(value, high));
-  }
-=======
->>>>>>> 1c3011ba
 }