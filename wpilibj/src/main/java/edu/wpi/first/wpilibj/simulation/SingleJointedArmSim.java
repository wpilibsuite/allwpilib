--- conflicted
+++ resolved
@@ -61,11 +61,7 @@
       double maxAngleRads,
       boolean simulateGravity,
       double startingAngleRads,
-<<<<<<< HEAD
       double... measurementStdDevs) {
-=======
-      Matrix<N2, N1> measurementStdDevs) {
->>>>>>> 0f45fe94
     super(plant, measurementStdDevs);
     m_gearbox = gearbox;
     m_gearing = gearing;
@@ -80,77 +76,6 @@
   /**
    * Creates a simulated arm mechanism.
    *
-<<<<<<< HEAD
-=======
-   * @param plant The linear system that represents the arm. This system can be created with {@link
-   *     edu.wpi.first.math.system.plant.LinearSystemId#createSingleJointedArmSystem(DCMotor,
-   *     double, double)}.
-   * @param gearbox The type of and number of motors in the arm gearbox.
-   * @param gearing The gearing of the arm (numbers greater than 1 represent reductions).
-   * @param armLengthMeters The length of the arm.
-   * @param minAngleRads The minimum angle that the arm is capable of.
-   * @param maxAngleRads The maximum angle that the arm is capable of.
-   * @param simulateGravity Whether gravity should be simulated or not.
-   * @param startingAngleRads The initial position of the Arm simulation in radians.
-   */
-  public SingleJointedArmSim(
-      LinearSystem<N2, N1, N2> plant,
-      DCMotor gearbox,
-      double gearing,
-      double armLengthMeters,
-      double minAngleRads,
-      double maxAngleRads,
-      boolean simulateGravity,
-      double startingAngleRads) {
-    this(
-        plant,
-        gearbox,
-        gearing,
-        armLengthMeters,
-        minAngleRads,
-        maxAngleRads,
-        simulateGravity,
-        startingAngleRads,
-        null);
-  }
-
-  /**
-   * Creates a simulated arm mechanism.
-   *
-   * @param gearbox The type of and number of motors in the arm gearbox.
-   * @param gearing The gearing of the arm (numbers greater than 1 represent reductions).
-   * @param jKgMetersSquared The moment of inertia of the arm, can be calculated from CAD software.
-   * @param armLengthMeters The length of the arm.
-   * @param minAngleRads The minimum angle that the arm is capable of.
-   * @param maxAngleRads The maximum angle that the arm is capable of.
-   * @param simulateGravity Whether gravity should be simulated or not.
-   * @param startingAngleRads The initial position of the Arm simulation in radians.
-   */
-  public SingleJointedArmSim(
-      DCMotor gearbox,
-      double gearing,
-      double jKgMetersSquared,
-      double armLengthMeters,
-      double minAngleRads,
-      double maxAngleRads,
-      boolean simulateGravity,
-      double startingAngleRads) {
-    this(
-        gearbox,
-        gearing,
-        jKgMetersSquared,
-        armLengthMeters,
-        minAngleRads,
-        maxAngleRads,
-        simulateGravity,
-        startingAngleRads,
-        null);
-  }
-
-  /**
-   * Creates a simulated arm mechanism.
-   *
->>>>>>> 0f45fe94
    * @param gearbox The type of and number of motors in the arm gearbox.
    * @param gearing The gearing of the arm (numbers greater than 1 represent reductions).
    * @param jKgMetersSquared The moment of inertia of the arm; can be calculated from CAD software.
@@ -171,11 +96,7 @@
       double maxAngleRads,
       boolean simulateGravity,
       double startingAngleRads,
-<<<<<<< HEAD
       double... measurementStdDevs) {
-=======
-      Matrix<N2, N1> measurementStdDevs) {
->>>>>>> 0f45fe94
     this(
         LinearSystemId.createSingleJointedArmSystem(gearbox, jKgMetersSquared, gearing),
         gearbox,
