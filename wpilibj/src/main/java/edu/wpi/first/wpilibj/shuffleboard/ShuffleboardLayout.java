// Copyright (c) FIRST and other WPILib contributors.
// Open Source Software; you can modify and/or share it under the terms of
// the WPILib BSD license file in the root directory of this project.

package edu.wpi.first.wpilibj.shuffleboard;

import static edu.wpi.first.wpilibj.util.ErrorMessages.requireNonNullParam;

import edu.wpi.first.networktables.NetworkTable;
import edu.wpi.first.wpilibj.Sendable;
import java.util.List;
import java.util.NoSuchElementException;
import java.util.function.BooleanSupplier;
import java.util.function.DoubleSupplier;
import java.util.function.Supplier;

<<<<<<< HEAD
import edu.wpi.first.networktables.NetworkTable;
import edu.wpi.first.wpilibj.Sendable;

import static edu.wpi.first.wpilibj.util.ErrorMessages.requireNonNullParam;

/**
 * A layout in a Shuffleboard tab. Layouts can contain widgets and other
 * layouts.
 */
@SuppressWarnings("PMD.TooManyMethods")
public class ShuffleboardLayout extends ShuffleboardComponent<ShuffleboardLayout> 
  implements ShuffleboardContainer {
=======
/** A layout in a Shuffleboard tab. Layouts can contain widgets and other layouts. */
public class ShuffleboardLayout extends ShuffleboardComponent<ShuffleboardLayout>
    implements ShuffleboardContainer {
>>>>>>> e8cbf2a7
  private final ContainerHelper m_helper = new ContainerHelper(this);

  protected ShuffleboardLayout(ShuffleboardContainer parent, String title, String type) {
    super(parent, title, requireNonNullParam(type, "type", "ShuffleboardLayout"));
  }

  @Override
  public List<ShuffleboardComponent<?>> getComponents() {
    return m_helper.getComponents();
  }

  @Override
  public ShuffleboardLayout getLayout(String title, String type) {
    return m_helper.getLayout(title, type);
  }

  @Override
  public ShuffleboardLayout getLayout(String title) throws NoSuchElementException {
    return m_helper.getLayout(title);
  }

  @Override
  public ComplexWidget add(String title, Sendable sendable) throws IllegalArgumentException {
    return m_helper.add(title, sendable);
  }

  @Override
  public ComplexWidget add(Sendable sendable) throws IllegalArgumentException {
    return m_helper.add(sendable);
  }

  @Override
  public SimpleWidget add(String title, Object defaultValue) throws IllegalArgumentException {
    return m_helper.add(title, defaultValue);
  }

  @Override
  public SuppliedValueWidget<String> addString(String title, Supplier<String> valueSupplier)
      throws IllegalArgumentException {
    return m_helper.addString(title, valueSupplier);
  }

  @Override
  public SuppliedValueWidget<Double> addNumber(String title, DoubleSupplier valueSupplier)
      throws IllegalArgumentException {
    return m_helper.addNumber(title, valueSupplier);
  }

  @Override
  public SuppliedValueWidget<Boolean> addBoolean(String title, BooleanSupplier valueSupplier)
      throws IllegalArgumentException {
    return m_helper.addBoolean(title, valueSupplier);
  }

  @Override
<<<<<<< HEAD
  public SuppliedValueWidget<String[]> addStringArray(String title, Supplier<String[]> valueSupplier)
      throws IllegalArgumentException {
=======
  public SuppliedValueWidget<String[]> addStringArray(
      String title, Supplier<String[]> valueSupplier) throws IllegalArgumentException {
>>>>>>> e8cbf2a7
    return m_helper.addStringArray(title, valueSupplier);
  }

  @Override
<<<<<<< HEAD
  public SuppliedValueWidget<double[]> addDoubleArray(String title, Supplier<double[]> valueSupplier)
      throws IllegalArgumentException {
=======
  public SuppliedValueWidget<double[]> addDoubleArray(
      String title, Supplier<double[]> valueSupplier) throws IllegalArgumentException {
>>>>>>> e8cbf2a7
    return m_helper.addDoubleArray(title, valueSupplier);
  }

  @Override
<<<<<<< HEAD
  public SuppliedValueWidget<boolean[]> addBooleanArray(String title, Supplier<boolean[]> valueSupplier)
      throws IllegalArgumentException {
=======
  public SuppliedValueWidget<boolean[]> addBooleanArray(
      String title, Supplier<boolean[]> valueSupplier) throws IllegalArgumentException {
>>>>>>> e8cbf2a7
    return m_helper.addBooleanArray(title, valueSupplier);
  }

  @Override
<<<<<<< HEAD
  public SuppliedValueWidget<byte[]> 
  addRaw(String title, Supplier<byte[]> valueSupplier)
=======
  public SuppliedValueWidget<byte[]> addRaw(String title, Supplier<byte[]> valueSupplier)
>>>>>>> e8cbf2a7
      throws IllegalArgumentException {
    return m_helper.addRaw(title, valueSupplier);
  }

  @Override
  public void buildInto(NetworkTable parentTable, NetworkTable metaTable) {
    buildMetadata(metaTable);
    NetworkTable table = parentTable.getSubTable(getTitle());
    table.getEntry(".type").setString("ShuffleboardLayout");
    for (ShuffleboardComponent<?> component : getComponents()) {
      component.buildInto(table, metaTable.getSubTable(component.getTitle()));
    }
  }
}<|MERGE_RESOLUTION|>--- conflicted
+++ resolved
@@ -14,7 +14,7 @@
 import java.util.function.DoubleSupplier;
 import java.util.function.Supplier;
 
-<<<<<<< HEAD
+
 import edu.wpi.first.networktables.NetworkTable;
 import edu.wpi.first.wpilibj.Sendable;
 
@@ -27,11 +27,7 @@
 @SuppressWarnings("PMD.TooManyMethods")
 public class ShuffleboardLayout extends ShuffleboardComponent<ShuffleboardLayout> 
   implements ShuffleboardContainer {
-=======
-/** A layout in a Shuffleboard tab. Layouts can contain widgets and other layouts. */
-public class ShuffleboardLayout extends ShuffleboardComponent<ShuffleboardLayout>
-    implements ShuffleboardContainer {
->>>>>>> e8cbf2a7
+
   private final ContainerHelper m_helper = new ContainerHelper(this);
 
   protected ShuffleboardLayout(ShuffleboardContainer parent, String title, String type) {
@@ -87,45 +83,28 @@
   }
 
   @Override
-<<<<<<< HEAD
-  public SuppliedValueWidget<String[]> addStringArray(String title, Supplier<String[]> valueSupplier)
-      throws IllegalArgumentException {
-=======
   public SuppliedValueWidget<String[]> addStringArray(
       String title, Supplier<String[]> valueSupplier) throws IllegalArgumentException {
->>>>>>> e8cbf2a7
     return m_helper.addStringArray(title, valueSupplier);
   }
 
   @Override
-<<<<<<< HEAD
-  public SuppliedValueWidget<double[]> addDoubleArray(String title, Supplier<double[]> valueSupplier)
-      throws IllegalArgumentException {
-=======
+
   public SuppliedValueWidget<double[]> addDoubleArray(
       String title, Supplier<double[]> valueSupplier) throws IllegalArgumentException {
->>>>>>> e8cbf2a7
     return m_helper.addDoubleArray(title, valueSupplier);
   }
 
   @Override
-<<<<<<< HEAD
-  public SuppliedValueWidget<boolean[]> addBooleanArray(String title, Supplier<boolean[]> valueSupplier)
-      throws IllegalArgumentException {
-=======
+
   public SuppliedValueWidget<boolean[]> addBooleanArray(
       String title, Supplier<boolean[]> valueSupplier) throws IllegalArgumentException {
->>>>>>> e8cbf2a7
     return m_helper.addBooleanArray(title, valueSupplier);
   }
 
   @Override
-<<<<<<< HEAD
-  public SuppliedValueWidget<byte[]> 
-  addRaw(String title, Supplier<byte[]> valueSupplier)
-=======
+
   public SuppliedValueWidget<byte[]> addRaw(String title, Supplier<byte[]> valueSupplier)
->>>>>>> e8cbf2a7
       throws IllegalArgumentException {
     return m_helper.addRaw(title, valueSupplier);
   }
