--- conflicted
+++ resolved
@@ -47,12 +47,7 @@
    * @param measurementStdDevs The standard deviations of the measurements.
    * @return An ElevatorSim representing the given characterized constants.
    */
-<<<<<<< HEAD
-  public static ElevatorSim create(
-=======
-  @SuppressWarnings("this-escape")
-  public ElevatorSim(
->>>>>>> 56e5b404
+public static ElevatorSim create(
       LinearSystem<N2, N1, N1> plant,
       double kG,
       DCMotor gearbox,
