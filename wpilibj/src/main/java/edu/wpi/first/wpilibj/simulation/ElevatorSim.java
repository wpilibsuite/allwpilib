// Copyright (c) FIRST and other WPILib contributors.
// Open Source Software; you can modify and/or share it under the terms of
// the WPILib BSD license file in the root directory of this project.

package edu.wpi.first.wpilibj.simulation;

import edu.wpi.first.math.MathUtil;
import edu.wpi.first.math.Matrix;
import edu.wpi.first.math.VecBuilder;
import edu.wpi.first.math.numbers.N1;
import edu.wpi.first.math.numbers.N2;
import edu.wpi.first.math.system.LinearSystem;
import edu.wpi.first.math.system.NumericalIntegration;
import edu.wpi.first.math.system.plant.DCMotor;
import edu.wpi.first.math.system.plant.LinearSystemId;
import edu.wpi.first.wpilibj.RobotController;

/** Represents a simulated elevator mechanism. */
public class ElevatorSim extends LinearSystemSim<N2, N1, N2> {
  // Gearbox for the elevator.
  private final DCMotor m_gearbox;

  // The min allowable height for the elevator.
  private final double m_minHeight;

  // The max allowable height for the elevator.
  private final double m_maxHeight;

  // Whether the simulator should simulate gravity.
  private final boolean m_simulateGravity;

  /**
   * Creates a simulated elevator mechanism.
   *
   * @param plant The linear system that represents the elevator. This system can be created with
   *     {@link edu.wpi.first.math.system.plant.LinearSystemId#createElevatorSystem(DCMotor, double,
   *     double, double)}.
   * @param gearbox The type of and number of motors in the elevator gearbox.
   * @param minHeightMeters The min allowable height of the elevator.
   * @param maxHeightMeters The max allowable height of the elevator.
   * @param simulateGravity Whether gravity should be simulated or not.
   * @param startingHeightMeters The starting height of the elevator.
   * @param measurementStdDevs The standard deviations of the measurements. Can be omitted if no
   *     noise is desired. If present must have 1 element for position.
   */
  @SuppressWarnings("this-escape")
  public ElevatorSim(
      LinearSystem<N2, N1, N2> plant,
      DCMotor gearbox,
      double minHeightMeters,
      double maxHeightMeters,
      boolean simulateGravity,
      double startingHeightMeters,
<<<<<<< HEAD
      double... measurementStdDevs) {
=======
      Matrix<N2, N1> measurementStdDevs) {
>>>>>>> 0f45fe94
    super(plant, measurementStdDevs);
    m_gearbox = gearbox;
    m_minHeight = minHeightMeters;
    m_maxHeight = maxHeightMeters;
    m_simulateGravity = simulateGravity;

    setState(startingHeightMeters, 0);
  }

  /**
   * Creates a simulated elevator mechanism.
   *
<<<<<<< HEAD
=======
   * @param plant The linear system that represents the elevator. This system can be created with
   *     {@link edu.wpi.first.math.system.plant.LinearSystemId#createElevatorSystem(DCMotor, double,
   *     double, double)}.
   * @param gearbox The type of and number of motors in the elevator gearbox.
   * @param minHeightMeters The min allowable height of the elevator.
   * @param maxHeightMeters The max allowable height of the elevator.
   * @param startingHeightMeters The starting height of the elevator.
   * @param simulateGravity Whether gravity should be simulated or not.
   */
  public ElevatorSim(
      LinearSystem<N2, N1, N2> plant,
      DCMotor gearbox,
      double minHeightMeters,
      double maxHeightMeters,
      boolean simulateGravity,
      double startingHeightMeters) {
    this(
        plant,
        gearbox,
        minHeightMeters,
        maxHeightMeters,
        simulateGravity,
        startingHeightMeters,
        null);
  }

  /**
   * Creates a simulated elevator mechanism.
   *
>>>>>>> 0f45fe94
   * @param kV The velocity gain.
   * @param kA The acceleration gain.
   * @param gearbox The type of and number of motors in the elevator gearbox.
   * @param minHeightMeters The min allowable height of the elevator.
   * @param maxHeightMeters The max allowable height of the elevator.
   * @param simulateGravity Whether gravity should be simulated or not.
   * @param startingHeightMeters The starting height of the elevator.
   * @param measurementStdDevs The standard deviations of the measurements. Can be omitted if no
   *     noise is desired. If present must have 1 element for position.
   */
  public ElevatorSim(
      double kV,
      double kA,
      DCMotor gearbox,
      double minHeightMeters,
      double maxHeightMeters,
      boolean simulateGravity,
      double startingHeightMeters,
<<<<<<< HEAD
      double... measurementStdDevs) {
=======
      Matrix<N2, N1> measurementStdDevs) {
>>>>>>> 0f45fe94
    this(
        LinearSystemId.identifyPositionSystem(kV, kA),
        gearbox,
        minHeightMeters,
        maxHeightMeters,
        simulateGravity,
        startingHeightMeters,
        measurementStdDevs);
  }

  /**
   * Creates a simulated elevator mechanism.
   *
   * @param gearbox The type of and number of motors in the elevator gearbox.
   * @param gearing The gearing of the elevator (numbers greater than 1 represent reductions).
   * @param carriageMassKg The mass of the elevator carriage.
   * @param drumRadiusMeters The radius of the drum that the elevator spool is wrapped around.
   * @param minHeightMeters The min allowable height of the elevator.
   * @param maxHeightMeters The max allowable height of the elevator.
   * @param simulateGravity Whether gravity should be simulated or not.
   * @param startingHeightMeters The starting height of the elevator.
   * @param measurementStdDevs The standard deviations of the measurements. Can be omitted if no
   *     noise is desired. If present must have 1 element for position.
   */
  public ElevatorSim(
      DCMotor gearbox,
      double gearing,
      double carriageMassKg,
      double drumRadiusMeters,
      double minHeightMeters,
      double maxHeightMeters,
      boolean simulateGravity,
      double startingHeightMeters,
<<<<<<< HEAD
      double... measurementStdDevs) {
=======
      Matrix<N2, N1> measurementStdDevs) {
>>>>>>> 0f45fe94
    this(
        LinearSystemId.createElevatorSystem(gearbox, carriageMassKg, drumRadiusMeters, gearing),
        gearbox,
        minHeightMeters,
        maxHeightMeters,
        simulateGravity,
        startingHeightMeters,
        measurementStdDevs);
  }

  /**
   * Sets the elevator's state. The new position will be limited between the minimum and maximum
   * allowed heights.
   *
   * @param positionMeters The new position in meters.
   * @param velocityMetersPerSecond New velocity in meters per second.
   */
  public final void setState(double positionMeters, double velocityMetersPerSecond) {
    setState(
        VecBuilder.fill(
            MathUtil.clamp(positionMeters, m_minHeight, m_maxHeight), velocityMetersPerSecond));
  }

  /**
   * Returns whether the elevator would hit the lower limit.
   *
   * @param elevatorHeightMeters The elevator height.
   * @return Whether the elevator would hit the lower limit.
   */
  public boolean wouldHitLowerLimit(double elevatorHeightMeters) {
    return elevatorHeightMeters <= this.m_minHeight;
  }

  /**
   * Returns whether the elevator would hit the upper limit.
   *
   * @param elevatorHeightMeters The elevator height.
   * @return Whether the elevator would hit the upper limit.
   */
  public boolean wouldHitUpperLimit(double elevatorHeightMeters) {
    return elevatorHeightMeters >= this.m_maxHeight;
  }

  /**
   * Returns whether the elevator has hit the lower limit.
   *
   * @return Whether the elevator has hit the lower limit.
   */
  public boolean hasHitLowerLimit() {
    return wouldHitLowerLimit(getPositionMeters());
  }

  /**
   * Returns whether the elevator has hit the upper limit.
   *
   * @return Whether the elevator has hit the upper limit.
   */
  public boolean hasHitUpperLimit() {
    return wouldHitUpperLimit(getPositionMeters());
  }

  /**
   * Returns the position of the elevator.
   *
   * @return The position of the elevator.
   */
  public double getPositionMeters() {
    return getOutput(0);
  }

  /**
   * Returns the velocity of the elevator.
   *
   * @return The velocity of the elevator.
   */
  public double getVelocityMetersPerSecond() {
    return getOutput(1);
  }

  /**
   * Returns the elevator current draw.
   *
   * @return The elevator current draw.
   */
  public double getCurrentDrawAmps() {
    // I = V / R - omega / (Kv * R)
    // Reductions are greater than 1, so a reduction of 10:1 would mean the motor is
    // spinning 10x faster than the output
    // v = r w, so w = v/r
    double kA = 1 / m_plant.getB().get(1, 0);
    double kV = -m_plant.getA().get(1, 1) * kA;
    double motorVelocityRadPerSec = m_x.get(1, 0) * kV * m_gearbox.KvRadPerSecPerVolt;
    var appliedVoltage = m_u.get(0, 0);
    return m_gearbox.getCurrent(motorVelocityRadPerSec, appliedVoltage)
        * Math.signum(appliedVoltage);
  }

  /**
   * Sets the input voltage for the elevator.
   *
   * @param volts The input voltage.
   */
  public void setInputVoltage(double volts) {
    setInput(volts);
    clampInput(RobotController.getBatteryVoltage());
  }

  /**
   * Updates the state of the elevator.
   *
   * @param currentXhat The current state estimate.
   * @param u The system inputs (voltage).
   * @param dtSeconds The time difference between controller updates.
   */
  @Override
  protected Matrix<N2, N1> updateX(Matrix<N2, N1> currentXhat, Matrix<N1, N1> u, double dtSeconds) {
    // Calculate updated x-hat from Runge-Kutta.
    var updatedXhat =
        NumericalIntegration.rkdp(
            (x, _u) -> {
              Matrix<N2, N1> xdot = m_plant.getA().times(x).plus(m_plant.getB().times(_u));
              if (m_simulateGravity) {
                xdot = xdot.plus(VecBuilder.fill(0, -9.8));
              }
              return xdot;
            },
            currentXhat,
            u,
            dtSeconds);

    // We check for collisions after updating x-hat.
    if (wouldHitLowerLimit(updatedXhat.get(0, 0))) {
      return VecBuilder.fill(m_minHeight, 0);
    }
    if (wouldHitUpperLimit(updatedXhat.get(0, 0))) {
      return VecBuilder.fill(m_maxHeight, 0);
    }
    return updatedXhat;
  }
}<|MERGE_RESOLUTION|>--- conflicted
+++ resolved
@@ -51,11 +51,7 @@
       double maxHeightMeters,
       boolean simulateGravity,
       double startingHeightMeters,
-<<<<<<< HEAD
       double... measurementStdDevs) {
-=======
-      Matrix<N2, N1> measurementStdDevs) {
->>>>>>> 0f45fe94
     super(plant, measurementStdDevs);
     m_gearbox = gearbox;
     m_minHeight = minHeightMeters;
@@ -68,38 +64,6 @@
   /**
    * Creates a simulated elevator mechanism.
    *
-<<<<<<< HEAD
-=======
-   * @param plant The linear system that represents the elevator. This system can be created with
-   *     {@link edu.wpi.first.math.system.plant.LinearSystemId#createElevatorSystem(DCMotor, double,
-   *     double, double)}.
-   * @param gearbox The type of and number of motors in the elevator gearbox.
-   * @param minHeightMeters The min allowable height of the elevator.
-   * @param maxHeightMeters The max allowable height of the elevator.
-   * @param startingHeightMeters The starting height of the elevator.
-   * @param simulateGravity Whether gravity should be simulated or not.
-   */
-  public ElevatorSim(
-      LinearSystem<N2, N1, N2> plant,
-      DCMotor gearbox,
-      double minHeightMeters,
-      double maxHeightMeters,
-      boolean simulateGravity,
-      double startingHeightMeters) {
-    this(
-        plant,
-        gearbox,
-        minHeightMeters,
-        maxHeightMeters,
-        simulateGravity,
-        startingHeightMeters,
-        null);
-  }
-
-  /**
-   * Creates a simulated elevator mechanism.
-   *
->>>>>>> 0f45fe94
    * @param kV The velocity gain.
    * @param kA The acceleration gain.
    * @param gearbox The type of and number of motors in the elevator gearbox.
@@ -118,11 +82,7 @@
       double maxHeightMeters,
       boolean simulateGravity,
       double startingHeightMeters,
-<<<<<<< HEAD
       double... measurementStdDevs) {
-=======
-      Matrix<N2, N1> measurementStdDevs) {
->>>>>>> 0f45fe94
     this(
         LinearSystemId.identifyPositionSystem(kV, kA),
         gearbox,
@@ -156,11 +116,7 @@
       double maxHeightMeters,
       boolean simulateGravity,
       double startingHeightMeters,
-<<<<<<< HEAD
       double... measurementStdDevs) {
-=======
-      Matrix<N2, N1> measurementStdDevs) {
->>>>>>> 0f45fe94
     this(
         LinearSystemId.createElevatorSystem(gearbox, carriageMassKg, drumRadiusMeters, gearing),
         gearbox,
