/*----------------------------------------------------------------------------*/
/* Copyright (c) 2008-2018 FIRST. All Rights Reserved.                        */
/* Open Source Software - may be modified and shared by FRC teams. The code   */
/* must be accompanied by the FIRST BSD license file in the root directory of */
/* the project.                                                               */
/*----------------------------------------------------------------------------*/

package edu.wpi.first.wpilibj;

import java.util.Arrays;
import java.util.Optional;

import edu.wpi.first.wpilibj.hal.FRCNetComm.tResourceType;
import edu.wpi.first.wpilibj.hal.HAL;
import edu.wpi.first.wpilibj.hal.RelayJNI;
import edu.wpi.first.wpilibj.smartdashboard.SendableBuilder;
import edu.wpi.first.wpilibj.util.UncleanStatusException;

import static java.util.Objects.requireNonNull;

/**
 * Class for VEX Robotics Spike style relay outputs. Relays are intended to be connected to Spikes
 * or similar relays. The relay channels controls a pair of channels that are either both off, one
 * on, the other on, or both on. This translates into two Spike outputs at 0v, one at 12v and one
 * at 0v, one at 0v and the other at 12v, or two Spike outputs at 12V. This allows off, full
 * forward, or full reverse control of motors without variable speed. It also allows the two
 * channels (forward and reverse) to be used independently for something that does not care about
 * voltage polarity (like a solenoid).
 */
public class Relay extends SendableBase implements MotorSafety {
  private MotorSafetyHelper m_safetyHelper;

  /**
   * This class represents errors in trying to set relay values contradictory to the direction to
   * which the relay is set.
   */
  public class InvalidValueException extends RuntimeException {
    /**
     * Create a new exception with the given message.
     *
     * @param message the message to pass with the exception
     */
    public InvalidValueException(String message) {
      super(message);
    }
  }

  /**
   * The state to drive a Relay to.
   */
  public enum Value {
    kOff("Off"),
    kOn("On"),
    kForward("Forward"),
    kReverse("Reverse");

    private final String m_prettyValue;

    Value(String prettyValue) {
      m_prettyValue = prettyValue;
    }

    public String getPrettyValue() {
      return m_prettyValue;
    }

    public static Optional<Value> getValueOf(String value) {
      return Arrays.stream(Value.values()).filter(v -> v.m_prettyValue.equals(value)).findFirst();
    }
  }

  /**
   * The Direction(s) that a relay is configured to operate in.
   */
  public enum Direction {
    /**
     * direction: both directions are valid.
     */

    kBoth,
    /**
     * direction: Only forward is valid.
     */
    kForward,
    /**
     * direction: only reverse is valid.
     */
    kReverse
  }

  private final int m_channel;

  private int m_forwardHandle;
  private int m_reverseHandle;

  private Direction m_direction;

  /**
   * Common relay initialization method. This code is common to all Relay constructors and
   * initializes the relay and reserves all resources that need to be locked. Initially the relay is
   * set to both lines at 0v.
   */
  private void initRelay() {
    SensorUtil.checkRelayChannel(m_channel);

    int portHandle = HAL.getPort((byte) m_channel);
    if (m_direction == Direction.kBoth || m_direction == Direction.kForward) {
      m_forwardHandle = RelayJNI.initializeRelayPort(portHandle, true);
      HAL.report(tResourceType.kResourceType_Relay, m_channel);
    }
    if (m_direction == Direction.kBoth || m_direction == Direction.kReverse) {
      m_reverseHandle = RelayJNI.initializeRelayPort(portHandle, false);
      HAL.report(tResourceType.kResourceType_Relay, m_channel + 128);
    }

    m_safetyHelper = new MotorSafetyHelper(this);
    m_safetyHelper.setSafetyEnabled(false);

    setName("Relay", m_channel);
  }

  /**
   * Relay constructor given a channel.
   *
   * @param channel The channel number for this relay (0 - 3).
   * @param direction The direction that the Relay object will control.
   */
  public Relay(final int channel, Direction direction) {
    m_channel = channel;
    m_direction = requireNonNull(direction, "Null Direction was given");
    initRelay();
    set(Value.kOff);
  }

  /**
   * Relay constructor given a channel, allowing both directions.
   *
   * @param channel The channel number for this relay (0 - 3).
   */
  public Relay(final int channel) {
    this(channel, Direction.kBoth);
  }

  @Override
  public void close() {
    super.close();
    freeRelay();
  }

  private void freeRelay() {
    try {
      RelayJNI.setRelay(m_forwardHandle, false);
<<<<<<< HEAD
    } catch (RuntimeException ignored) { //NOPMD
=======
    } catch (UncleanStatusException ignored) {
>>>>>>> b498cd3a
      // do nothing. Ignore
    }
    try {
      RelayJNI.setRelay(m_reverseHandle, false);
<<<<<<< HEAD
    } catch (RuntimeException ignored) { //NOPMD
=======
    } catch (UncleanStatusException ignored) {
>>>>>>> b498cd3a
      // do nothing. Ignore
    }

    RelayJNI.freeRelayPort(m_forwardHandle);
    RelayJNI.freeRelayPort(m_reverseHandle);

    m_forwardHandle = 0;
    m_reverseHandle = 0;
  }

  /**
   * Set the relay state.
   *
   * <p>Valid values depend on which directions of the relay are controlled by the object.
   *
   * <p>When set to kBothDirections, the relay can be set to any of the four states: 0v-0v, 12v-0v,
   * 0v-12v, 12v-12v
   *
   * <p>When set to kForwardOnly or kReverseOnly, you can specify the constant for the direction or
   * you can simply specify kOff and kOn. Using only kOff and kOn is recommended.
   *
   * @param value The state to set the relay.
   */
  @SuppressWarnings("PMD.CyclomaticComplexity")
  public void set(Value value) {
    switch (value) {
      case kOff:
        if (m_direction == Direction.kBoth || m_direction == Direction.kForward) {
          RelayJNI.setRelay(m_forwardHandle, false);
        }
        if (m_direction == Direction.kBoth || m_direction == Direction.kReverse) {
          RelayJNI.setRelay(m_reverseHandle, false);
        }
        break;
      case kOn:
        if (m_direction == Direction.kBoth || m_direction == Direction.kForward) {
          RelayJNI.setRelay(m_forwardHandle, true);
        }
        if (m_direction == Direction.kBoth || m_direction == Direction.kReverse) {
          RelayJNI.setRelay(m_reverseHandle, true);
        }
        break;
      case kForward:
        if (m_direction == Direction.kReverse) {
          throw new InvalidValueException("A relay configured for reverse cannot be set to "
              + "forward");
        }
        if (m_direction == Direction.kBoth || m_direction == Direction.kForward) {
          RelayJNI.setRelay(m_forwardHandle, true);
        }
        if (m_direction == Direction.kBoth) {
          RelayJNI.setRelay(m_reverseHandle, false);
        }
        break;
      case kReverse:
        if (m_direction == Direction.kForward) {
          throw new InvalidValueException("A relay configured for forward cannot be set to "
              + "reverse");
        }
        if (m_direction == Direction.kBoth) {
          RelayJNI.setRelay(m_forwardHandle, false);
        }
        if (m_direction == Direction.kBoth || m_direction == Direction.kReverse) {
          RelayJNI.setRelay(m_reverseHandle, true);
        }
        break;
      default:
        // Cannot hit this, limited by Value enum
    }
  }

  /**
   * Get the Relay State.
   *
   * <p>Gets the current state of the relay.
   *
   * <p>When set to kForwardOnly or kReverseOnly, value is returned as kOn/kOff not
   * kForward/kReverse (per the recommendation in Set)
   *
   * @return The current state of the relay as a Relay::Value
   */
  public Value get() {
    if (m_direction == Direction.kForward) {
      if (RelayJNI.getRelay(m_forwardHandle)) {
        return Value.kOn;
      } else {
        return Value.kOff;
      }
    } else if (m_direction == Direction.kReverse) {
      if (RelayJNI.getRelay(m_reverseHandle)) {
        return Value.kOn;
      } else {
        return Value.kOff;
      }
    } else {
      if (RelayJNI.getRelay(m_forwardHandle)) {
        if (RelayJNI.getRelay(m_reverseHandle)) {
          return Value.kOn;
        } else {
          return Value.kForward;
        }
      } else {
        if (RelayJNI.getRelay(m_reverseHandle)) {
          return Value.kReverse;
        } else {
          return Value.kOff;
        }
      }
    }
  }

  /**
   * Get the channel number.
   *
   * @return The channel number.
   */
  public int getChannel() {
    return m_channel;
  }

  @Override
  public void setExpiration(double timeout) {
    m_safetyHelper.setExpiration(timeout);
  }

  @Override
  public double getExpiration() {
    return m_safetyHelper.getExpiration();
  }

  @Override
  public boolean isAlive() {
    return m_safetyHelper.isAlive();
  }

  @Override
  public void stopMotor() {
    set(Value.kOff);
  }

  @Override
  public boolean isSafetyEnabled() {
    return m_safetyHelper.isSafetyEnabled();
  }

  @Override
  public void setSafetyEnabled(boolean enabled) {
    m_safetyHelper.setSafetyEnabled(enabled);
  }

  @Override
  public String getDescription() {
    return "Relay ID " + getChannel();
  }

  /**
   * Set the Relay Direction.
   *
   * <p>Changes which values the relay can be set to depending on which direction is used
   *
   * <p>Valid inputs are kBothDirections, kForwardOnly, and kReverseOnly
   *
   * @param direction The direction for the relay to operate in
   */
  public void setDirection(Direction direction) {
    requireNonNull(direction, "Null Direction was given");
    if (m_direction == direction) {
      return;
    }

    freeRelay();
    m_direction = direction;
    initRelay();
  }

  @Override
  public void initSendable(SendableBuilder builder) {
    builder.setSmartDashboardType("Relay");
    builder.setSafeState(() -> set(Value.kOff));
    builder.addStringProperty("Value", () -> get().getPrettyValue(),
        value -> set(Value.getValueOf(value).orElse(Value.kOff)));
  }
}<|MERGE_RESOLUTION|>--- conflicted
+++ resolved
@@ -150,20 +150,12 @@
   private void freeRelay() {
     try {
       RelayJNI.setRelay(m_forwardHandle, false);
-<<<<<<< HEAD
-    } catch (RuntimeException ignored) { //NOPMD
-=======
     } catch (UncleanStatusException ignored) {
->>>>>>> b498cd3a
       // do nothing. Ignore
     }
     try {
       RelayJNI.setRelay(m_reverseHandle, false);
-<<<<<<< HEAD
-    } catch (RuntimeException ignored) { //NOPMD
-=======
     } catch (UncleanStatusException ignored) {
->>>>>>> b498cd3a
       // do nothing. Ignore
     }
 
