--- conflicted
+++ resolved
@@ -111,9 +111,9 @@
       eventName = table.getEntry("EventName");
       eventName.forceSetString("");
       matchNumber = table.getEntry("MatchNumber");
-      matchNumber.forceSetDouble(1);
+      matchNumber.forceSetDouble(0);
       replayNumber = table.getEntry("ReplayNumber");
-      replayNumber.forceSetDouble(1);
+      replayNumber.forceSetDouble(0);
       matchType = table.getEntry("MatchType");
       matchType.forceSetDouble(0);
       alliance = table.getEntry("IsRedAlliance");
@@ -1065,14 +1065,12 @@
       m_matchInfoCache = currentInfo;
     }
 
-<<<<<<< HEAD
-    sendMatchData();
-=======
     m_waitForDataMutex.lock();
     m_waitForDataCount++;
     m_waitForDataCond.signalAll();
     m_waitForDataMutex.unlock();
->>>>>>> 07f70cf7
+    
+    sendMatchData();
   }
 
   /**
