/*----------------------------------------------------------------------------*/
/* Copyright (c) 2008-2017 FIRST. All Rights Reserved.                        */
/* Open Source Software - may be modified and shared by FRC teams. The code   */
/* must be accompanied by the FIRST BSD license file in the root directory of */
/* the project.                                                               */
/*----------------------------------------------------------------------------*/

package edu.wpi.first.wpilibj;

import java.util.TimerTask;

import edu.wpi.first.networktables.EntryListenerFlags;
import edu.wpi.first.networktables.NetworkTable;
import edu.wpi.first.networktables.NetworkTableEntry;
import edu.wpi.first.wpilibj.filters.LinearDigitalFilter;
import edu.wpi.first.wpilibj.livewindow.LiveWindowSendable;
import edu.wpi.first.wpilibj.util.BoundaryException;

import static java.util.Objects.requireNonNull;

/**
 * Class implements a PID Control Loop.
 *
 * <p>Creates a separate thread which reads the given PIDSource and takes care of the integral
 * calculations, as well as writing the given PIDOutput.
 *
 * <p>This feedback controller runs in discrete time, so time deltas are not used in the integral
 * and derivative calculations. Therefore, the sample rate affects the controller's behavior for a
 * given set of PID constants.
 */
public class PIDController implements PIDInterface, LiveWindowSendable, Controller {

  public static final double kDefaultPeriod = .05;
  private static int instances = 0;
  @SuppressWarnings("MemberName")
  private double m_P; // factor for "proportional" control
  @SuppressWarnings("MemberName")
  private double m_I; // factor for "integral" control
  @SuppressWarnings("MemberName")
  private double m_D; // factor for "derivative" control
  @SuppressWarnings("MemberName")
  private double m_F; // factor for feedforward term
  private double m_maximumOutput = 1.0; // |maximum output|
  private double m_minimumOutput = -1.0; // |minimum output|
  private double m_maximumInput = 0.0; // maximum input - limit setpoint to this
  private double m_minimumInput = 0.0; // minimum input - limit setpoint to this
  private double m_inputRange = 0.0; // input range - difference between maximum and minimum
  // do the endpoints wrap around? eg. Absolute encoder
  private boolean m_continuous = false;
  private boolean m_enabled = false; // is the pid controller enabled
  // the prior error (used to compute velocity)
  private double m_prevError = 0.0;
  // the sum of the errors for use in the integral calc
  private double m_totalError = 0.0;
  // the tolerance object used to check if on target
  private Tolerance m_tolerance;
  private double m_setpoint = 0.0;
  private double m_prevSetpoint = 0.0;
  private double m_error = 0.0;
  private double m_result = 0.0;
  private double m_period = kDefaultPeriod;

  PIDSource m_origSource;
  LinearDigitalFilter m_filter;

  protected PIDSource m_pidInput;
  protected PIDOutput m_pidOutput;
  java.util.Timer m_controlLoop;
  Timer m_setpointTimer;

  /**
   * Tolerance is the type of tolerance used to specify if the PID controller is on target.
   *
   * <p>The various implementations of this class such as PercentageTolerance and AbsoluteTolerance
   * specify types of tolerance specifications to use.
   */
  public interface Tolerance {
    boolean onTarget();
  }

  /**
   * Used internally for when Tolerance hasn't been set.
   */
  public class NullTolerance implements Tolerance {
    @Override
    public boolean onTarget() {
      throw new RuntimeException("No tolerance value set when calling onTarget().");
    }
  }

  public class PercentageTolerance implements Tolerance {
    private final double m_percentage;

    PercentageTolerance(double value) {
      m_percentage = value;
    }

    @Override
    public boolean onTarget() {
<<<<<<< HEAD
      return isAvgErrorValid() && Math.abs(getAvgError()) < m_percentage / 100 * m_inputRange;
=======
      return Math.abs(getError()) < m_percentage / 100 * (m_maximumInput - m_minimumInput);
>>>>>>> 029246ed
    }
  }

  public class AbsoluteTolerance implements Tolerance {
    private final double m_value;

    AbsoluteTolerance(double value) {
      m_value = value;
    }

    @Override
    public boolean onTarget() {
      return Math.abs(getError()) < m_value;
    }
  }

  private class PIDTask extends TimerTask {

    private PIDController m_controller;

    PIDTask(PIDController controller) {
      requireNonNull(controller, "Given PIDController was null");

      m_controller = controller;
    }

    @Override
    public void run() {
      m_controller.calculate();
    }
  }

  /**
   * Allocate a PID object with the given constants for P, I, D, and F.
   *
   * @param Kp     the proportional coefficient
   * @param Ki     the integral coefficient
   * @param Kd     the derivative coefficient
   * @param Kf     the feed forward term
   * @param source The PIDSource object that is used to get values
   * @param output The PIDOutput object that is set to the output percentage
   * @param period the loop time for doing calculations. This particularly effects calculations of
   *               the integral and differential terms. The default is 50ms.
   */
  @SuppressWarnings("ParameterName")
  public PIDController(double Kp, double Ki, double Kd, double Kf, PIDSource source,
                       PIDOutput output, double period) {
    requireNonNull(source, "Null PIDSource was given");
    requireNonNull(output, "Null PIDOutput was given");

    m_controlLoop = new java.util.Timer();
    m_setpointTimer = new Timer();
    m_setpointTimer.start();

    m_P = Kp;
    m_I = Ki;
    m_D = Kd;
    m_F = Kf;

    // Save original source
    m_origSource = source;

    // Create LinearDigitalFilter with original source as its source argument
    m_filter = LinearDigitalFilter.movingAverage(m_origSource, 1);
    m_pidInput = m_filter;

    m_pidOutput = output;
    m_period = period;

    m_controlLoop.schedule(new PIDTask(this), 0L, (long) (m_period * 1000));

    instances++;
    HLUsageReporting.reportPIDController(instances);
    m_tolerance = new NullTolerance();
  }

  /**
   * Allocate a PID object with the given constants for P, I, D and period.
   *
   * @param Kp     the proportional coefficient
   * @param Ki     the integral coefficient
   * @param Kd     the derivative coefficient
   * @param source the PIDSource object that is used to get values
   * @param output the PIDOutput object that is set to the output percentage
   * @param period the loop time for doing calculations. This particularly effects calculations of
   *               the integral and differential terms. The default is 50ms.
   */
  @SuppressWarnings("ParameterName")
  public PIDController(double Kp, double Ki, double Kd, PIDSource source, PIDOutput output,
                       double period) {
    this(Kp, Ki, Kd, 0.0, source, output, period);
  }

  /**
   * Allocate a PID object with the given constants for P, I, D, using a 50ms period.
   *
   * @param Kp     the proportional coefficient
   * @param Ki     the integral coefficient
   * @param Kd     the derivative coefficient
   * @param source The PIDSource object that is used to get values
   * @param output The PIDOutput object that is set to the output percentage
   */
  @SuppressWarnings("ParameterName")
  public PIDController(double Kp, double Ki, double Kd, PIDSource source, PIDOutput output) {
    this(Kp, Ki, Kd, source, output, kDefaultPeriod);
  }

  /**
   * Allocate a PID object with the given constants for P, I, D, using a 50ms period.
   *
   * @param Kp     the proportional coefficient
   * @param Ki     the integral coefficient
   * @param Kd     the derivative coefficient
   * @param Kf     the feed forward term
   * @param source The PIDSource object that is used to get values
   * @param output The PIDOutput object that is set to the output percentage
   */
  @SuppressWarnings("ParameterName")
  public PIDController(double Kp, double Ki, double Kd, double Kf, PIDSource source,
                       PIDOutput output) {
    this(Kp, Ki, Kd, Kf, source, output, kDefaultPeriod);
  }

  /**
   * Free the PID object.
   */
  public void free() {
    m_controlLoop.cancel();
    synchronized (this) {
      m_pidOutput = null;
      m_pidInput = null;
      m_controlLoop = null;
    }
    removeListeners();
  }

  /**
   * Read the input, calculate the output accordingly, and write to the output. This should only be
   * called by the PIDTask and is created during initialization.
   */
  protected void calculate() {
    boolean enabled;
    PIDSource pidInput;

    synchronized (this) {
      if (m_pidInput == null) {
        return;
      }
      if (m_pidOutput == null) {
        return;
      }
      enabled = m_enabled; // take snapshot of these values...
      pidInput = m_pidInput;
    }

    if (enabled) {
      double input;
      double result;
      final PIDOutput pidOutput;
      synchronized (this) {
        input = pidInput.pidGet();
      }
      synchronized (this) {
        m_error = getContinuousError(m_setpoint - input);

        if (m_pidInput.getPIDSourceType().equals(PIDSourceType.kRate)) {
          if (m_P != 0) {
            m_totalError = clamp(m_totalError + m_error, m_minimumOutput / m_P,
                m_maximumOutput / m_P);
          }

          m_result = m_P * m_totalError + m_D * m_error
              + calculateFeedForward();
        } else {
          if (m_I != 0) {
            m_totalError = clamp(m_totalError + m_error, m_minimumOutput / m_I,
                m_maximumOutput / m_I);
          }

          m_result = m_P * m_error + m_I * m_totalError
              + m_D * (m_error - m_prevError) + calculateFeedForward();
        }
        m_prevError = m_error;

        m_result = clamp(m_result, m_minimumOutput, m_maximumOutput);

        pidOutput = m_pidOutput;
        result = m_result;
      }

      pidOutput.pidWrite(result);
    }
  }

  /**
   * Calculate the feed forward term.
   *
   * <p>Both of the provided feed forward calculations are velocity feed forwards. If a different
   * feed forward calculation is desired, the user can override this function and provide his or
   * her own. This function  does no synchronization because the PIDController class only calls it
   * in synchronized code, so be careful if calling it oneself.
   *
   * <p>If a velocity PID controller is being used, the F term should be set to 1 over the maximum
   * setpoint for the output. If a position PID controller is being used, the F term should be set
   * to 1 over the maximum speed for the output measured in setpoint units per this controller's
   * update period (see the default period in this class's constructor).
   */
  protected double calculateFeedForward() {
    if (m_pidInput.getPIDSourceType().equals(PIDSourceType.kRate)) {
      return m_F * getSetpoint();
    } else {
      double temp = m_F * getDeltaSetpoint();
      m_prevSetpoint = m_setpoint;
      m_setpointTimer.reset();
      return temp;
    }
  }

  /**
   * Set the PID Controller gain parameters. Set the proportional, integral, and differential
   * coefficients.
   *
   * @param p Proportional coefficient
   * @param i Integral coefficient
   * @param d Differential coefficient
   */
  @SuppressWarnings("ParameterName")
  public synchronized void setPID(double p, double i, double d) {
    m_P = p;
    m_I = i;
    m_D = d;

    if (m_pEntry != null) {
      m_pEntry.setDouble(p);
    }
    if (m_iEntry != null) {
      m_iEntry.setDouble(i);
    }
    if (m_dEntry != null) {
      m_dEntry.setDouble(d);
    }
  }

  /**
   * Set the PID Controller gain parameters. Set the proportional, integral, and differential
   * coefficients.
   *
   * @param p Proportional coefficient
   * @param i Integral coefficient
   * @param d Differential coefficient
   * @param f Feed forward coefficient
   */
  @SuppressWarnings("ParameterName")
  public synchronized void setPID(double p, double i, double d, double f) {
    m_P = p;
    m_I = i;
    m_D = d;
    m_F = f;

    if (m_pEntry != null) {
      m_pEntry.setDouble(p);
    }
    if (m_iEntry != null) {
      m_iEntry.setDouble(i);
    }
    if (m_dEntry != null) {
      m_dEntry.setDouble(d);
    }
    if (m_fEntry != null) {
      m_fEntry.setDouble(f);
    }
  }

  /**
   * Get the Proportional coefficient.
   *
   * @return proportional coefficient
   */
  public synchronized double getP() {
    return m_P;
  }

  /**
   * Get the Integral coefficient.
   *
   * @return integral coefficient
   */
  public synchronized double getI() {
    return m_I;
  }

  /**
   * Get the Differential coefficient.
   *
   * @return differential coefficient
   */
  public synchronized double getD() {
    return m_D;
  }

  /**
   * Get the Feed forward coefficient.
   *
   * @return feed forward coefficient
   */
  public synchronized double getF() {
    return m_F;
  }

  /**
   * Return the current PID result This is always centered on zero and constrained the the max and
   * min outs.
   *
   * @return the latest calculated output
   */
  public synchronized double get() {
    return m_result;
  }

  /**
   * Set the PID controller to consider the input to be continuous, Rather then using the max and
   * min in as constraints, it considers them to be the same point and automatically calculates the
   * shortest route to the setpoint.
   *
   * @param continuous Set to true turns on continuous, false turns off continuous
   */
  public synchronized void setContinuous(boolean continuous) {
    m_continuous = continuous;
  }

  /**
   * Set the PID controller to consider the input to be continuous, Rather then using the max and
   * min in as constraints, it considers them to be the same point and automatically calculates the
   * shortest route to the setpoint.
   */
  public synchronized void setContinuous() {
    setContinuous(true);
  }

  /**
   * Sets the maximum and minimum values expected from the input and setpoint.
   *
   * @param minimumInput the minimum value expected from the input
   * @param maximumInput the maximum value expected from the input
   */
  public synchronized void setInputRange(double minimumInput, double maximumInput) {
    if (minimumInput > maximumInput) {
      throw new BoundaryException("Lower bound is greater than upper bound");
    }
    m_minimumInput = minimumInput;
    m_maximumInput = maximumInput;
    m_inputRange = maximumInput - minimumInput;
    setSetpoint(m_setpoint);
  }

  /**
   * Sets the minimum and maximum values to write.
   *
   * @param minimumOutput the minimum percentage to write to the output
   * @param maximumOutput the maximum percentage to write to the output
   */
  public synchronized void setOutputRange(double minimumOutput, double maximumOutput) {
    if (minimumOutput > maximumOutput) {
      throw new BoundaryException("Lower bound is greater than upper bound");
    }
    m_minimumOutput = minimumOutput;
    m_maximumOutput = maximumOutput;
  }

  /**
   * Set the setpoint for the PIDController.
   *
   * @param setpoint the desired setpoint
   */
  public synchronized void setSetpoint(double setpoint) {
    if (m_maximumInput > m_minimumInput) {
      if (setpoint > m_maximumInput) {
        m_setpoint = m_maximumInput;
      } else if (setpoint < m_minimumInput) {
        m_setpoint = m_minimumInput;
      } else {
        m_setpoint = setpoint;
      }
    } else {
      m_setpoint = setpoint;
    }

    if (m_setpointEntry != null) {
      m_setpointEntry.setDouble(m_setpoint);
    }
  }

  /**
   * Returns the current setpoint of the PIDController.
   *
   * @return the current setpoint
   */
  public synchronized double getSetpoint() {
    return m_setpoint;
  }

  /**
   * Returns the change in setpoint over time of the PIDController.
   *
   * @return the change in setpoint over time
   */
  public synchronized double getDeltaSetpoint() {
    return (m_setpoint - m_prevSetpoint) / m_setpointTimer.get();
  }

  /**
   * Returns the current difference of the input from the setpoint.
   *
   * @return the current error
   */
  public synchronized double getError() {
    return getContinuousError(getSetpoint() - m_pidInput.pidGet());
  }

  /**
   * Returns the current difference of the error over the past few iterations. You can specify the
   * number of iterations to average with setToleranceBuffer() (defaults to 1). getAvgError() is
   * used for the onTarget() function.
   *
   * @deprecated Use getError(), which is now already filtered.
   * @return     the current average of the error
   */
  @Deprecated
  public synchronized double getAvgError() {
    return getError();
  }

  /**
   * Sets what type of input the PID controller will use.
   *
   * @param pidSource the type of input
   */
  void setPIDSourceType(PIDSourceType pidSource) {
    m_pidInput.setPIDSourceType(pidSource);
  }

  /**
   * Returns the type of input the PID controller is using.
   *
   * @return the PID controller input type
   */
  PIDSourceType getPIDSourceType() {
    return m_pidInput.getPIDSourceType();
  }

  /**
   * Set the PID tolerance using a Tolerance object. Tolerance can be specified as a percentage of
   * the range or as an absolute value. The Tolerance object encapsulates those options in an
   * object. Use it by creating the type of tolerance that you want to use: setTolerance(new
   * PIDController.AbsoluteTolerance(0.1))
   *
   * @param tolerance a tolerance object of the right type, e.g. PercentTolerance or
   *                  AbsoluteTolerance
   */
  public void setTolerance(Tolerance tolerance) {
    m_tolerance = tolerance;
  }

  /**
   * Set the absolute error which is considered tolerable for use with OnTarget.
   *
   * @param absvalue absolute error which is tolerable in the units of the input object
   */
  public synchronized void setAbsoluteTolerance(double absvalue) {
    m_tolerance = new AbsoluteTolerance(absvalue);
  }

  /**
   * Set the percentage error which is considered tolerable for use with OnTarget. (Input of 15.0 =
   * 15 percent)
   *
   * @param percentage percent error which is tolerable
   */
  public synchronized void setPercentTolerance(double percentage) {
    m_tolerance = new PercentageTolerance(percentage);
  }

  /**
   * Set the number of previous error samples to average for tolerancing. When determining whether a
   * mechanism is on target, the user may want to use a rolling average of previous measurements
   * instead of a precise position or velocity. This is useful for noisy sensors which return a few
   * erroneous measurements when the mechanism is on target. However, the mechanism will not
   * register as on target for at least the specified bufLength cycles.
   *
   * @param bufLength Number of previous cycles to average.
   */
  public synchronized void setToleranceBuffer(int bufLength) {
    m_filter = LinearDigitalFilter.movingAverage(m_origSource, bufLength);
    m_pidInput = m_filter;
  }

  /**
   * Return true if the error is within the percentage of the total input range, determined by
   * setTolerance. This assumes that the maximum and minimum input were set using setInput.
   *
   * @return true if the error is less than the tolerance
   */
  public synchronized boolean onTarget() {
    return m_tolerance.onTarget();
  }

  /**
   * Begin running the PIDController.
   */
  @Override
  public synchronized void enable() {
    m_enabled = true;

    if (m_enabledEntry != null) {
      m_enabledEntry.setBoolean(true);
    }
  }

  /**
   * Stop running the PIDController, this sets the output to zero before stopping.
   */
  @Override
  public synchronized void disable() {
    m_pidOutput.pidWrite(0);
    m_enabled = false;

    if (m_enabledEntry != null) {
      m_enabledEntry.setBoolean(false);
    }
  }

  /**
   * Return true if PIDController is enabled.
   */
  @Override
  public boolean isEnabled() {
    return m_enabled;
  }

  /**
   * Reset the previous error,, the integral term, and disable the controller.
   */
  @Override
  public synchronized void reset() {
    disable();
    m_prevError = 0;
    m_totalError = 0;
    m_result = 0;
  }

  @Override
  public String getSmartDashboardType() {
    return "PIDController";
  }

  @SuppressWarnings("MemberName")
  private NetworkTableEntry m_pEntry;
  @SuppressWarnings("MemberName")
  private NetworkTableEntry m_iEntry;
  @SuppressWarnings("MemberName")
  private NetworkTableEntry m_dEntry;
  @SuppressWarnings("MemberName")
  private NetworkTableEntry m_fEntry;
  private NetworkTableEntry m_setpointEntry;
  private NetworkTableEntry m_enabledEntry;
  @SuppressWarnings("MemberName")
  private int m_pListener;
  @SuppressWarnings("MemberName")
  private int m_iListener;
  @SuppressWarnings("MemberName")
  private int m_dListener;
  @SuppressWarnings("MemberName")
  private int m_fListener;
  private int m_setpointListener;
  private int m_enabledListener;

  private void removeListeners() {
    if (m_pEntry != null) {
      m_pEntry.removeListener(m_pListener);
    }
    if (m_iEntry != null) {
      m_iEntry.removeListener(m_iListener);
    }
    if (m_dEntry != null) {
      m_dEntry.removeListener(m_dListener);
    }
    if (m_fEntry != null) {
      m_fEntry.removeListener(m_fListener);
    }
    if (m_setpointEntry != null) {
      m_setpointEntry.removeListener(m_setpointListener);
    }
    if (m_enabledEntry != null) {
      m_enabledEntry.removeListener(m_enabledListener);
    }
  }

  @Override
  public void initTable(NetworkTable table) {
    removeListeners();
    if (table != null) {
      m_pEntry = table.getEntry("p");
      m_pEntry.setDouble(getP());
      m_iEntry = table.getEntry("i");
      m_iEntry.setDouble(getI());
      m_dEntry = table.getEntry("d");
      m_dEntry.setDouble(getD());
      m_fEntry = table.getEntry("f");
      m_fEntry.setDouble(getF());
      m_setpointEntry = table.getEntry("setpoint");
      m_setpointEntry.setDouble(getSetpoint());
      m_enabledEntry = table.getEntry("enabled");
      m_enabledEntry.setBoolean(isEnabled());

      m_pListener = m_pEntry.addListener((entry) -> {
        synchronized (this) {
          m_P = entry.value.getDouble();
        }
      }, EntryListenerFlags.kNew | EntryListenerFlags.kUpdate);

      m_iListener = m_iEntry.addListener((entry) -> {
        synchronized (this) {
          m_I = entry.value.getDouble();
        }
      }, EntryListenerFlags.kNew | EntryListenerFlags.kUpdate);

      m_dListener = m_dEntry.addListener((entry) -> {
        synchronized (this) {
          m_D = entry.value.getDouble();
        }
      }, EntryListenerFlags.kNew | EntryListenerFlags.kUpdate);

      m_fListener = m_fEntry.addListener((entry) -> {
        synchronized (this) {
          m_F = entry.value.getDouble();
        }
      }, EntryListenerFlags.kNew | EntryListenerFlags.kUpdate);

      m_setpointListener = m_setpointEntry.addListener((entry) -> {
        double val = entry.value.getDouble();
        if (getSetpoint() != val) {
          setSetpoint(val);
        }
      }, EntryListenerFlags.kNew | EntryListenerFlags.kUpdate);

      m_enabledListener = m_enabledEntry.addListener((entry) -> {
        boolean val = entry.value.getBoolean();
        if (isEnabled() != val) {
          if (val) {
            enable();
          } else {
            disable();
          }
        }
      }, EntryListenerFlags.kNew | EntryListenerFlags.kUpdate);
    } else {
      m_pEntry = null;
      m_iEntry = null;
      m_dEntry = null;
      m_fEntry = null;
      m_setpointEntry = null;
      m_enabledEntry = null;
    }
  }

  /**
   * Wraps error around for continuous inputs. The original error is returned if continuous mode is
   * disabled. This is an unsynchronized function.
   *
   * @param error The current error of the PID controller.
   * @return Error for continuous inputs.
   */
  protected double getContinuousError(double error) {
    if (m_continuous && Math.abs(error) > m_inputRange / 2) {
      if (error > 0) {
        return error - m_inputRange;
      } else {
        return error + m_inputRange;
      }
    }

    return error;
  }

  @Override
  public void updateTable() {
  }


  @Override
  public void startLiveWindowMode() {
    disable();
  }


  @Override
  public void stopLiveWindowMode() {
  }

  private static double clamp(double value, double low, double high) {
    return Math.max(low, Math.min(value, high));
  }
}<|MERGE_RESOLUTION|>--- conflicted
+++ resolved
@@ -97,11 +97,7 @@
 
     @Override
     public boolean onTarget() {
-<<<<<<< HEAD
-      return isAvgErrorValid() && Math.abs(getAvgError()) < m_percentage / 100 * m_inputRange;
-=======
-      return Math.abs(getError()) < m_percentage / 100 * (m_maximumInput - m_minimumInput);
->>>>>>> 029246ed
+      return Math.abs(getError()) < m_percentage / 100 * m_inputRange;
     }
   }
 
