--- conflicted
+++ resolved
@@ -32,18 +32,8 @@
   public Tachometer(int channel, EdgeConfiguration configuration) {
     m_handle = CounterJNI.initializeCounter(channel, configuration.rising);
 
-<<<<<<< HEAD
     HAL.report(tResourceType.kResourceType_Counter, channel + 1);
-    SendableRegistry.addLW(this, "Tachometer", channel);
-=======
-    CounterJNI.setCounterUpSource(
-        m_handle, source.getPortHandleForRouting(), source.getAnalogTriggerTypeForRouting());
-    CounterJNI.setCounterUpSourceEdge(m_handle, true, false);
-
-    int intIndex = index.getInt();
-    HAL.report(tResourceType.kResourceType_Counter, intIndex + 1);
-    SendableRegistry.add(this, "Tachometer", intIndex);
->>>>>>> 3b345fe2
+    SendableRegistry.add(this, "Tachometer", channel);
   }
 
   @Override
