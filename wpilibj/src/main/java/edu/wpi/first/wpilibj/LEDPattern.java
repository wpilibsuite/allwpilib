--- conflicted
+++ resolved
@@ -226,15 +226,9 @@
   default LEDPattern scrollAtRelativeSpeed(Frequency velocity) {
     final double periodMicros = velocity.asPeriod().in(Microseconds);
 
-<<<<<<< HEAD
     return mapIndex(
         (bufLen, index) -> {
-          long now = WPIUtilJNI.now();
-=======
-    return (reader, writer) -> {
-      int bufLen = reader.getLength();
-      long now = RobotController.getTime();
->>>>>>> f377a9c5
+          long now = RobotController.getTime();
 
           // index should move by (buf.length) / (period)
           double t = (now % (long) periodMicros) / periodMicros;
@@ -276,15 +270,9 @@
     var metersPerMicro = velocity.in(Meters.per(Microsecond));
     var microsPerLED = (int) (ledSpacing.in(Meters) / metersPerMicro);
 
-<<<<<<< HEAD
     return mapIndex(
         (bufLen, index) -> {
-          long now = WPIUtilJNI.now();
-=======
-    return (reader, writer) -> {
-      int bufLen = reader.getLength();
-      long now = RobotController.getTime();
->>>>>>> f377a9c5
+          long now = RobotController.getTime();
 
           // every step in time that's a multiple of microsPerLED will increment the offset by 1
           var offset = (int) (now / microsPerLED);
