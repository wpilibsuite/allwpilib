--- conflicted
+++ resolved
@@ -141,19 +141,7 @@
    * @see Tracer#printEpochs()
    */
   public void printEpochs() {
-<<<<<<< HEAD
-    long now = RobotController.getFPGATime();
-    if (now  - m_lastEpochsPrintTime > kMinPrintPeriod) {
-      m_lastEpochsPrintTime = now;
-      StringBuilder outputBuilder = new StringBuilder();
-      m_epochs.forEach((key, value) -> {
-        outputBuilder.append(String.format("\t%s: %.6fs\n", key, value / 1.0e6));
-      });
-      DriverStation.reportWarning(outputBuilder.toString(), false);
-    }
-=======
     m_tracer.printEpochs();
->>>>>>> e5935a47
   }
 
   /**
