load("@rules_cc//cc:defs.bzl", "cc_binary", "cc_test")
load("@rules_java//java:defs.bzl", "java_binary")
load("@rules_python//python:defs.bzl", "py_binary")
<<<<<<< HEAD
load("//:version.bzl", "VERSION")
=======
>>>>>>> 9a947999
load("//shared/bazel/rules:cc_rules.bzl", "wpilib_cc_library", "wpilib_cc_shared_library", "wpilib_cc_static_library")
load("//shared/bazel/rules:java_rules.bzl", "wpilib_java_junit5_test")
load("//shared/bazel/rules:jni_rules.bzl", "wpilib_jni_cc_library", "wpilib_jni_java_library")

wpilib_cc_library(
    name = "datalog",
    srcs = glob(
        ["src/main/native/cpp/**"],
        exclude = ["src/main/native/cpp/jni/**"],
    ),
    hdrs = glob(["src/main/native/include/**"]),
    extra_src_pkg_files = [":datalog-java-jni-hdrs-pkg"],
    includes = [
        "src/main/native/cpp",
        "src/main/native/include",
    ],
    strip_include_prefix = "src/main/native/include",
    visibility = ["//visibility:public"],
    deps = [
        "//wpiutil",
    ],
)

wpilib_cc_shared_library(
    name = "shared/datalog",
    dynamic_deps = [
        "//wpiutil:shared/wpiutil",
    ],
    visibility = ["//visibility:public"],
    deps = [":datalog"],
)

wpilib_cc_static_library(
    name = "static/datalog",
    static_deps = [
        "//wpiutil:static/wpiutil",
    ],
    visibility = ["//visibility:public"],
    deps = [":datalog"],
)

wpilib_jni_cc_library(
    name = "datalogjni",
    srcs = glob(["src/main/native/cpp/jni/**"]),
    java_dep = ":datalog-java",
    visibility = ["//visibility:public"],
    deps = [
        ":datalog",
    ],
)

wpilib_cc_shared_library(
    name = "shared/datalogjni",
<<<<<<< HEAD
    dynamic_deps = [
        "//wpiutil:shared/wpiutil",
        ":shared/datalog",
    ],
    use_debug_name = False,
=======
    auto_export_windows_symbols = False,
    dynamic_deps = [
        ":shared/datalog",
        "//wpiutil:shared/wpiutil",
    ],
>>>>>>> 9a947999
    visibility = ["//visibility:public"],
    deps = [":datalogjni"],
)

wpilib_jni_java_library(
    name = "datalog-java",
    srcs = glob(["src/main/java/**/*.java"]),
    native_libs = [":datalogjni"],
    tags = ["maven_coordinates=edu.wpi.first.datalog:datalog-java:" + VERSION],
    visibility = ["//visibility:public"],
    deps = [
        "//wpiutil:wpiutil-java",
        "@maven//:us_hebi_quickbuf_quickbuf_runtime",
    ],
)

py_binary(
    name = "datalog_example",
    srcs = ["examples/printlog/datalog.py"],
    main = "examples/printlog/datalog.py",
    target_compatible_with = select({
        "@rules_bzlmodrio_toolchains//constraints/is_systemcore:systemcore": ["@platforms//:incompatible"],
        "//conditions:default": [],
    }),
)

cc_binary(
    name = "printlog",
    srcs = ["examples/printlog/printlog.cpp"],
    deps = [
        ":datalog",
        "//wpiutil",
    ],
)

cc_binary(
    name = "writelog",
    srcs = ["examples/writelog/writelog.cpp"],
    deps = [
        ":datalog",
        "//wpiutil",
    ],
)

java_binary(
    name = "printlog-java",
    srcs = ["src/printlog/java/printlog/PrintLog.java"],
    main_class = "printlog.PrintLog",
    deps = [
        ":datalog-java",
    ],
)

cc_test(
    name = "datalog-cpp-test",
    size = "small",
    srcs = glob(["src/test/native/**/*.cpp"]),
    tags = [
        "exclusive",
        "no-asan",
        "no-tsan",
    ],
    deps = [
        ":datalog",
        "//thirdparty/googletest",
        "//wpiutil:wpiutil-testlib",
    ],
)

wpilib_java_junit5_test(
    name = "datalog-java-test",
    srcs = glob(["src/test/java/**/*.java"]),
    tags = ["exclusive"],
    deps = [
        ":datalog-java",
        "//wpiutil:wpiutil-java",
    ],
)<|MERGE_RESOLUTION|>--- conflicted
+++ resolved
@@ -1,10 +1,6 @@
 load("@rules_cc//cc:defs.bzl", "cc_binary", "cc_test")
 load("@rules_java//java:defs.bzl", "java_binary")
 load("@rules_python//python:defs.bzl", "py_binary")
-<<<<<<< HEAD
-load("//:version.bzl", "VERSION")
-=======
->>>>>>> 9a947999
 load("//shared/bazel/rules:cc_rules.bzl", "wpilib_cc_library", "wpilib_cc_shared_library", "wpilib_cc_static_library")
 load("//shared/bazel/rules:java_rules.bzl", "wpilib_java_junit5_test")
 load("//shared/bazel/rules:jni_rules.bzl", "wpilib_jni_cc_library", "wpilib_jni_java_library")
@@ -58,19 +54,12 @@
 
 wpilib_cc_shared_library(
     name = "shared/datalogjni",
-<<<<<<< HEAD
-    dynamic_deps = [
-        "//wpiutil:shared/wpiutil",
-        ":shared/datalog",
-    ],
-    use_debug_name = False,
-=======
     auto_export_windows_symbols = False,
     dynamic_deps = [
         ":shared/datalog",
         "//wpiutil:shared/wpiutil",
     ],
->>>>>>> 9a947999
+    use_debug_name = False,
     visibility = ["//visibility:public"],
     deps = [":datalogjni"],
 )
@@ -79,7 +68,7 @@
     name = "datalog-java",
     srcs = glob(["src/main/java/**/*.java"]),
     native_libs = [":datalogjni"],
-    tags = ["maven_coordinates=edu.wpi.first.datalog:datalog-java:" + VERSION],
+    tags = ["maven_coordinates=edu.wpi.first.datalog:datalog-java:$(WPILIB_VERSION)"],
     visibility = ["//visibility:public"],
     deps = [
         "//wpiutil:wpiutil-java",
