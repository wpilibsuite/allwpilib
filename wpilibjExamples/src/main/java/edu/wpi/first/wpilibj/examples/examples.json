[
  {
    "name": "Getting Started",
    "description": "An example program which demonstrates the simplest autonomous and teleoperated routines.",
    "tags": [
      "Getting Started with Java"
    ],
    "foldername": "gettingstarted",
    "gradlebase": "java",
    "mainclass": "Main",
    "commandversion": 1
  },
  {
    "name": "Tank Drive",
    "description": "Demonstrate the use of the RobotDrive class doing teleop driving with tank steering",
    "tags": [
      "Actuators",
      "Joystick",
      "Robot and Motor",
      "Safety"
    ],
    "foldername": "tankdrive",
    "gradlebase": "java",
    "mainclass": "Main",
    "commandversion": 1
  },
  {
    "name": "Arcade Drive",
    "description": "Demonstrates the use of the DifferentialDrive class to drive a robot with Arcade Drive.",
    "tags": [
      "Getting Started with Java"
    ],
    "foldername": "arcadedrive",
    "gradlebase": "java",
    "mainclass": "Main",
    "commandversion": 1
  },
  {
    "name": "Mecanum Drive",
    "description": "Demonstrate the use of the RobotDrive class doing teleop driving with Mecanum steering",
    "tags": [
      "Actuators",
      "Joystick",
      "Robot and Motor",
      "Safety"
    ],
    "foldername": "mecanumdrive",
    "gradlebase": "java",
    "mainclass": "Main",
    "commandversion": 1
  },
  {
    "name": "PDP CAN Monitoring",
    "description": "Demonstrate using CAN to monitor the voltage, current, and temperature in the Power Distribution Panel.",
    "tags": [
      "Complete List",
      "CAN",
      "Sensors"
    ],
    "foldername": "canpdp",
    "gradlebase": "java",
    "mainclass": "Main",
    "commandversion": 1
  },
  {
    "name": "Solenoids",
    "description": "Demonstrate controlling a single and double solenoid from Joystick buttons.",
    "tags": [
      "Actuators",
      "Joystick",
      "Pneumatics",
      "Complete List"
    ],
    "foldername": "solenoid",
    "gradlebase": "java",
    "mainclass": "Main",
    "commandversion": 1
  },
  {
    "name": "Encoder",
    "description": "Demonstrate displaying the value of a quadrature encoder on the SmartDashboard.",
    "tags": [
      "Complete List",
      "Digital",
      "Sensors"
    ],
    "foldername": "encoder",
    "gradlebase": "java",
    "mainclass": "Main",
    "commandversion": 1
  },
  {
    "name": "Relay",
    "description": "Demonstrate controlling a Relay from Joystick buttons.",
    "tags": [
      "Actuators",
      "Joystick",
      "Complete List"
    ],
    "foldername": "relay",
    "gradlebase": "java",
    "mainclass": "Main",
    "commandversion": 1
  },
  {
    "name": "Ultrasonic",
    "description": "Demonstrate maintaining a set distance using an ultrasonic sensor.",
    "tags": [
      "Sensors",
      "Robot and Motor",
      "Analog"
    ],
    "foldername": "ultrasonic",
    "gradlebase": "java",
    "mainclass": "Main",
    "commandversion": 1
  },
  {
    "name": "Ultrasonic PID",
    "description": "Demonstrate maintaining a set distance using an ultrasonic sensor and PID Control.",
    "tags": [
      "Sensors",
      "Robot and Motor",
      "Analog"
    ],
    "foldername": "ultrasonicpid",
    "gradlebase": "java",
    "mainclass": "Main",
    "commandversion": 1
  },
  {
    "name": "Potentiometer PID",
    "description": "An example to demonstrate the use of a potentiometer and PID control to reach elevator position setpoints.",
    "tags": [
      "Sensors",
      "Actuators",
      "Analog",
      "Joystick"
    ],
    "foldername": "potentiometerpid",
    "gradlebase": "java",
    "mainclass": "Main",
    "commandversion": 1
  },
  {
    "name": "Elevator with trapezoid profiled PID",
    "description": "An example to demonstrate the use of an encoder and trapezoid profiled PID control to reach elevator position setpoints.",
    "tags": [
      "Digital",
      "Sensors",
      "Actuators",
      "Joystick"
    ],
    "foldername": "elevatortrapezoidprofile",
    "gradlebase": "java",
    "mainclass": "Main",
    "commandversion": 1
  },
  {
    "name": "Elevator with profiled PID controller",
    "description": "An example to demonstrate the use of an encoder and trapezoid profiled PID control to reach elevator position setpoints.",
    "tags": [
      "Digital",
      "Sensors",
      "Actuators",
      "Joystick"
    ],
    "foldername": "elevatorprofiledpid",
    "gradlebase": "java",
    "mainclass": "Main",
    "commandversion": 1
  },
  {
    "name": "Gyro",
    "description": "An example program showing how to drive straight with using a gyro sensor.",
    "tags": [
      "Sensors",
      "Robot and Motor",
      "Analog",
      "Joystick"
    ],
    "foldername": "gyro",
    "gradlebase": "java",
    "mainclass": "Main",
    "commandversion": 1
  },
  {
    "name": "Gyro Mecanum",
    "description": "An example program showing how to perform mecanum drive with field oriented controls.",
    "tags": [
      "Sensors",
      "Robot and Motor",
      "Analog",
      "Joystick"
    ],
    "foldername": "gyromecanum",
    "gradlebase": "java",
    "mainclass": "Main",
    "commandversion": 1
  },
  {
    "name": "HID Rumble",
    "description": "An example program showing how to make human interface devices rumble.",
    "tags": [
      "Joystick"
    ],
    "foldername": "hidrumble",
    "gradlebase": "java",
    "mainclass": "Main",
    "commandversion": 1
  },
  {
    "name": "Motor Controller",
    "description": "Demonstrate controlling a single motor with a joystick",
    "tags": [
      "Actuators",
      "Joystick",
      "Robot and Motor"
    ],
    "foldername": "motorcontrol",
    "gradlebase": "java",
    "mainclass": "Main",
    "commandversion": 1
  },
  {
    "name": "Motor Control With Encoder",
    "description": "Demonstrate controlling a single motor with a Joystick and displaying the net movement of the motor using an encoder.",
    "tags": [
      "Robot and Motor",
      "Digital",
      "Sensors",
      "Actuators",
      "Joystick",
      "Complete List"
    ],
    "foldername": "motorcontrolencoder",
    "gradlebase": "java",
    "mainclass": "Main",
    "commandversion": 1
  },
  {
    "name": "GearsBot",
    "description": "A fully functional example CommandBased program for WPIs GearsBot robot, ported to the new CommandBased library. This code can run on your computer if it supports simulation.",
    "tags": [
      "Complete Robot"
    ],
    "foldername": "gearsbot",
    "gradlebase": "java",
    "mainclass": "Main",
    "commandversion": 2
  },
  {
    "name": "PacGoat",
    "description": "A fully functional example CommandBased program for FRC Team 190's 2014 robot. This code can run on your computer if it supports simulation.",
    "tags": [
      "Complete Robot"
    ],
    "foldername": "pacgoat",
    "gradlebase": "java",
    "mainclass": "Main",
    "commandversion": 1
  },
  {
    "name": "Simple Vision",
    "description": "Demonstrate the use of the CameraServer class to stream from a USB Webcam without processing the images.",
    "tags": [
      "Vision",
      "Complete List"
    ],
    "foldername": "quickvision",
    "gradlebase": "java",
    "mainclass": "Main",
    "commandversion": 1
  },
  {
    "name": "Intermediate Vision",
    "description": "Demonstrate the use of the NIVision class to capture image from a Webcam, process them, and then send them to the dashboard.",
    "tags": [
      "Vision",
      "Complete List"
    ],
    "foldername": "intermediatevision",
    "gradlebase": "java",
    "mainclass": "Main",
    "commandversion": 1
  },
  {
    "name": "Axis Camera Sample",
    "description": "An example program that acquires images from an Axis network camera and adds some annotation to the image as you might do for showing operators the result of some image recognition, and sends it to the dashboard for display. This demonstrates the use of the AxisCamera class.",
    "tags": [
      "Vision"
    ],
    "foldername": "axiscamera",
    "gradlebase": "java",
    "mainclass": "Main",
    "commandversion": 1
  },
  {
    "name": "Shuffleboard Sample",
    "description": "An example program that adds data to various Shuffleboard tabs that demonstrates the Shuffleboard API",
    "tags": [
      "Shuffleboard",
      "Dashboards"
    ],
    "foldername": "shuffleboard",
    "gradlebase": "java",
    "mainclass": "Main",
    "commandversion": 1
  },
  {
    "name": "'Traditional' Hatchbot",
    "description": "A fully-functional command-based hatchbot for the 2019 game using the new experimental command API.  Written in the 'traditional' style, i.e. commands are given their own classes.",
    "tags": [
      "Complete robot",
      "Command-based"
    ],
    "foldername": "hatchbottraditional",
    "gradlebase": "java",
    "mainclass": "Main",
    "commandversion": 2
  },
  {
    "name": "'Inlined' Hatchbot",
    "description": "A fully-functional command-based hatchbot for the 2019 game using the new experimental command API.  Written in the 'inlined' style, i.e. many commands are defined inline with lambdas.",
    "tags": [
      "Complete robot",
      "Command-based",
      "Lambdas"
    ],
    "foldername": "hatchbotinlined",
    "gradlebase": "java",
    "mainclass": "Main",
    "commandversion": 2
  },
  {
    "name": "Select Command Example",
    "description": "An example showing how to use the SelectCommand class from the experimental command framework rewrite.",
    "tags": [
      "Command-based"
    ],
    "foldername": "selectcommand",
    "gradlebase": "java",
    "mainclass": "Main",
    "commandversion": 2
  },
  {
    "name": "Scheduler Event Logging",
    "description": "An example showing how to use Shuffleboard to log Command events from the CommandScheduler in the experimental command framework rewrite",
    "tags": [
      "Command-based",
      "Shuffleboard"
    ],
    "foldername": "schedulereventlogging",
    "gradlebase": "java",
    "mainclass": "Main",
    "commandversion": 2
  },
  {
    "name": "Frisbeebot",
    "description": "An example robot project for a simple frisbee shooter for the 2013 FRC game, Ultimate Ascent, demonstrating use of PID functionality in the command framework",
    "tags": [
      "Command-based",
      "PID"
    ],
    "foldername": "frisbeebot",
    "gradlebase": "java",
    "mainclass": "Main",
    "commandversion": 2
  },
  {
    "name": "Gyro Drive Commands",
    "description": "An example command-based robot project demonstrating simple PID functionality utilizing a gyroscope to keep a robot driving straight and to turn to specified angles.",
    "tags": [
      "Command-based",
      "PID",
      "Gyro"
    ],
    "foldername": "gyrodrivecommands",
    "gradlebase": "java",
    "mainclass": "Main",
    "commandversion": 2
  },
  {
    "name": "SwerveBot",
    "description": "An example program for a swerve drive that uses swerve drive kinematics and odometry.",
    "tags": [
      "SwerveBot"
    ],
    "foldername": "swervebot",
    "gradlebase": "java",
    "mainclass": "Main",
    "commandversion": 2
  },
  {
    "name": "MecanumBot",
    "description": "An example program for a mecanum drive that uses mecanum drive kinematics and odometry.",
    "tags": [
      "MecanumBot"
    ],
    "foldername": "mecanumbot",
    "gradlebase": "java",
    "mainclass": "Main",
    "commandversion": 2
  },
  {
    "name": "DifferentialDriveBot",
    "description": "An example program for a differential drive that uses differential drive kinematics and odometry.",
    "tags": [
      "MecanumBot"
    ],
    "foldername": "differentialdrivebot",
    "gradlebase": "java",
    "mainclass": "Main",
    "commandversion": 2
  },
  {
    "name": "RamseteCommand",
    "description": "An example command-based robot demonstrating the use of a RamseteCommand to follow a pregenerated trajectory.",
    "tags": [
      "RamseteCommand",
      "PID",
      "Ramsete",
      "Trajectory",
      "Path following"
    ],
    "foldername": "ramsetecommand",
    "gradlebase": "java",
    "mainclass": "Main",
    "commandversion": 2
  },
  {
<<<<<<< HEAD
    "name": "MecanumFollowerCommand",
    "description": "An example command-based robot demonstrating the use of a MecanumFollowerCommand to follow a pregenerated trajectory.",
    "tags": [
      "MecanumFollowerCommand",
      "Mecanum",
      "PID",
      "Trajectory",
      "Path following"
    ],
    "foldername": "mecanumfollowercommand",
    "gradlebase": "java",
    "mainclass": "Main",
    "commandversion": 2
  },
  {
    "name": "SwerveFollowerCommand",
    "description": "An example command-based robot demonstrating the use of a SwerveFollowerCommand to follow a pregenerated trajectory.",
    "tags": [
      "SwerveFollowerCommand",
      "Swerve",
      "PID",
      "Trajectory",
      "Path following"
    ],
    "foldername": "swervefollowercommand",
    "gradlebase": "java",
    "mainclass": "Main",
    "commandversion": 2
=======
    "name": "Arcade Drive Xbox Controller",
    "description": "Demonstrates the use of the DifferentialDrive class to drive a robot with Arcade Drive and an Xbox Controller",
    "tags": [
      "Getting Started with Java"
    ],
    "foldername": "arcadedrivexboxcontroller",
    "gradlebase": "java",
    "mainclass": "Main",
    "commandversion": 1
  },
  {
    "name": "Tank Drive Xbox Controller",
    "description": "Demonstrates the use of the DifferentialDrive class to drive a robot with Tank Drive and an Xbox Controller",
    "tags": [
      "Getting Started with Java"
    ],
    "foldername": "tankdrivexboxcontroller",
    "gradlebase": "java",
    "mainclass": "Main",
    "commandversion": 1
>>>>>>> 55a7f2b4
  }
]<|MERGE_RESOLUTION|>--- conflicted
+++ resolved
@@ -429,7 +429,28 @@
     "commandversion": 2
   },
   {
-<<<<<<< HEAD
+    "name": "Arcade Drive Xbox Controller",
+    "description": "Demonstrates the use of the DifferentialDrive class to drive a robot with Arcade Drive and an Xbox Controller",
+    "tags": [
+      "Getting Started with Java"
+    ],
+    "foldername": "arcadedrivexboxcontroller",
+    "gradlebase": "java",
+    "mainclass": "Main",
+    "commandversion": 1
+  },
+  {
+    "name": "Tank Drive Xbox Controller",
+    "description": "Demonstrates the use of the DifferentialDrive class to drive a robot with Tank Drive and an Xbox Controller",
+    "tags": [
+      "Getting Started with Java"
+    ],
+    "foldername": "tankdrivexboxcontroller",
+    "gradlebase": "java",
+    "mainclass": "Main",
+    "commandversion": 1
+  },
+  {
     "name": "MecanumFollowerCommand",
     "description": "An example command-based robot demonstrating the use of a MecanumFollowerCommand to follow a pregenerated trajectory.",
     "tags": [
@@ -458,27 +479,5 @@
     "gradlebase": "java",
     "mainclass": "Main",
     "commandversion": 2
-=======
-    "name": "Arcade Drive Xbox Controller",
-    "description": "Demonstrates the use of the DifferentialDrive class to drive a robot with Arcade Drive and an Xbox Controller",
-    "tags": [
-      "Getting Started with Java"
-    ],
-    "foldername": "arcadedrivexboxcontroller",
-    "gradlebase": "java",
-    "mainclass": "Main",
-    "commandversion": 1
-  },
-  {
-    "name": "Tank Drive Xbox Controller",
-    "description": "Demonstrates the use of the DifferentialDrive class to drive a robot with Tank Drive and an Xbox Controller",
-    "tags": [
-      "Getting Started with Java"
-    ],
-    "foldername": "tankdrivexboxcontroller",
-    "gradlebase": "java",
-    "mainclass": "Main",
-    "commandversion": 1
->>>>>>> 55a7f2b4
   }
 ]