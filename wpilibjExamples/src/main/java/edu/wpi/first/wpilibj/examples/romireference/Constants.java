// Copyright (c) FIRST and other WPILib contributors.
// Open Source Software; you can modify and/or share it under the terms of
// the WPILib BSD license file in the root directory of this project.

package edu.wpi.first.wpilibj.examples.romireference;

/**
 * The Constants class provides a convenient place for teams to hold robot-wide numerical or boolean
 * constants. This class should not be used for any other purpose. All constants should be declared
 * globally (i.e. public static). Do not put anything functional in this class.
 *
 * <p>It is advised to statically import this class (or one of its inner classes) wherever the
 * constants are needed, to reduce verbosity.
 */
<<<<<<< HEAD
public final class Constants {
  public static final double kCountsPerRevolution = 1440.0;
  public static final double kWheelDiameterInch = 2.75;
}
=======
public final class Constants {}
>>>>>>> 65b2359b
<|MERGE_RESOLUTION|>--- conflicted
+++ resolved
@@ -12,11 +12,7 @@
  * <p>It is advised to statically import this class (or one of its inner classes) wherever the
  * constants are needed, to reduce verbosity.
  */
-<<<<<<< HEAD
 public final class Constants {
   public static final double kCountsPerRevolution = 1440.0;
   public static final double kWheelDiameterInch = 2.75;
-}
-=======
-public final class Constants {}
->>>>>>> 65b2359b
+}