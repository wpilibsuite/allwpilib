--- conflicted
+++ resolved
@@ -25,11 +25,6 @@
         new OpenClaw(claw),
         Commands.parallel(
             new SetWristSetpoint(Positions.PrepareToPickup.kWristSetpoint, wrist),
-<<<<<<< HEAD
-            new SetElevatorSetpoint(
-                Positions.PrepareToPickup.kElevatorSetpoint, elevator)));
-=======
             new SetElevatorSetpoint(Positions.PrepareToPickup.kElevatorSetpoint, elevator)));
->>>>>>> 0e2d40bf
   }
 }