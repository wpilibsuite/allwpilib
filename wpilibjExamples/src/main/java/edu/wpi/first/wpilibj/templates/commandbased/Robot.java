/*----------------------------------------------------------------------------*/
/* Copyright (c) 2017-2018 FIRST. All Rights Reserved.                        */
/* Open Source Software - may be modified and shared by FRC teams. The code   */
/* must be accompanied by the FIRST BSD license file in the root directory of */
/* the project.                                                               */
/*----------------------------------------------------------------------------*/

package edu.wpi.first.wpilibj.templates.commandbased;

import edu.wpi.first.wpilibj.TimedRobot;
import edu.wpi.first.wpilibj.experimental.command.Command;
import edu.wpi.first.wpilibj.experimental.command.CommandScheduler;

/**
<<<<<<< HEAD
 * The VM is configured to automatically run this class, and to call the functions corresponding to
 * each mode, as described in the TimedRobot documentation. If you change the name of this class or
 * the package after creating this project, you must also update the build.gradle file in the
=======
 * The VM is configured to automatically run this class, and to call the
 * functions corresponding to each mode, as described in the TimedRobot
 * documentation. If you change the name of this class or the package after
 * creating this project, you must also calculate the build.gradle file in the
>>>>>>> e4f26313
 * project.
 */
public class Robot extends TimedRobot {

  private Command m_autonomousCommand;

  private RobotContainer m_robotContainer;

  /**
   * This function is run when the robot is first started up and should be used for any
   * initialization code.
   */
  @Override
  public void robotInit() {
    // Instantiate our RobotContainer.  This will perform all our button bindings, and put our
    // autonomous chooser on the dashboard.
    m_robotContainer = new RobotContainer();
  }

  /**
   * This function is called every robot packet, no matter the mode. Use this for items like
   * diagnostics that you want ran during disabled, autonomous, teleoperated and test.
   *
   * <p>This runs after the mode specific periodic functions, but before
   * LiveWindow and SmartDashboard integrated updating.
   */
  @Override
  public void robotPeriodic() {
    // Runs the Scheduler.  This is responsible for polling buttons, adding newly-scheduled
    // commands, running already-scheduled commands, removing finished or interrupted commands,
    // and running subsystem periodic() methods.  This must be called from the robot's periodic
    // block in order for anything in the Command-based framework to work.
    CommandScheduler.getInstance().run();
  }

  /**
   * This function is called once each time the robot enters Disabled mode.
   */
  @Override
  public void disabledInit() {
  }

  @Override
  public void disabledPeriodic() {
  }

  /**
   * This autonomous runs the autonomous command selected by your {@link RobotContainer} class.
   */
  @Override
  public void autonomousInit() {
    m_autonomousCommand = m_robotContainer.getAutonomousCommand();

    /*
     * String autoSelected = SmartDashboard.getString("Auto Selector",
     * "Default"); switch(autoSelected) { case "My Auto": autonomousCommand
     * = new MyAutoCommand(); break; case "Default Auto": default:
     * autonomousCommand = new ExampleCommand(); break; }
     */

    // schedule the autonomous command (example)
    if (m_autonomousCommand != null) {
      m_autonomousCommand.schedule();
    }
  }

  /**
   * This function is called periodically during autonomous.
   */
  @Override
  public void autonomousPeriodic() {
  }

  @Override
  public void teleopInit() {
    // This makes sure that the autonomous stops running when
    // teleop starts running. If you want the autonomous to
    // continue until interrupted by another command, remove
    // this line or comment it out.
    if (m_autonomousCommand != null) {
      m_autonomousCommand.cancel();
    }
  }

  /**
   * This function is called periodically during operator control.
   */
  @Override
  public void teleopPeriodic() {

  }

  @Override
  public void testInit() {
    // Cancels all running commands at the start of test mode.
    CommandScheduler.getInstance().cancelAll();
  }

  /**
   * This function is called periodically during test mode.
   */
  @Override
  public void testPeriodic() {
  }
}<|MERGE_RESOLUTION|>--- conflicted
+++ resolved
@@ -12,16 +12,9 @@
 import edu.wpi.first.wpilibj.experimental.command.CommandScheduler;
 
 /**
-<<<<<<< HEAD
  * The VM is configured to automatically run this class, and to call the functions corresponding to
  * each mode, as described in the TimedRobot documentation. If you change the name of this class or
  * the package after creating this project, you must also update the build.gradle file in the
-=======
- * The VM is configured to automatically run this class, and to call the
- * functions corresponding to each mode, as described in the TimedRobot
- * documentation. If you change the name of this class or the package after
- * creating this project, you must also calculate the build.gradle file in the
->>>>>>> e4f26313
  * project.
  */
 public class Robot extends TimedRobot {
