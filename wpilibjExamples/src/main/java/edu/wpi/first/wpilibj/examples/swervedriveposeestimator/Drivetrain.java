// Copyright (c) FIRST and other WPILib contributors.
// Open Source Software; you can modify and/or share it under the terms of
// the WPILib BSD license file in the root directory of this project.

package edu.wpi.first.wpilibj.examples.swervedriveposeestimator;

import edu.wpi.first.math.VecBuilder;
import edu.wpi.first.math.estimator.SwerveDrivePoseEstimator;
import edu.wpi.first.math.geometry.Pose2d;
import edu.wpi.first.math.geometry.Translation2d;
import edu.wpi.first.math.geometry.Twist2d;
import edu.wpi.first.math.kinematics.ChassisSpeeds;
import edu.wpi.first.math.kinematics.SwerveDriveKinematics;
import edu.wpi.first.math.kinematics.SwerveModulePosition;
import edu.wpi.first.math.util.Units;
import edu.wpi.first.wpilibj.AnalogGyro;
import edu.wpi.first.wpilibj.Timer;
import edu.wpi.first.wpilibj.smartdashboard.Field2d;
import edu.wpi.first.wpilibj.smartdashboard.SmartDashboard;

/** Represents a swerve drive style drivetrain. */
public class Drivetrain {
  public static final double kMaxSpeed = 3.0; // 3 meters per second
  public static final double kMaxAngularSpeed = Math.PI; // 1/2 rotation per second

  private final Translation2d m_frontLeftLocation = new Translation2d(0.381, 0.381);
  private final Translation2d m_frontRightLocation = new Translation2d(0.381, -0.381);
  private final Translation2d m_backLeftLocation = new Translation2d(-0.381, 0.381);
  private final Translation2d m_backRightLocation = new Translation2d(-0.381, -0.381);

  private final SwerveModule m_frontLeft = new SwerveModule(1, 2, 0, 1, 2, 3);
  private final SwerveModule m_frontRight = new SwerveModule(3, 4, 4, 5, 6, 7);
  private final SwerveModule m_backLeft = new SwerveModule(5, 6, 8, 9, 10, 11);
  private final SwerveModule m_backRight = new SwerveModule(7, 8, 12, 13, 14, 15);

  private final AnalogGyro m_gyro = new AnalogGyro(0);

  private final SwerveDriveKinematics m_kinematics =
      new SwerveDriveKinematics(
          m_frontLeftLocation, m_frontRightLocation, m_backLeftLocation, m_backRightLocation);

  private final Field2d m_fieldSim = new Field2d();
  private Pose2d m_poseSim = new Pose2d();
  private final Field2d m_fieldApproximation = new Field2d();

  /* Here we use SwerveDrivePoseEstimator so that we can fuse odometry readings. The numbers used
  below are robot specific, and should be tuned. */
  private final SwerveDrivePoseEstimator m_poseEstimator =
      new SwerveDrivePoseEstimator(
          m_kinematics,
          m_gyro.getRotation2d(),
          new SwerveModulePosition[] {
            m_frontLeft.getPosition(),
            m_frontRight.getPosition(),
            m_backLeft.getPosition(),
            m_backRight.getPosition()
          },
          new Pose2d(),
          VecBuilder.fill(0.05, 0.05, Units.degreesToRadians(5)),
          VecBuilder.fill(0.5, 0.5, Units.degreesToRadians(30)));

  public Drivetrain() {
    m_gyro.reset();

    SmartDashboard.putData("Field", m_fieldSim);
    SmartDashboard.putData("FieldEstimation", m_fieldApproximation);
  }

  /**
   * Method to drive the robot using joystick info.
   *
   * @param xSpeed Speed of the robot in the x direction (forward).
   * @param ySpeed Speed of the robot in the y direction (sideways).
   * @param rot Angular rate of the robot.
   * @param fieldRelative Whether the provided x and y speeds are relative to the field.
   */
  public void drive(
      double xSpeed, double ySpeed, double rot, boolean fieldRelative, double periodSeconds) {
    var swerveModuleStates =
        m_kinematics.toSwerveModuleStates(
            ChassisSpeeds.fromDiscreteSpeeds(
                fieldRelative
                    ? ChassisSpeeds.fromFieldRelativeSpeeds(
                        xSpeed, ySpeed, rot, m_gyro.getRotation2d())
                    : new ChassisSpeeds(xSpeed, ySpeed, rot),
                periodSeconds));
    SwerveDriveKinematics.desaturateWheelSpeeds(swerveModuleStates, kMaxSpeed);
    m_frontLeft.setDesiredState(swerveModuleStates[0]);
    m_frontRight.setDesiredState(swerveModuleStates[1]);
    m_backLeft.setDesiredState(swerveModuleStates[2]);
    m_backRight.setDesiredState(swerveModuleStates[3]);

    Twist2d deltaTwist2d =
        new Twist2d(xSpeed * periodSeconds, ySpeed * periodSeconds, rot * periodSeconds);

    m_poseSim = m_poseSim.exp(deltaTwist2d);
  }

  /** Updates the field relative position of the robot. */
  public void updateOdometry() {
    m_poseEstimator.update(
        m_gyro.getRotation2d(),
        new SwerveModulePosition[] {
          m_frontLeft.getPosition(),
          m_frontRight.getPosition(),
          m_backLeft.getPosition(),
          m_backRight.getPosition()
        });

    // Also apply vision measurements. We use 0.3 seconds in the past as an example -- on
    // a real robot, this must be calculated based either on latency or timestamps.
    m_poseEstimator.addVisionMeasurement(
        ExampleGlobalMeasurementSensor.getEstimatedGlobalPose(
            m_poseEstimator.getEstimatedPosition()),
        Timer.getFPGATimestamp() - 0.3);
  }

<<<<<<< HEAD
	public void periodic() {
		updateOdometry();
	}
	
	public void simulationPeriodic() {
		m_fieldSim.setRobotPose(m_poseSim);
		m_fieldApproximation.setRobotPose(m_poseEstimator.getEstimatedPosition());
	}
=======
  public void periodic() {
    updateOdometry();

    // m_fieldSim.setRobotPose(m_kinematics);
    // m_fieldApproximation.setRobotPose(m_poseEstimator.getEstimatedPosition());
  }

  public void simulationPeriodic() {
    m_fieldSim.setRobotPose(m_poseSim);
  }
>>>>>>> 4e3c0839
}<|MERGE_RESOLUTION|>--- conflicted
+++ resolved
@@ -115,7 +115,6 @@
         Timer.getFPGATimestamp() - 0.3);
   }
 
-<<<<<<< HEAD
 	public void periodic() {
 		updateOdometry();
 	}
@@ -124,16 +123,4 @@
 		m_fieldSim.setRobotPose(m_poseSim);
 		m_fieldApproximation.setRobotPose(m_poseEstimator.getEstimatedPosition());
 	}
-=======
-  public void periodic() {
-    updateOdometry();
-
-    // m_fieldSim.setRobotPose(m_kinematics);
-    // m_fieldApproximation.setRobotPose(m_poseEstimator.getEstimatedPosition());
-  }
-
-  public void simulationPeriodic() {
-    m_fieldSim.setRobotPose(m_poseSim);
-  }
->>>>>>> 4e3c0839
 }