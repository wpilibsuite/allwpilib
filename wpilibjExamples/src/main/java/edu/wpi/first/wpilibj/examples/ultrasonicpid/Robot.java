/*----------------------------------------------------------------------------*/
/* Copyright (c) 2017-2018 FIRST. All Rights Reserved.                        */
/* Open Source Software - may be modified and shared by FRC teams. The code   */
/* must be accompanied by the FIRST BSD license file in the root directory of */
/* the project.                                                               */
/*----------------------------------------------------------------------------*/

package edu.wpi.first.wpilibj.examples.ultrasonicpid;

import edu.wpi.first.wpilibj.AnalogInput;
import edu.wpi.first.wpilibj.PWMVictorSPX;
import edu.wpi.first.wpilibj.TimedRobot;
import edu.wpi.first.wpilibj.drive.DifferentialDrive;
<<<<<<< HEAD
import edu.wpi.first.wpilibj.experimental.controller.ControllerRunner;
=======
import edu.wpi.first.wpilibj.experimental.controller.AsynchronousControllerRunner;
>>>>>>> e4f26313
import edu.wpi.first.wpilibj.experimental.controller.PIDController;

/**
 * This is a sample program to demonstrate the use of a PIDController with an
 * ultrasonic sensor to reach and maintain a set distance from an object.
 */
public class Robot extends TimedRobot {
  // distance in inches the robot wants to stay from an object
  private static final double kHoldDistance = 12.0;

  // maximum distance in inches we expect the robot to see
  private static final double kMaxDistance = 24.0;

  // factor to convert sensor values to a distance in inches
  private static final double kValueToInches = 0.125;

  // proportional speed constant
  private static final double kP = 7.0;

  // integral speed constant
  private static final double kI = 0.018;

  // derivative speed constant
  private static final double kD = 1.5;

  private static final int kLeftMotorPort = 0;
  private static final int kRightMotorPort = 1;
  private static final int kUltrasonicPort = 0;

  private final AnalogInput m_ultrasonic = new AnalogInput(kUltrasonicPort);
  private final DifferentialDrive m_robotDrive
      = new DifferentialDrive(new PWMVictorSPX(kLeftMotorPort),
      new PWMVictorSPX(kRightMotorPort));
  private final PIDController m_pidController
<<<<<<< HEAD
      = new PIDController(kP, kI, kD, m_ultrasonic::getAverageVoltage);
  private final ControllerRunner m_pidRunner = new ControllerRunner(m_pidController,
=======
      = new PIDController(kP, kI, kD);
  private final AsynchronousControllerRunner m_pidRunner = new AsynchronousControllerRunner(m_pidController,
      () -> kHoldDistance * kValueToInches,
      m_ultrasonic::getAverageVoltage,
>>>>>>> e4f26313
      output -> m_robotDrive.arcadeDrive(output, 0));

  /**
   * Drives the robot a set distance from an object using PID control and the
   * ultrasonic sensor.
   */
  @Override
  public void teleopInit() {
    // Set expected range to 0-24 inches; e.g. at 24 inches from object go
    // full forward, at 0 inches from object go full backward.
    m_pidController.setInputRange(0, kMaxDistance * kValueToInches);
    m_pidController.setPercentTolerance(5);

<<<<<<< HEAD
    // Set reference of the pid controller
    m_pidController.setReference(kHoldDistance * kValueToInches);
=======
>>>>>>> e4f26313
    m_pidRunner.enable(); // begin PID control
  }
}<|MERGE_RESOLUTION|>--- conflicted
+++ resolved
@@ -11,11 +11,7 @@
 import edu.wpi.first.wpilibj.PWMVictorSPX;
 import edu.wpi.first.wpilibj.TimedRobot;
 import edu.wpi.first.wpilibj.drive.DifferentialDrive;
-<<<<<<< HEAD
-import edu.wpi.first.wpilibj.experimental.controller.ControllerRunner;
-=======
 import edu.wpi.first.wpilibj.experimental.controller.AsynchronousControllerRunner;
->>>>>>> e4f26313
 import edu.wpi.first.wpilibj.experimental.controller.PIDController;
 
 /**
@@ -50,15 +46,10 @@
       = new DifferentialDrive(new PWMVictorSPX(kLeftMotorPort),
       new PWMVictorSPX(kRightMotorPort));
   private final PIDController m_pidController
-<<<<<<< HEAD
-      = new PIDController(kP, kI, kD, m_ultrasonic::getAverageVoltage);
-  private final ControllerRunner m_pidRunner = new ControllerRunner(m_pidController,
-=======
       = new PIDController(kP, kI, kD);
   private final AsynchronousControllerRunner m_pidRunner = new AsynchronousControllerRunner(m_pidController,
       () -> kHoldDistance * kValueToInches,
       m_ultrasonic::getAverageVoltage,
->>>>>>> e4f26313
       output -> m_robotDrive.arcadeDrive(output, 0));
 
   /**
@@ -72,11 +63,6 @@
     m_pidController.setInputRange(0, kMaxDistance * kValueToInches);
     m_pidController.setPercentTolerance(5);
 
-<<<<<<< HEAD
-    // Set reference of the pid controller
-    m_pidController.setReference(kHoldDistance * kValueToInches);
-=======
->>>>>>> e4f26313
     m_pidRunner.enable(); // begin PID control
   }
 }