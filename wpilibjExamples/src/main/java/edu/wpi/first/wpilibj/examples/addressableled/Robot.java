--- conflicted
+++ resolved
@@ -15,14 +15,8 @@
 import edu.wpi.first.wpilibj.TimedRobot;
 
 public class Robot extends TimedRobot {
-<<<<<<< HEAD
   private final AddressableLED m_led;
   private final AddressableLEDBuffer m_ledBuffer;
-  // Store what the last hue of the first pixel is
-  private int m_rainbowFirstPixelHue;
-=======
-  private AddressableLED m_led;
-  private AddressableLEDBuffer m_ledBuffer;
 
   // Create an LED pattern that will display a rainbow across
   // all hues at maximum saturation and half brightness
@@ -35,7 +29,6 @@
   // of 1 meter per second.
   private final LEDPattern m_scrollingRainbow =
       m_rainbow.scrollAtAbsoluteSpeed(MetersPerSecond.of(1), kLedSpacing);
->>>>>>> b9935c98
 
   /** Called once at the beginning of the robot program. */
   public Robot() {
