# Gradle
# Build your Java projects and run tests with Gradle using a Gradle wrapper script.
# Add steps that analyze code, save build artifacts, deploy, and more:
# https://docs.microsoft.com/vsts/pipelines/languages/java

resources:
  containers:
  - container: wpilib2019
    image: wpilib/roborio-cross-ubuntu:2019-18.04
  - container: raspbian
    image:  wpilib/raspbian-cross-ubuntu:18.04
  - container: ubuntu18
    image: ubuntu:18.04
    options: "--name ci-container -v /usr/bin/docker:/tmp/docker:ro"

stages:
- stage: Build
  jobs:
  - job: Linux_Arm
    pool:
      vmImage: 'Ubuntu 16.04'

    container: wpilib2019

<<<<<<< HEAD
    steps:
      - task: Gradle@2
        inputs:
          workingDirectory: ''
          gradleWrapperFile: 'gradlew'
          gradleOptions: '-Xmx3072m'
          publishJUnitResults: false
          testResultsFiles: '**/TEST-*.xml'
          tasks: 'build'
          options: '-PonlyAthena'
          # checkStyleRunAnalysis: true
          # pmdRunAnalysis: true

      - task: ArchiveFiles@2
        inputs:
          rootFolderOrFile: $(Build.SourcesDirectory)/build/allOutputs
          includeRootFolder: false
          archiveType: 'zip'
          archiveFile: '$(Build.ArtifactStagingDirectory)/athena.zip'
          replaceExistingArchive: true

      - task: PublishBuildArtifacts@1
        inputs:
          ArtifactName: 'Athena'

  - job: Linux_Raspbian
    pool:
      vmImage: 'Ubuntu 16.04'

    container: raspbian

    steps:
      - task: Gradle@2
        inputs:
          workingDirectory: ''
          gradleWrapperFile: 'gradlew'
          gradleOptions: '-Xmx3072m'
          publishJUnitResults: true
          testResultsFiles: '**/TEST-*.xml'
          tasks: 'build'
          options: '-PonlyRaspbian'
          # checkStyleRunAnalysis: true
          # pmdRunAnalysis: true

      - task: ArchiveFiles@2
        inputs:
          rootFolderOrFile: $(Build.SourcesDirectory)/build/allOutputs
          includeRootFolder: false
          archiveType: 'zip'
          archiveFile: '$(Build.ArtifactStagingDirectory)/raspbian.zip'
          replaceExistingArchive: true

      - task: PublishBuildArtifacts@1
        inputs:
          ArtifactName: 'Raspbian'

  - job: Linux
    pool:
      vmImage: 'Ubuntu 16.04'

    container: wpilib2019

    steps:
      - task: Gradle@2
        inputs:
          workingDirectory: ''
          gradleWrapperFile: 'gradlew'
          gradleOptions: '-Xmx3072m'
          publishJUnitResults: true
          testResultsFiles: '**/TEST-*.xml'
          tasks: 'build'
          options: '-PskipAthena'
          # checkStyleRunAnalysis: true
          # pmdRunAnalysis: true

      - task: ArchiveFiles@2
        inputs:
          rootFolderOrFile: $(Build.SourcesDirectory)/build/allOutputs
          includeRootFolder: false
          archiveType: 'zip'
          archiveFile: '$(Build.ArtifactStagingDirectory)/linux.zip'
          replaceExistingArchive: true

      - task: PublishBuildArtifacts@1
        inputs:
          ArtifactName: 'Linux'

  - job: Styleguide
    pool:
      vmImage: 'Ubuntu 16.04'

    steps:
        - script: |
            sudo apt-get update -y
            sudo apt-get install clang-format-5.0 python3-setuptools -y
            sudo pip3 install --upgrade pip
            sudo pip3 install wpiformat
            git checkout -b master
          displayName: 'Install Dependencies'
        - script: |
            wpiformat -y 2018 -clang 5.0
          displayName: 'Run WPIFormat'
          failOnStderr: 'true'
        - script: |
            git --no-pager diff --exit-code HEAD  # Ensure formatter made no changes
          displayName: 'Check WPIFormat Output'
          failOnStderr: 'true'
=======
   steps:
    - task: Gradle@2
      inputs:
        workingDirectory: ''
        gradleWrapperFile: 'gradlew'
        gradleOptions: '-Xmx3072m'
        publishJUnitResults: false
        testResultsFiles: '**/TEST-*.xml'
        tasks: 'build'
        options: '-PonlyAthena'
        # checkStyleRunAnalysis: true
        # pmdRunAnalysis: true

 - job: Linux_Raspbian
   pool:
     vmImage: 'Ubuntu 16.04'

   container: raspbian

   steps:
    - task: Gradle@2
      inputs:
        workingDirectory: ''
        gradleWrapperFile: 'gradlew'
        gradleOptions: '-Xmx3072m'
        publishJUnitResults: true
        testResultsFiles: '**/TEST-*.xml'
        tasks: 'build'
        options: '-PonlyRaspbian'
        # checkStyleRunAnalysis: true
        # pmdRunAnalysis: true

 - job: Linux
   pool:
     vmImage: 'Ubuntu 16.04'

   container: wpilib2019

   steps:
    - task: Gradle@2
      inputs:
        workingDirectory: ''
        gradleWrapperFile: 'gradlew'
        gradleOptions: '-Xmx3072m'
        publishJUnitResults: true
        testResultsFiles: '**/TEST-*.xml'
        tasks: 'build'
        options: '-PskipAthena'
        # checkStyleRunAnalysis: true
        # pmdRunAnalysis: true

 - job: Styleguide
   pool:
     vmImage: 'Ubuntu 16.04'

   container: ubuntu18

   steps:
      - script: |
          /tmp/docker exec -t -u 0 ci-container \
          sh -c "apt-get update && DEBIAN_FRONTEND=noninteractive apt-get -o Dpkg::Options::="--force-confold" -y install sudo"
        displayName: Set up sudo
      - script: |
          sudo apt-get update -y
          sudo apt-get install clang-format-6.0 python3-setuptools python3-pip git -y
          sudo pip3 install wpiformat
          git checkout -b master
        displayName: 'Install Dependencies'
      - script: |
          wpiformat -clang 6.0
        displayName: 'Run wpiformat'
      - script: |
          # Ensure formatter made no changes
          git --no-pager diff --exit-code HEAD
        displayName: 'Check wpiformat Output'
>>>>>>> 322ef9b9

  - job: CMakeBuild
    pool:
      vmImage: 'Ubuntu 16.04'

    container: wpilib2019

    steps:
        - task: CMake@1
          inputs:
            cmakeArgs: '-DWITHOUT_ALLWPILIB=OFF ..'
        - script: |
            make -j3
          workingDirectory: 'build'
          displayName: 'Build'

  - job: Windows_64_Bit
    pool:
      vmImage: 'vs2017-win2016'
    steps:
      - powershell: |
          mkdir build
          $ProgressPreference = 'SilentlyContinue'
          wget "https://download.java.net/java/ga/jdk11/openjdk-11_windows-x64_bin.zip" -O "build\jdk.zip"
        displayName: 'Download JDK'
      - task: JavaToolInstaller@0
        inputs:
          jdkSourceOption: localDirectory
          jdkFile: 'build/jdk.zip'
          jdkDestinationDirectory: 'build/jdkinst'
          jdkArchitectureOption: x64
      - task: Gradle@2
        inputs:
          workingDirectory: ''
          gradleWrapperFile: 'gradlew'
          gradleOptions: '-Xmx3072m'
          publishJUnitResults: true
          testResultsFiles: '**/TEST-*.xml'
          tasks: 'build'
          # checkStyleRunAnalysis: true
          # pmdRunAnalysis: true

      - task: ArchiveFiles@2
        inputs:
          rootFolderOrFile: $(Build.SourcesDirectory)/build/allOutputs
          includeRootFolder: false
          archiveType: 'zip'
          archiveFile: '$(Build.ArtifactStagingDirectory)/win64.zip'
          replaceExistingArchive: true

      - task: PublishBuildArtifacts@1
        inputs:
          ArtifactName: 'Win64'

  - job: Windows_32_Bit
    pool:
      vmImage: 'vs2017-win2016'
    steps:
      - powershell: |
          mkdir build
          $ProgressPreference = 'SilentlyContinue'
          wget "https://github.com/wpilibsuite/frc-openjdk-windows/releases/download/v11.0.0u28-1/jdk-x86-11.0.0u28-1.zip" -O "build\jdk.zip"
        displayName: 'Download JDK'
      - task: JavaToolInstaller@0
        inputs:
          jdkSourceOption: localDirectory
          jdkFile: 'build/jdk.zip'
          jdkDestinationDirectory: 'build/jdkinst'
          jdkArchitectureOption: x86
      - task: Gradle@2
        inputs:
          workingDirectory: ''
          gradleWrapperFile: 'gradlew'
          gradleOptions: '-Xmx1024m'
          publishJUnitResults: true
          testResultsFiles: '**/TEST-*.xml'
          tasks: 'build'
          # checkStyleRunAnalysis: true
          # pmdRunAnalysis: true
      - task: ArchiveFiles@2
        inputs:
          rootFolderOrFile: $(Build.SourcesDirectory)/build/allOutputs
          includeRootFolder: false
          archiveType: 'zip'
          archiveFile: '$(Build.ArtifactStagingDirectory)/win32.zip'
          replaceExistingArchive: true

      - task: PublishBuildArtifacts@1
        inputs:
          ArtifactName: 'Win32'

  - job: Mac
    pool:
      vmImage: 'xcode9-macos10.13'
    steps:
      - script: |
          mkdir build
          wget "https://download.java.net/java/ga/jdk11/openjdk-11_osx-x64_bin.tar.gz" -O "build/jdk.tar.gz"
          sudo tar xvzf build/jdk.tar.gz -C /Library/Java/JavaVirtualMachines/
          export JAVA_HOME=/Library/Java/JavaVirtualMachines/jdk-11.jdk/Contents/Home/
        displayName: 'Setup JDK'
      - script: |
          rm /Users/vsts/.gradle/init.d/log-gradle-version-plugin.gradle
        displayName: 'Delete Version init script'
      - task: Gradle@2
        inputs:
          workingDirectory: ''
          gradleWrapperFile: 'gradlew'
          gradleOptions: '-Xmx3072m'
          javaHomeOption: 'path'
          jdkDirectory: '/Library/Java/JavaVirtualMachines/jdk-11.jdk/Contents/Home/'
          publishJUnitResults: true
          testResultsFiles: '**/TEST-*.xml'
          tasks: 'build'
          # checkStyleRunAnalysis: true
          # pmdRunAnalysis: true

      - task: ArchiveFiles@2
        inputs:
          rootFolderOrFile: $(Build.SourcesDirectory)/build/allOutputs
          includeRootFolder: false
          archiveType: 'zip'
          archiveFile: '$(Build.ArtifactStagingDirectory)/mac.zip'
          replaceExistingArchive: true

      - task: PublishBuildArtifacts@1
        inputs:
          ArtifactName: 'Mac'

- stage: Combine
  jobs:
  - job: Linux_Arm
    pool:
      vmImage: 'Ubuntu 16.04'

    container: wpilib2019

    steps:
    - script: |
        git clone https://github.com/wpilibsuite/build-tools
      displayName: 'Clone Combiner'
    - task: DownloadPipelineArtifact@0
      inputs:
        artifactName: 'Mac'
        targetPath: 'build-tools/combiner/products'
    - script: |
        find build-tools/combiner/products
        displayName: 'List products'

<|MERGE_RESOLUTION|>--- conflicted
+++ resolved
@@ -22,7 +22,6 @@
 
     container: wpilib2019
 
-<<<<<<< HEAD
     steps:
       - task: Gradle@2
         inputs:
@@ -114,99 +113,26 @@
     pool:
       vmImage: 'Ubuntu 16.04'
 
-    steps:
+    container: ubuntu18
+
+    steps:
+        - script: |
+            /tmp/docker exec -t -u 0 ci-container \
+            sh -c "apt-get update && DEBIAN_FRONTEND=noninteractive apt-get -o Dpkg::Options::="--force-confold" -y install sudo"
+          displayName: Set up sudo
         - script: |
             sudo apt-get update -y
-            sudo apt-get install clang-format-5.0 python3-setuptools -y
-            sudo pip3 install --upgrade pip
+            sudo apt-get install clang-format-6.0 python3-setuptools python3-pip git -y
             sudo pip3 install wpiformat
             git checkout -b master
           displayName: 'Install Dependencies'
         - script: |
-            wpiformat -y 2018 -clang 5.0
-          displayName: 'Run WPIFormat'
-          failOnStderr: 'true'
-        - script: |
-            git --no-pager diff --exit-code HEAD  # Ensure formatter made no changes
-          displayName: 'Check WPIFormat Output'
-          failOnStderr: 'true'
-=======
-   steps:
-    - task: Gradle@2
-      inputs:
-        workingDirectory: ''
-        gradleWrapperFile: 'gradlew'
-        gradleOptions: '-Xmx3072m'
-        publishJUnitResults: false
-        testResultsFiles: '**/TEST-*.xml'
-        tasks: 'build'
-        options: '-PonlyAthena'
-        # checkStyleRunAnalysis: true
-        # pmdRunAnalysis: true
-
- - job: Linux_Raspbian
-   pool:
-     vmImage: 'Ubuntu 16.04'
-
-   container: raspbian
-
-   steps:
-    - task: Gradle@2
-      inputs:
-        workingDirectory: ''
-        gradleWrapperFile: 'gradlew'
-        gradleOptions: '-Xmx3072m'
-        publishJUnitResults: true
-        testResultsFiles: '**/TEST-*.xml'
-        tasks: 'build'
-        options: '-PonlyRaspbian'
-        # checkStyleRunAnalysis: true
-        # pmdRunAnalysis: true
-
- - job: Linux
-   pool:
-     vmImage: 'Ubuntu 16.04'
-
-   container: wpilib2019
-
-   steps:
-    - task: Gradle@2
-      inputs:
-        workingDirectory: ''
-        gradleWrapperFile: 'gradlew'
-        gradleOptions: '-Xmx3072m'
-        publishJUnitResults: true
-        testResultsFiles: '**/TEST-*.xml'
-        tasks: 'build'
-        options: '-PskipAthena'
-        # checkStyleRunAnalysis: true
-        # pmdRunAnalysis: true
-
- - job: Styleguide
-   pool:
-     vmImage: 'Ubuntu 16.04'
-
-   container: ubuntu18
-
-   steps:
-      - script: |
-          /tmp/docker exec -t -u 0 ci-container \
-          sh -c "apt-get update && DEBIAN_FRONTEND=noninteractive apt-get -o Dpkg::Options::="--force-confold" -y install sudo"
-        displayName: Set up sudo
-      - script: |
-          sudo apt-get update -y
-          sudo apt-get install clang-format-6.0 python3-setuptools python3-pip git -y
-          sudo pip3 install wpiformat
-          git checkout -b master
-        displayName: 'Install Dependencies'
-      - script: |
-          wpiformat -clang 6.0
-        displayName: 'Run wpiformat'
-      - script: |
-          # Ensure formatter made no changes
-          git --no-pager diff --exit-code HEAD
-        displayName: 'Check wpiformat Output'
->>>>>>> 322ef9b9
+            wpiformat -clang 6.0
+          displayName: 'Run wpiformat'
+        - script: |
+            # Ensure formatter made no changes
+            git --no-pager diff --exit-code HEAD
+          displayName: 'Check wpiformat Output'
 
   - job: CMakeBuild
     pool:
