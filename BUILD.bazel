--- conflicted
+++ resolved
@@ -67,13 +67,8 @@
         "//epilogue-runtime:epilogue-java_publish",
         "//fieldImages:fieldImages-cpp_publish",
         "//fieldImages:fieldImages-java_publish",
-<<<<<<< HEAD
-        "//glass:libglass-cpp_publish",
-        "//glass:libglassnt-cpp_publish",
-=======
         "//glass:glass-cpp_publish",
         "//glass:glassnt-cpp_publish",
->>>>>>> e0e774ab
         "//hal:hal-java_publish",
         "//hal:wpiHal-cpp_publish",
         "//ntcore:ntcore-cpp_publish",
