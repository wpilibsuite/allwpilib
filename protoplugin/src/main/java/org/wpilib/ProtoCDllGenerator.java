--- conflicted
+++ resolved
@@ -37,14 +37,8 @@
     // Filter to generated descriptors
     CodeGeneratorResponse.Builder response = CodeGeneratorResponse.newBuilder();
 
-<<<<<<< HEAD
     for (String genFile : request.getFileToGenerateList()) {
-
       Descriptors.FileDescriptor desc = descriptors.get(genFile);
-=======
-    for (var genFile : request.getFileToGenerateList()) {
-      var desc = descriptors.get(genFile);
->>>>>>> fc8f477b
 
       for (Descriptor msg : desc.getMessageTypes()) {
         for (FieldDescriptor field : msg.getFields()) {
