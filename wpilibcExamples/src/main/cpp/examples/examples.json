--- conflicted
+++ resolved
@@ -404,7 +404,32 @@
     "commandversion": 2
   },
   {
-<<<<<<< HEAD
+    "name": "Arcade Drive Xbox Controller",
+    "description": "An example program which demonstrates the use of Arcade Drive with the DifferentialDrive class and an Xbox Controller.",
+    "tags": [
+      "Getting Started with C++",
+      "Robot and Motor",
+      "XboxController",
+      "Complete List"
+    ],
+    "foldername": "ArcadeDriveXboxController",
+    "gradlebase": "cpp",
+    "commandversion": 1
+  },
+  {
+    "name": "Tank Drive Xbox Controller",
+    "description": "An example program which demonstrates the use of Tank Drive with the DifferentialDrive class and an Xbox Controller.",
+    "tags": [
+      "Getting Started with C++",
+      "Robot and Motor",
+      "XboxController",
+      "Complete List"
+    ],
+    "foldername": "TankDriveXboxController",
+    "gradlebase": "cpp",
+    "commandversion": 1
+  },
+  {
     "name": "MecanumFollowerCommand",
     "description": "An example command-based robot demonstrating the use of a MecanumFollowerCommand to follow a pregenerated trajectory.",
     "tags": [
@@ -431,31 +456,5 @@
     "foldername": "SwerveFollowerCommand",
     "gradlebase": "cpp",
     "commandversion": 2
-=======
-    "name": "Arcade Drive Xbox Controller",
-    "description": "An example program which demonstrates the use of Arcade Drive with the DifferentialDrive class and an Xbox Controller.",
-    "tags": [
-      "Getting Started with C++",
-      "Robot and Motor",
-      "XboxController",
-      "Complete List"
-    ],
-    "foldername": "ArcadeDriveXboxController",
-    "gradlebase": "cpp",
-    "commandversion": 1
-  },
-  {
-    "name": "Tank Drive Xbox Controller",
-    "description": "An example program which demonstrates the use of Tank Drive with the DifferentialDrive class and an Xbox Controller.",
-    "tags": [
-      "Getting Started with C++",
-      "Robot and Motor",
-      "XboxController",
-      "Complete List"
-    ],
-    "foldername": "TankDriveXboxController",
-    "gradlebase": "cpp",
-    "commandversion": 1
->>>>>>> 55a7f2b4
   }
 ]