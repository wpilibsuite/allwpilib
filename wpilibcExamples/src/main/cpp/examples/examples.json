[
  {
    "name": "Motor Control",
    "description": "Control a single motor with a joystick, displaying the movement of the motor using an encoder.",
    "tags": [
      "Basic Robot",
      "Encoder",
      "SmartDashboard",
      "Joystick"
    ],
    "foldername": "MotorControl",
    "gradlebase": "cpp",
    "commandversion": 2
  },
  {
    "name": "Relay",
    "description": "Control a relay from joystick buttons.",
    "tags": [
      "Hardware",
      "Relay",
      "Joystick"
    ],
    "foldername": "Relay",
    "gradlebase": "cpp",
    "commandversion": 2
  },
  {
    "name": "PDP CAN Monitoring",
    "description": "Monitor Power Distribution data such as voltage, current, temperature, etc.",
    "tags": [
      "Hardware",
      "PDP",
      "SmartDashboard"
    ],
    "foldername": "CANPDP",
    "gradlebase": "cpp",
    "commandversion": 2
  },
  {
    "name": "Mechanism2d",
    "foldername": "Mechanism2d",
    "gradlebase": "cpp",
<<<<<<< HEAD
    "description": "An example usage of Mechanism2d to display mechanism states on a dashboard.",
    "tags": [
=======
    "description": "Display mechanism states on a dashboard with Mechanism2d.",
    "tags": [
      "Basic Robot",
      "Elevator",
      "Arm",
      "Analog",
      "Joystick",
      "SmartDashboard",
>>>>>>> 815a8403
      "Mechanism2d"
    ],
    "commandversion": 2
  },
  {
    "name": "Solenoids",
    "description": "Control a single and double solenoid from joystick buttons.",
    "tags": [
      "Hardware",
      "Joystick",
      "Shuffleboard",
      "Pneumatics"
    ],
    "foldername": "Solenoid",
    "gradlebase": "cpp",
    "commandversion": 2
  },
  {
    "name": "Encoder",
    "description": "View values from a quadrature encoder.",
    "tags": [
      "Hardware",
      "Encoder",
      "SmartDashboard"
    ],
    "foldername": "Encoder",
    "gradlebase": "cpp",
    "commandversion": 2
  },
  {
    "name": "EventLoop",
    "description": "Manage a ball system using EventLoop and BooleanEvent.",
    "tags": [
      "Basic Robot",
      "Flywheel",
      "EventLoop"
    ],
    "foldername": "EventLoop",
    "gradlebase": "cpp",
    "commandversion": 2
  },
  {
    "name": "Arcade Drive",
    "description": "Control a differential drivetrain with single-joystick arcade drive in teleop.",
    "tags": [
      "Basic Robot",
      "Differential Drive",
      "Joystick"
    ],
    "foldername": "ArcadeDrive",
    "gradlebase": "cpp",
    "commandversion": 2
  },
  {
    "name": "Tank Drive",
    "description": "Control a differential drive with twin-joystick tank drive in teleop.",
    "tags": [
      "Basic Robot",
      "Differential Drive",
      "Joystick"
    ],
    "foldername": "TankDrive",
    "gradlebase": "cpp",
    "commandversion": 2
  },
  {
    "name": "Mecanum Drive",
    "description": "Control a mecanum drivetrain with a joystick in teleop.",
    "tags": [
      "Basic Robot",
      "Mecanum Drive",
      "Joystick"
    ],
    "foldername": "MecanumDrive",
    "gradlebase": "cpp",
    "commandversion": 2
  },
  {
    "name": "Ultrasonic",
    "description": "View values from a ping-response ultrasonic sensor.",
    "tags": [
      "Hardware",
      "Ultrasonic",
      "SmartDashboard",
      "Shuffleboard"
    ],
    "foldername": "Ultrasonic",
    "gradlebase": "cpp",
    "commandversion": 2
  },
  {
    "name": "UltrasonicPID",
    "description": "Maintain a set distance from an obstacle with an ultrasonic sensor and PID control.",
    "tags": [
      "Basic Robot",
      "Ultrasonic",
      "PID",
      "Differential Drive"
    ],
    "foldername": "UltrasonicPID",
    "gradlebase": "cpp",
    "commandversion": 2
  },
  {
    "name": "Gyro",
    "description": "Drive a differential drive straight with a gyro sensor.",
    "tags": [
      "Basic Robot",
      "Differential Drive",
      "PID",
      "Gyro",
      "Analog",
      "Joystick"
    ],
    "foldername": "Gyro",
    "gradlebase": "cpp",
    "commandversion": 2
  },
  {
    "name": "Gyro Mecanum",
    "description": "Drive a mecanum drivetrain using field-oriented controls with a joystick.",
    "tags": [
      "Basic Robot",
      "Mecanum Drive",
      "Gyro",
      "Analog",
      "Joystick"
    ],
    "foldername": "GyroMecanum",
    "gradlebase": "cpp",
    "commandversion": 2
  },
  {
    "name": "HID Rumble",
    "description": "Make human interface devices (HID) rumble.",
    "tags": [
      "Hardware",
      "XboxController"
    ],
    "foldername": "HidRumble",
    "gradlebase": "cpp",
    "commandversion": 2
  },
  {
    "name": "PotentiometerPID",
    "description": "Maintain elevator position setpoints with a potentiometer and PID control.",
    "tags": [
      "Basic Robot",
      "Analog",
      "Elevator",
      "PID",
      "Joystick"
    ],
    "foldername": "PotentiometerPID",
    "gradlebase": "cpp",
    "commandversion": 2
  },
  {
    "name": "Elevator with trapezoid profiled PID",
    "description": "Reach elevator position setpoints with trapezoid profiles and smart motor controller PID.",
    "tags": [
      "Basic Robot",
      "Elevator",
      "Trapezoid Profile",
      "Smart Motor Controller",
      "Joystick"
    ],
    "foldername": "ElevatorTrapezoidProfile",
    "gradlebase": "cpp",
    "commandversion": 2
  },
  {
    "name": "Elevator with profiled PID controller",
    "description": "Reach elevator position setpoints with an encoder and profiled PID control.",
    "tags": [
      "Basic Robot",
      "Elevator",
      "Profiled PID",
      "Joystick"
    ],
    "foldername": "ElevatorProfiledPID",
    "gradlebase": "cpp",
    "commandversion": 2
  },
  {
    "name": "Getting Started",
    "description": "A differential-drive robot with split-stick Xbox arcade drive with a simple time-based autonomous.",
    "tags": [
      "Basic Robot"
    ],
    "foldername": "GettingStarted",
    "gradlebase": "cpp",
    "commandversion": 2
  },
  {
    "name": "Simple Vision",
    "description": "Use the CameraServer class to stream from a USB Webcam without processing the images.",
    "tags": [
      "Vision"
    ],
    "foldername": "QuickVision",
    "gradlebase": "cpp",
    "commandversion": 2
  },
  {
    "name": "Intermediate Vision",
    "description": "Acquire images from an attached USB camera and add some annotation to the image (as you might do for showing operators the result of some image recognition) and send it to the dashboard for display.",
    "tags": [
      "Vision"
    ],
    "foldername": "IntermediateVision",
    "gradlebase": "cpp",
    "commandversion": 2
  },
  {
    "name": "AprilTags Vision",
    "description": "On-roboRIO detection of AprilTags using an attached USB camera.",
    "tags": [
      "Vision",
      "AprilTags"
    ],
    "foldername": "AprilTagsVision",
    "gradlebase": "cpp",
    "commandversion": 2
  },
  {
    "name": "I2C Communication",
    "description": "Communicate with external devices (such as an Arduino) using the roboRIO's I2C port.",
    "tags": [
      "Hardware",
      "I2C"
    ],
    "foldername": "I2CCommunication",
    "gradlebase": "cpp",
    "commandversion": 2
  },
  {
    "name": "Digital Communication Sample",
    "description": "Communicates with external devices (such as an Arduino) using the roboRIO's DIO.",
    "tags": [
      "Hardware",
      "Digital Output"
    ],
    "foldername": "DigitalCommunication",
    "gradlebase": "cpp",
    "commandversion": 2
  },
  {
    "name": "Axis Camera Sample",
    "description": "Acquire images from an Axis network camera and adds some annotation to the image (as you might do for showing operators the result of some image recognition), and sends it to the dashboard for display.",
    "tags": [
      "Vision"
    ],
    "foldername": "AxisCameraSample",
    "gradlebase": "cpp",
    "commandversion": 2
  },
  {
    "name": "GearsBot",
    "description": "A fully functional Command-Based program for WPI's GearsBot robot.",
    "tags": [
      "Complete Robot",
      "Command-based",
      "Differential Drive",
      "Elevator",
      "Arm",
      "Analog",
      "Digital Input",
      "SmartDashboard",
      "XboxController"
    ],
    "foldername": "GearsBot",
    "gradlebase": "cpp",
    "commandversion": 2
  },
  {
    "name": "HAL",
    "description": "Use the low-level HAL C functions. This example is for advanced users.",
    "tags": [
      "Basic Robot",
      "HAL"
    ],
    "foldername": "HAL",
    "gradlebase": "c",
    "commandversion": 2
  },
  {
    "name": "Shuffleboard",
    "description": "Present various data via the Shuffleboard API.",
    "tags": [
      "Basic Robot",
      "Differential Drive",
      "Elevator",
      "Analog",
      "Encoder",
      "Shuffleboard"
    ],
    "foldername": "ShuffleBoard",
    "gradlebase": "cpp",
    "commandversion": 2
  },
  {
    "name": "'Traditional' Hatchbot",
    "description": "A fully-functional command-based hatchbot for the 2019 game, written in the 'traditional' style, i.e. commands are given their own classes.",
    "tags": [
      "Complete Robot",
      "Command-based",
      "Differential Drive",
      "Encoder",
      "Shuffleboard",
      "Sendable",
      "DataLog",
      "Pneumatics",
      "XboxController"
    ],
    "foldername": "HatchbotTraditional",
    "gradlebase": "cpp",
    "commandversion": 2
  },
  {
    "name": "'Inlined' Hatchbot",
    "description": "A fully-functional command-based hatchbot for the 2019 game, written in the 'inlined' style, i.e. many commands are defined inline with lambdas.",
    "tags": [
      "Complete Robot",
      "Command-based",
      "Differential Drive",
      "Encoder",
      "Shuffleboard",
      "Sendable",
      "DataLog",
      "Pneumatics",
      "PS4Controller"
    ],
    "foldername": "HatchbotInlined",
    "gradlebase": "cpp",
    "commandversion": 2
  },
  {
    "name": "Rapid React Command Bot",
    "description": "A fully-functional command-based fender bot for the 2022 game, written in the 'inlined' style, i.e. many commands are defined inline with lambdas.",
    "tags": [
      "Complete Robot",
      "Command-based",
      "Differential Drive",
      "Intake",
      "Flywheel",
      "Encoder",
      "Pneumatics",
      "Digital Input",
      "PID",
      "XboxController"
    ],
    "foldername": "RapidReactCommandBot",
    "gradlebase": "cpp",
    "commandversion": 2
  },
  {
    "name": "Select Command Example",
    "description": "Use SelectCommand to select an autonomous routine.",
    "tags": [
      "Command-based"
    ],
    "foldername": "SelectCommand",
    "gradlebase": "cpp",
    "commandversion": 2
  },
  {
    "name": "Frisbeebot",
    "description": "A simple frisbee shooter for the 2013 game, demonstrating use of PIDSubsystem.",
    "tags": [
      "Complete Robot",
      "Command-based",
      "Differential Drive",
      "Flywheel",
      "Encoder",
      "XboxController",
      "PID"
    ],
    "foldername": "Frisbeebot",
    "gradlebase": "cpp",
    "commandversion": 2
  },
  {
    "name": "Gyro Drive Commands",
    "description": "Control a robot's angle with PID and a gyro, in command-based.",
    "tags": [
      "Command-based",
      "Differential Drive",
      "Encoder",
      "PS4Controller",
      "PID",
      "Profiled PID",
      "Gyro"
    ],
    "foldername": "GyroDriveCommands",
    "gradlebase": "cpp",
    "commandversion": 2
  },
  {
    "name": "SwerveBot",
    "description": "Use kinematics and odometry with a swerve drive.",
    "tags": [
      "Swerve Drive",
      "Odometry",
      "XboxController",
      "Gyro",
      "Encoder"
    ],
    "foldername": "SwerveBot",
    "gradlebase": "cpp",
    "commandversion": 2
  },
  {
    "name": "MecanumBot",
    "description": "Use kinematics and odometry with a mecanum drive.",
    "tags": [
      "Mecanum Drive",
      "Odometry",
      "Encoder",
      "Gyro",
      "XboxController"
    ],
    "foldername": "MecanumBot",
    "gradlebase": "cpp",
    "commandversion": 2
  },
  {
    "name": "DifferentialDriveBot",
    "description": "Use kinematics and odometry with a differential drive.",
    "tags": [
      "Differential Drive",
      "Odometry",
      "Encoder",
      "Gyro",
      "XboxController"
    ],
    "foldername": "DifferentialDriveBot",
    "gradlebase": "cpp",
    "commandversion": 2
  },
  {
    "name": "RamseteCommand",
    "description": "Follow a pre-generated trajectory with a differential drive using RamseteCommand.",
    "tags": [
      "Differential Drive",
      "Command-based",
      "Ramsete",
      "Trajectory",
      "Path Following",
      "Odometry",
      "Encoder",
      "Gyro",
      "XboxController"
    ],
    "foldername": "RamseteCommand",
    "gradlebase": "cpp",
    "commandversion": 2
  },
  {
    "name": "Arcade Drive Xbox Controller",
    "description": "Control a differential drive with split-stick arcade drive in teleop.",
    "tags": [
      "Basic Robot",
      "Differential Drive",
      "XboxController"
    ],
    "foldername": "ArcadeDriveXboxController",
    "gradlebase": "cpp",
    "commandversion": 2
  },
  {
    "name": "Tank Drive Xbox Controller",
    "description": "Control a differential drive with Xbox tank drive in teleop.",
    "tags": [
      "Basic Robot",
      "Differential Drive",
      "XboxController"
    ],
    "foldername": "TankDriveXboxController",
    "gradlebase": "cpp",
    "commandversion": 2
  },
  {
    "name": "Duty Cycle Encoder",
    "description": "View values from a duty-cycle encoder.",
    "tags": [
      "Hardware",
      "Duty Cycle",
      "Encoder",
      "SmartDashboard"
    ],
    "foldername": "DutyCycleEncoder",
    "gradlebase": "cpp",
    "commandversion": 2
  },
  {
    "name": "Duty Cycle Input",
    "description": "View duty-cycle input.",
    "tags": [
      "Hardware",
      "Duty Cycle",
      "SmartDashboard"
    ],
    "foldername": "DutyCycleInput",
    "gradlebase": "cpp",
    "commandversion": 2
  },
  {
    "name": "Addressable LED",
    "description": "Display a rainbow pattern on an addressable LED strip.",
    "tags": [
      "Hardware",
      "Basic Robot",
      "AddressableLEDs"
    ],
    "foldername": "AddressableLED",
    "gradlebase": "cpp",
    "commandversion": 2
  },
  {
    "name": "DMA",
    "description": "Read various sensors using DMA.",
    "tags": [
      "Hardware",
      "DMA",
      "SmartDashboard"
    ],
    "foldername": "DMA",
    "gradlebase": "cpp",
    "commandversion": 2
  },
  {
    "name": "MecanumControllerCommand",
    "description": "Follow a pre-generated trajectory with a mecanum drive using MecanumControllerCommand.",
    "tags": [
      "Command-based",
      "Mecanum Drive",
      "Gyro",
      "Encoder",
      "Odometry",
      "Trajectory",
      "Path Following",
      "XboxController"
    ],
    "foldername": "MecanumControllerCommand",
    "gradlebase": "cpp",
    "commandversion": 2
  },
  {
    "name": "SwerveControllerCommand",
    "description": "Follow a pre-generated trajectory with a swerve drive using SwerveControllerCommand.",
    "tags": [
      "Command-based",
      "Swerve Drive",
      "Gyro",
      "Encoder",
      "Odometry",
      "Trajectory",
      "Path Following",
      "XboxController"
    ],
    "foldername": "SwerveControllerCommand",
    "gradlebase": "cpp",
    "commandversion": 2
  },
  {
    "name": "ArmBot",
    "description": "Control an arm with ProfiledPIDSubsystem.",
    "tags": [
      "Command-based",
      "Arm",
      "Encoder",
      "Profiled PID",
      "XboxController",
      "Differential Drive"
    ],
    "foldername": "ArmBot",
    "gradlebase": "cpp",
    "commandversion": 2
  },
  {
    "name": "ArmBotOffboard",
    "description": "Control an arm with TrapezoidProfileSubsystem and smart motor controller PID.",
    "tags": [
      "Command-based",
      "Arm",
      "Smart Motor Controller",
      "Trapezoid Profile",
      "XboxController",
      "Differential Drive"
    ],
    "foldername": "ArmBotOffboard",
    "gradlebase": "cpp",
    "commandversion": 2
  },
  {
    "name": "DriveDistanceOffboard",
    "description": "Drive a differential drivetrain a set distance using TrapezoidProfileCommand and smart motor controller PID.",
    "tags": [
      "Command-based",
      "Differential Drive",
      "Trapezoid Profile",
      "Smart Motor Controller",
      "XboxController"
    ],
    "foldername": "DriveDistanceOffboard",
    "gradlebase": "cpp",
    "commandversion": 2
  },
  {
    "name": "RamseteController",
    "description": "Follow a pre-generated trajectory with a differential drive using RamseteController.",
    "tags": [
      "Basic Robot",
      "Differential Drive",
      "Ramsete",
      "PID",
      "Odometry",
      "Path Following",
      "Trajectory",
      "XboxController"
    ],
    "foldername": "RamseteController",
    "gradlebase": "cpp",
    "commandversion": 2
  },
  {
    "name": "RomiReference",
    "description": "An example command-based robot program that can be used with the Romi reference robot design.",
    "tags": [
      "Romi",
      "Command-based",
      "Differential Drive",
      "Digital Input",
      "Joystick"
    ],
    "foldername": "RomiReference",
    "gradlebase": "cppromi",
    "commandversion": 2
  },
  {
    "name": "StateSpaceFlywheel",
    "description": "Control a flywheel using a state-space model (based on values from CAD), with a Kalman Filter and LQR.",
    "tags": [
      "Basic Robot",
      "Flywheel",
      "State-Space",
      "LQR",
      "Encoder",
      "Joystick"
    ],
    "foldername": "StateSpaceFlywheel",
    "gradlebase": "cpp",
    "commandversion": 2
  },
  {
    "name": "StateSpaceFlywheelSysId",
    "description": "Control a flywheel using a state-space model (based on values from SysId), with a Kalman Filter and LQR.",
    "tags": [
      "Basic Robot",
      "Flywheel",
      "SysId",
      "State-Space",
      "LQR",
      "Encoder",
      "Joystick"
    ],
    "foldername": "StateSpaceFlywheelSysId",
    "gradlebase": "cpp",
    "commandversion": 2
  },
  {
    "name": "StateSpaceElevator",
    "description": "Control an elevator using a state-space model (based on values from CAD), with a Kalman Filter and LQR.",
    "tags": [
      "Basic Robot",
      "Elevator",
      "State-Space",
      "LQR",
      "Encoder",
      "Joystick"
    ],
    "foldername": "StateSpaceElevator",
    "gradlebase": "cpp",
    "commandversion": 2
  },
  {
    "name": "StateSpaceArm",
    "description": "Control an arm using a state-space model (based on values from CAD), with a Kalman Filter and LQR.",
    "tags": [
      "Basic Robot",
      "Arm",
      "State-Space",
      "LQR",
      "Encoder",
      "Joystick"
    ],
    "foldername": "StateSpaceArm",
    "gradlebase": "cpp",
    "commandversion": 2
  },
  {
    "name": "ElevatorSimulation",
    "description": "Simulate an elevator.",
    "tags": [
      "Basic Robot",
      "Elevator",
      "State-Space",
      "Simulation",
      "Mechanism2d",
      "Profiled PID"
    ],
    "foldername": "ElevatorSimulation",
    "gradlebase": "cpp",
    "commandversion": 2
  },
  {
    "name": "DifferentialDrivePoseEstimator",
    "description": "Combine differential-drive odometry with vision data using DifferentialDrivePoseEstimator.",
    "tags": [
      "Differential Drive",
      "State-Space",
      "Pose Estimator",
      "Vision",
      "PID",
      "XboxController"
    ],
    "foldername": "DifferentialDrivePoseEstimator",
    "gradlebase": "cpp",
    "commandversion": 2
  },
  {
    "name": "MecanumDrivePoseEstimator",
    "description": "Combine mecanum-drive odometry with vision data using MecanumDrivePoseEstimator.",
    "tags": [
      "Mecanum Drive",
      "State-Space",
      "Pose Estimator",
      "Vision",
      "PID",
      "XboxController"
    ],
    "foldername": "MecanumDrivePoseEstimator",
    "gradlebase": "cpp",
    "commandversion": 2
  },
  {
    "name": "ArmSimulation",
    "description": "Simulate a single-jointed arm.",
    "tags": [
      "Basic Robot",
      "Arm",
      "State-Space",
      "Simulation",
      "Mechanism2d",
      "Preferences"
    ],
    "foldername": "ArmSimulation",
    "gradlebase": "cpp",
    "commandversion": 2
  },
  {
    "name": "UnitTesting",
    "description": "Test a robot project with basic unit tests in simulation.",
    "tags": [
      "Intake",
      "Pneumatics"
    ],
    "foldername": "UnitTest",
    "gradlebase": "cpp",
    "commandversion": 2
  },
  {
    "name": "SimpleDifferentialDriveSimulation",
    "description": "Simulate a differential drivetrain and follow trajectories with RamseteController (non-command-based).",
    "tags": [
      "Differential Drive",
      "State-Space",
      "Ramsete",
      "Path Following",
      "Trajectory",
      "Encoder",
      "XboxController",
      "Simulation"
    ],
    "foldername": "SimpleDifferentialDriveSimulation",
    "gradlebase": "cpp",
    "commandversion": 2
  },
  {
    "name": "StateSpaceDriveSimulation",
    "description": "Simulate a differential drivetrain and follow trajectories with RamseteCommand (command-based).",
    "tags": [
      "Command-based",
      "Differential Drive",
      "State-Space",
      "XboxController",
      "Simulation"
    ],
    "foldername": "StateSpaceDifferentialDriveSimulation",
    "gradlebase": "cpp",
    "commandversion": 2
  },
  {
    "name": "SwerveDrivePoseEstimator",
    "description": "Combine swerve-drive odometry with vision data using SwerveDrivePoseEstimator.",
    "tags": [
      "Swerve Drive",
      "State-Space",
      "Pose Estimator",
      "Vision",
      "PID",
      "XboxController"
    ],
    "foldername": "SwerveDrivePoseEstimator",
    "gradlebase": "cpp",
    "commandversion": 2
  },
  {
    "name": "Flywheel BangBangController",
    "description": "A sample program to demonstrate the use of a BangBangController with a flywheel to control RPM",
    "tags": [
      "Flywheel",
      "Simulation",
      "Sensors",
      "Joystick"
    ],
    "foldername": "flywheelbangbangcontroller",
    "gradlebase": "cpp",
    "commandversion": 2
  }
]<|MERGE_RESOLUTION|>--- conflicted
+++ resolved
@@ -40,10 +40,6 @@
     "name": "Mechanism2d",
     "foldername": "Mechanism2d",
     "gradlebase": "cpp",
-<<<<<<< HEAD
-    "description": "An example usage of Mechanism2d to display mechanism states on a dashboard.",
-    "tags": [
-=======
     "description": "Display mechanism states on a dashboard with Mechanism2d.",
     "tags": [
       "Basic Robot",
@@ -52,7 +48,6 @@
       "Analog",
       "Joystick",
       "SmartDashboard",
->>>>>>> 815a8403
       "Mechanism2d"
     ],
     "commandversion": 2
