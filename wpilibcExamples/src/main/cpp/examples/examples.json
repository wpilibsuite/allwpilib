[
  {
    "name": "Motor Controller",
    "description": "Demonstrate controlling a single motor with a Joystick.",
    "tags": [
      "Robot and Motor",
      "Actuators",
      "Joystick",
      "Complete List"
    ],
    "foldername": "MotorControl",
    "gradlebase": "cpp",
    "commandversion": 1
  },
  {
    "name": "Motor Control With Encoder",
    "description": "Demonstrate controlling a single motor with a Joystick and displaying the net movement of the motor using an encoder.",
    "tags": [
      "Robot and Motor",
      "Digital",
      "Sensors",
      "Actuators",
      "Joystick",
      "Complete List"
    ],
    "foldername": "MotorControlEncoder",
    "gradlebase": "cpp",
    "commandversion": 1
  },
  {
    "name": "Relay",
    "description": "Demonstrate controlling a Relay from Joystick buttons.",
    "tags": [
      "Actuators",
      "Joystick",
      "Complete List"
    ],
    "foldername": "Relay",
    "gradlebase": "cpp",
    "commandversion": 1
  },
  {
    "name": "PDP CAN Monitoring",
    "description": "Demonstrate using CAN to monitor the voltage, current, and temperature in the Power Distribution Panel.",
    "tags": [
      "Complete List",
      "CAN",
      "Sensors"
    ],
    "foldername": "CANPDP",
    "gradlebase": "cpp",
    "commandversion": 1
  },
  {
    "name": "Solenoids",
    "description": "Demonstrate controlling a single and double solenoid from Joystick buttons.",
    "tags": [
      "Actuators",
      "Joystick",
      "Pneumatics",
      "Complete List"
    ],
    "foldername": "Solenoid",
    "gradlebase": "cpp",
    "commandversion": 1
  },
  {
    "name": "Encoder",
    "description": "Demonstrate displaying the value of a quadrature encoder on the SmartDashboard.",
    "tags": [
      "Complete List",
      "Digital",
      "Sensors"
    ],
    "foldername": "Encoder",
    "gradlebase": "cpp",
    "commandversion": 1
  },
  {
    "name": "Arcade Drive",
    "description": "An example program which demonstrates the use of Arcade Drive with the DifferentialDrive class",
    "tags": [
      "Getting Started with C++",
      "Robot and Motor",
      "Joystick",
      "Complete List"
    ],
    "foldername": "ArcadeDrive",
    "gradlebase": "cpp",
    "commandversion": 1
  },
  {
    "name": "Mecanum Drive",
    "description": "An example program which demonstrates the use of Mecanum Drive with the MecanumDrive class",
    "tags": [
      "Getting Started with C++",
      "Robot and Motor",
      "Joystick",
      "Complete List"
    ],
    "foldername": "MecanumDrive",
    "gradlebase": "cpp",
    "commandversion": 1
  },
  {
    "name": "Ultrasonic",
    "description": "Demonstrate maintaining a set distance using an ultrasonic sensor.",
    "tags": [
      "Robot and Motor",
      "Complete List",
      "Sensors",
      "Analog"
    ],
    "foldername": "Ultrasonic",
    "gradlebase": "cpp",
    "commandversion": 1
  },
  {
    "name": "UltrasonicPID",
    "description": "Demonstrate maintaining a set distance using an ultrasonic sensor and PID control.",
    "tags": [
      "Robot and Motor",
      "Complete List",
      "Sensors",
      "Analog"
    ],
    "foldername": "UltrasonicPID",
    "gradlebase": "cpp",
    "commandversion": 1
  },
  {
    "name": "Gyro",
    "description": "An example program showing how to drive straight with using a gyro sensor.",
    "tags": [
      "Robot and Motor",
      "Complete List",
      "Sensors",
      "Analog",
      "Joystick"
    ],
    "foldername": "Gyro",
    "gradlebase": "cpp",
    "commandversion": 1
  },
  {
    "name": "Gyro Mecanum",
    "description": "An example program showing how to perform mecanum drive with field oriented controls.",
    "tags": [
      "Robot and Motor",
      "Complete List",
      "Sensors",
      "Analog",
      "Joysitck"
    ],
    "foldername": "GyroMecanum",
    "gradlebase": "cpp",
    "commandversion": 1
  },
  {
    "name": "HID Rumble",
    "description": "An example program showing how to make human interface devices rumble.",
    "tags": [
      "Joystick"
    ],
    "foldername": "HidRumble",
    "gradlebase": "cpp",
    "commandversion": 1
  },
  {
    "name": "PotentiometerPID",
    "description": "An example to demonstrate the use of a potentiometer and PID control to reach elevator position setpoints.",
    "tags": [
      "Joystick",
      "Actuators",
      "Complete List",
      "Sensors",
      "Analog"
    ],
    "foldername": "PotentiometerPID",
    "gradlebase": "cpp",
    "commandversion": 1
  },
  {
    "name": "Elevator with trapezoid profiled PID",
    "description": "An example to demonstrate the use of an encoder and trapezoid profiled PID control to reach elevator position setpoints.",
    "tags": [
      "Digital",
      "Sensors",
      "Actuators",
      "Joystick"
    ],
    "foldername": "ElevatorTrapezoidProfile",
    "gradlebase": "cpp",
    "commandversion": 1
  },
  {
    "name": "Elevator with profiled PID controller",
    "description": "An example to demonstrate the use of an encoder and trapezoid profiled PID control to reach elevator position setpoints.",
    "tags": [
      "Digital",
      "Sensors",
      "Actuators",
      "Joystick"
    ],
    "foldername": "ElevatorProfiledPID",
    "gradlebase": "cpp",
    "commandversion": 1
  },
  {
    "name": "Getting Started",
    "description": "An example program which demonstrates the simplest autonomous and teleoperated routines.",
    "tags": [
      "Getting Started with C++",
      "Complete List"
    ],
    "foldername": "GettingStarted",
    "gradlebase": "cpp",
    "commandversion": 1
  },
  {
    "name": "Simple Vision",
    "description": "The minimal program to acquire images from an attached USB camera on the robot and send them to the dashboard.",
    "tags": [
      "Vision",
      "Complete List"
    ],
    "foldername": "QuickVision",
    "gradlebase": "cpp",
    "commandversion": 1
  },
  {
    "name": "Intermediate Vision",
    "description": "An example program that acquires images from an attached USB camera and adds some annotation to the image as you might do for showing operators the result of some image recognition, and sends it to the dashboard for display.",
    "tags": [
      "Vision",
      "Complete List"
    ],
    "foldername": "IntermediateVision",
    "gradlebase": "cpp",
    "commandversion": 1
  },
  {
    "name": "Axis Camera Sample",
    "description": "An example program that acquires images from an Axis network camera and adds some annotation to the image as you might do for showing operators the result of some image recognition, and sends it to the dashboard for display. This demonstrates the use of the AxisCamera class.",
    "tags": [
      "Vision",
      "Complete List"
    ],
    "foldername": "AxisCameraSample",
    "gradlebase": "cpp",
    "commandversion": 1
  },
  {
    "name": "GearsBot",
    "description": "A fully functional example CommandBased program for WPIs GearsBot robot, using the new command-based framework. This code can run on your computer if it supports simulation.",
    "tags": [
      "CommandBased Robot",
      "Complete List"
    ],
    "foldername": "GearsBot",
    "gradlebase": "cpp",
    "commandversion": 2
  },
  {
    "name": "PacGoat",
    "description": "A fully functional example CommandBased program for FRC Team 190&#39;s 2014 robot. This code can run on your computer if it supports simulation.",
    "tags": [
      "CommandBased Robot",
      "Complete List"
    ],
    "foldername": "PacGoat",
    "gradlebase": "cpp",
    "commandversion": 1
  },
  {
    "name": "HAL",
    "description": "A program created using the HAL exclusively. This example is for advanced users",
    "tags": [
      "HAL"
    ],
    "foldername": "HAL",
    "gradlebase": "c",
    "commandversion": 1
  },
  {
    "name": "ShuffleBoard",
    "description": "An example program that uses ShuffleBoard with its Widgets and Tabs.",
    "tags": [
      "ShuffleBoard"
    ],
    "foldername": "ShuffleBoard",
    "gradlebase": "cpp",
    "commandversion": 1
  },
  {
    "name": "'Traditional' Hatchbot",
    "description": "A fully-functional command-based hatchbot for the 2019 game using the new experimental command API.  Written in the 'traditional' style, i.e. commands are given their own classes.",
    "tags": [
      "Complete robot",
      "Command-based"
    ],
    "foldername": "HatchbotTraditional",
    "gradlebase": "cpp",
    "commandversion": 2
  },
  {
    "name": "'Inlined' Hatchbot",
    "description": "A fully-functional command-based hatchbot for the 2019 game using the new experimental command API.  Written in the 'inlined' style, i.e. many commands are defined inline with lambdas.",
    "tags": [
      "Complete robot",
      "Command-based",
      "Lambdas"
    ],
    "foldername": "HatchbotInlined",
    "gradlebase": "cpp",
    "commandversion": 2
  },
  {
    "name": "Select Command Example",
    "description": "An example showing how to use the SelectCommand class from the experimental command framework rewrite.",
    "tags": [
      "Command-based"
    ],
    "foldername": "SelectCommand",
    "gradlebase": "cpp",
    "commandversion": 2
  },
  {
    "name": "Scheduler Event Logging",
    "description": "An example showing how to use Shuffleboard to log Command events from the CommandScheduler in the experimental command framework rewrite",
    "tags": [
      "Command-based",
      "Shuffleboard"
    ],
    "foldername": "SchedulerEventLogging",
    "gradlebase": "cpp",
    "commandversion": 2
  },
  {
    "name": "Frisbeebot",
    "description": "An example robot project for a simple frisbee shooter for the 2013 FRC game, Ultimate Ascent, demonstrating use of PID functionality in the command framework",
    "tags": [
      "Command-based",
      "PID"
    ],
    "foldername": "Frisbeebot",
    "gradlebase": "cpp",
    "commandversion": 2
  },
  {
    "name": "Gyro Drive Commands",
    "description": "An example command-based robot project demonstrating simple PID functionality utilizing a gyroscope to keep a robot driving straight and to turn to specified angles.",
    "tags": [
      "Command-based",
      "PID",
      "Gyro"
    ],
    "foldername": "GyroDriveCommands",
    "gradlebase": "cpp",
    "commandversion": 2
  },
  {
    "name": "SwerveBot",
    "description": "An example program for a swerve drive that uses swerve drive kinematics and odometry.",
    "tags": [
      "SwerveBot"
    ],
    "foldername": "SwerveBot",
    "gradlebase": "cpp",
    "commandversion": 2
  },
  {
    "name": "MecanumBot",
    "description": "An example program for a mecanum drive that uses mecanum drive kinematics and odometry.",
    "tags": [
      "MecanumBot"
    ],
    "foldername": "MecanumBot",
    "gradlebase": "cpp",
    "commandversion": 2
  },
  {
    "name": "DifferentialDriveBot",
    "description": "An example program for a differential drive that uses differential drive kinematics and odometry.",
    "tags": [
      "DifferentialDriveBot"
    ],
    "foldername": "DifferentialDriveBot",
    "gradlebase": "cpp",
    "commandversion": 2
  },
  {
    "name": "RamseteCommand",
    "description": "An example command-based robot demonstrating the use of a RamseteCommand to follow a pregenerated trajectory.",
    "tags": [
      "RamseteCommand",
      "PID",
      "Ramsete",
      "Trajectory",
      "Path following"
    ],
    "foldername": "RamseteCommand",
    "gradlebase": "cpp",
    "commandversion": 2
  },
  {
    "name": "Arcade Drive Xbox Controller",
    "description": "An example program which demonstrates the use of Arcade Drive with the DifferentialDrive class and an Xbox Controller.",
    "tags": [
      "Getting Started with C++",
      "Robot and Motor",
      "XboxController",
      "Complete List"
    ],
    "foldername": "ArcadeDriveXboxController",
    "gradlebase": "cpp",
    "commandversion": 1
  },
  {
    "name": "Tank Drive Xbox Controller",
    "description": "An example program which demonstrates the use of Tank Drive with the DifferentialDrive class and an Xbox Controller.",
    "tags": [
      "Getting Started with C++",
      "Robot and Motor",
      "XboxController",
      "Complete List"
    ],
    "foldername": "TankDriveXboxController",
    "gradlebase": "cpp",
    "commandversion": 1
  },
  {
<<<<<<< HEAD
    "name": "MecanumFollowerCommand",
    "description": "An example command-based robot demonstrating the use of a MecanumFollowerCommand to follow a pregenerated trajectory.",
    "tags": [
      "MecanumFollowerCommand",
      "Mecanum",
      "PID",
      "Trajectory",
      "Path following"
    ],
    "foldername": "MecanumFollowerCommand",
=======
    "name": "Duty Cycle Encoder",
    "description": "Demonstrates the use of the Duty Cycle Encoder class",
    "tags": [
      "Getting Started with C++"
    ],
    "foldername": "DutyCycleEncoder",
>>>>>>> 8c4d9f54
    "gradlebase": "cpp",
    "commandversion": 2
  },
  {
<<<<<<< HEAD
    "name": "SwerveFollowerCommand",
    "description": "An example command-based robot demonstrating the use of a SwerveFollowerCommand to follow a pregenerated trajectory.",
    "tags": [
      "SwerveFollowerCommand",
      "Swerve",
      "PID",
      "Trajectory",
      "Path following"
    ],
    "foldername": "SwerveFollowerCommand",
=======
    "name": "Duty Cycle Input",
    "description": "Demonstrates the use of the Duty Cycle class",
    "tags": [
      "Getting Started with C++"
    ],
    "foldername": "DutyCycleInput",
    "gradlebase": "cpp",
    "commandversion": 2
  },
  {
    "name": "Addressable LED",
    "description": "Demonstrates the use of the Addressable LED class",
    "tags": [
      "Getting Started with C++"
    ],
    "foldername": "AddressableLED",
    "gradlebase": "cpp",
    "commandversion": 2
  },
  {
    "name": "DMA",
    "description": "Demonstrates the use of the DMA class",
    "tags": [
      "Advanced C++"
    ],
    "foldername": "DMA",
>>>>>>> 8c4d9f54
    "gradlebase": "cpp",
    "commandversion": 2
  }
]<|MERGE_RESOLUTION|>--- conflicted
+++ resolved
@@ -430,7 +430,46 @@
     "commandversion": 1
   },
   {
-<<<<<<< HEAD
+    "name": "Duty Cycle Encoder",
+    "description": "Demonstrates the use of the Duty Cycle Encoder class",
+    "tags": [
+      "Getting Started with C++"
+    ],
+    "foldername": "DutyCycleEncoder",
+    "gradlebase": "cpp",
+    "commandversion": 2
+  },
+  {
+    "name": "Duty Cycle Input",
+    "description": "Demonstrates the use of the Duty Cycle class",
+    "tags": [
+      "Getting Started with C++"
+    ],
+    "foldername": "DutyCycleInput",
+    "gradlebase": "cpp",
+    "commandversion": 2
+  },
+  {
+    "name": "Addressable LED",
+    "description": "Demonstrates the use of the Addressable LED class",
+    "tags": [
+      "Getting Started with C++"
+    ],
+    "foldername": "AddressableLED",
+    "gradlebase": "cpp",
+    "commandversion": 2
+  },
+  {
+    "name": "DMA",
+    "description": "Demonstrates the use of the DMA class",
+    "tags": [
+      "Advanced C++"
+    ],
+    "foldername": "DMA",
+    "gradlebase": "cpp",
+    "commandversion": 2
+  },
+  {
     "name": "MecanumFollowerCommand",
     "description": "An example command-based robot demonstrating the use of a MecanumFollowerCommand to follow a pregenerated trajectory.",
     "tags": [
@@ -441,19 +480,10 @@
       "Path following"
     ],
     "foldername": "MecanumFollowerCommand",
-=======
-    "name": "Duty Cycle Encoder",
-    "description": "Demonstrates the use of the Duty Cycle Encoder class",
-    "tags": [
-      "Getting Started with C++"
-    ],
-    "foldername": "DutyCycleEncoder",
->>>>>>> 8c4d9f54
-    "gradlebase": "cpp",
-    "commandversion": 2
-  },
-  {
-<<<<<<< HEAD
+    "gradlebase": "cpp",
+    "commandversion": 2
+  },
+  {
     "name": "SwerveFollowerCommand",
     "description": "An example command-based robot demonstrating the use of a SwerveFollowerCommand to follow a pregenerated trajectory.",
     "tags": [
@@ -464,34 +494,6 @@
       "Path following"
     ],
     "foldername": "SwerveFollowerCommand",
-=======
-    "name": "Duty Cycle Input",
-    "description": "Demonstrates the use of the Duty Cycle class",
-    "tags": [
-      "Getting Started with C++"
-    ],
-    "foldername": "DutyCycleInput",
-    "gradlebase": "cpp",
-    "commandversion": 2
-  },
-  {
-    "name": "Addressable LED",
-    "description": "Demonstrates the use of the Addressable LED class",
-    "tags": [
-      "Getting Started with C++"
-    ],
-    "foldername": "AddressableLED",
-    "gradlebase": "cpp",
-    "commandversion": 2
-  },
-  {
-    "name": "DMA",
-    "description": "Demonstrates the use of the DMA class",
-    "tags": [
-      "Advanced C++"
-    ],
-    "foldername": "DMA",
->>>>>>> 8c4d9f54
     "gradlebase": "cpp",
     "commandversion": 2
   }
