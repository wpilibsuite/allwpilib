--- conflicted
+++ resolved
@@ -9,13 +9,6 @@
 #include <frc/smartdashboard/SmartDashboard.h>
 
 Elevator::Elevator()
-<<<<<<< HEAD
-    : frc2::PIDSubsystem{frc::PIDController{kP_real, kI_real, kD}} {
-#ifdef SIMULATION
-  GetPIDController()->SetPID(kP_simulation, kI_simulation, kD, 0);
-#endif
-  m_controller.SetTolerance(ElevatorConstants::kTolerance);
-=======
     : frc2::PIDSubsystem{frc::PIDController{kP_real, kI_real, 0}} {
   if constexpr (frc::RobotBase::IsSimulation()) {
     // Check for simulation and update PID values
@@ -23,7 +16,6 @@
   }
 
   m_controller.SetTolerance(0.005);
->>>>>>> 994af25f
 
   SetName("Elevator");
   // Let's show everything on the LiveWindow
