// Copyright (c) FIRST and other WPILib contributors.
// Open Source Software; you can modify and/or share it under the terms of
// the WPILib BSD license file in the root directory of this project.

#pragma once

#include <frc/AnalogPotentiometer.h>
#include <frc/RobotBase.h>
#include <frc/motorcontrol/PWMSparkMax.h>
#include <frc2/command/PIDSubsystem.h>

#include "Constants.h"

/**
 * The wrist subsystem is like the elevator, but with a rotational joint instead
 * of a linear joint.
 */
class Wrist : public frc2::PIDSubsystem {
 public:
  Wrist();

  /**
   * The log method puts interesting information to the SmartDashboard.
   */
  void Log();

  /**
   * Use the potentiometer as the PID sensor. This method is automatically
   * called by the subsystem.
   */
  double GetMeasurement() override;

  /**
   * Use the motor as the PID output. This method is automatically called
   * by the subsystem.
   */
  void UseOutput(double output, double setpoint) override;

  /**
   * Log the data periodically. This method is automatically called
   * by the subsystem.
   */
  void Periodic() override;

 private:
<<<<<<< HEAD
  frc::PWMSparkMax m_motor{WristConstants::kMotorPort};

// Conversion value of potentiometer varies between the real world and
// simulation
#ifndef SIMULATION
  frc::AnalogPotentiometer m_pot{WristConstants::kPotentiometerPort,
                                 -270.0 / 5};
#else
  frc::AnalogPotentiometer m_pot{
      WristConstants::kPotentiometerPort};  // Defaults to degrees
#endif
=======
  frc::PWMSparkMax m_motor{6};
  // Conversion value of potentiometer varies between the real world and
  // simulation
  frc::AnalogPotentiometer m_pot =
      frc::RobotBase::IsReal()
          ? frc::AnalogPotentiometer{3, -270.0 / 5}
          : frc::AnalogPotentiometer{3};  // Defaults to degrees
>>>>>>> 994af25f

  static constexpr double kP = WristConstants::kP;
  static constexpr double kI = WristConstants::kI;
  static constexpr double kD = WristConstants::kD;
};<|MERGE_RESOLUTION|>--- conflicted
+++ resolved
@@ -43,27 +43,15 @@
   void Periodic() override;
 
  private:
-<<<<<<< HEAD
   frc::PWMSparkMax m_motor{WristConstants::kMotorPort};
-
-// Conversion value of potentiometer varies between the real world and
-// simulation
-#ifndef SIMULATION
-  frc::AnalogPotentiometer m_pot{WristConstants::kPotentiometerPort,
-                                 -270.0 / 5};
-#else
-  frc::AnalogPotentiometer m_pot{
-      WristConstants::kPotentiometerPort};  // Defaults to degrees
-#endif
-=======
-  frc::PWMSparkMax m_motor{6};
   // Conversion value of potentiometer varies between the real world and
   // simulation
   frc::AnalogPotentiometer m_pot =
       frc::RobotBase::IsReal()
-          ? frc::AnalogPotentiometer{3, -270.0 / 5}
-          : frc::AnalogPotentiometer{3};  // Defaults to degrees
->>>>>>> 994af25f
+          ? frc::AnalogPotentiometer{WristConstants::kPotentiometerPort,
+                                 -270.0 / 5}
+          : frc::AnalogPotentiometer{
+      WristConstants::kPotentiometerPort};  // Defaults to degrees
 
   static constexpr double kP = WristConstants::kP;
   static constexpr double kI = WristConstants::kI;
