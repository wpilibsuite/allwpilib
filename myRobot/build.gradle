import jaci.gradle.toolchains.*
import jaci.gradle.nativedeps.*

plugins {
    id 'java'
    id 'application'
    id 'cpp'
    id 'visual-studio'
}

apply plugin: 'edu.wpi.first.NativeUtils'
apply plugin: 'jaci.gradle.EmbeddedTools'

apply from: '../shared/config.gradle'

ext {
    sharedCvConfigs = [myRobotCpp: []]
    staticCvConfigs = [myRobotCppStatic: []]
    useJava = true
    useCpp = true
    skipDev = true
}

apply from: "${rootDir}/shared/opencv.gradle"

deploy {
    targets {
        target('roborio') {
            directory = '/home/admin'
            maxChannels = 4
            locations {
                ssh {
                    address = "172.22.11.2"
                    user = 'admin'
                    password = ''
                    ipv6 = false
                }
            }
        }
    }
    artifacts {
        all {
            targets << 'roborio'
            predeploy << { ctx ->
                ctx.execute('/usr/local/frc/bin/frcKillRobot.sh -t')
            }
            postdeploy << { ctx ->
                ctx.execute("sync")
                ctx.execute("ldconfig")
            }
        }

        javaArtifact('myRobotJava') {
            jar = 'shadowJar'
            postdeploy << { ctx ->
                ctx.execute("echo '/usr/local/frc/JRE/bin/java -XX:+UseConcMarkSweepGC -Djava.library.path=/usr/local/frc/third-party/lib -Djava.lang.invoke.stringConcat=BC_SB -jar /home/admin/myRobot-all.jar' > /home/admin/myRobotJavaRun")
                ctx.execute("chmod +x /home/admin/myRobotJavaRun; chown lvuser /home/admin/myRobotJavaRun")
            }
        }

        nativeArtifact('myRobotCpp') {
            component = 'myRobotCpp'
            targetPlatform = nativeUtils.wpi.platforms.roborio
            libraryDirectory = '/usr/local/frc/third-party/lib'
            buildType = 'debug'
            postdeploy << { ctx ->
                ctx.execute('chmod +x myRobotCpp')
            }

        }

        nativeArtifact('myRobotCppRelease') {
            component = 'myRobotCpp'
            targetPlatform = nativeUtils.wpi.platforms.roborio
            libraryDirectory = '/usr/local/frc/third-party/lib'
            buildType = 'release'
              postdeploy << { ctx ->
               ctx.execute('chmod +x myRobotCpp')
             }
        }

        nativeArtifact('myRobotCppStatic') {
            component = 'myRobotCppStatic'
            targetPlatform = nativeUtils.wpi.platforms.roborio
            buildType = 'debug'

            postdeploy << { ctx ->
                ctx.execute('chmod +x myRobotCppStatic')
            }
        }

        nativeArtifact('myRobotCppStaticRelease') {
            component = 'myRobotCppStatic'
            targetPlatform = nativeUtils.wpi.platforms.roborio
            buildType = 'release'
            postdeploy << { ctx ->
                ctx.execute('chmod +x myRobotCppStatic')
            }
        }
    }
}

<<<<<<< HEAD
deploy {
    targets {
        target('roborio') {
            directory = '/home/admin'
            maxChannels = 4
            locations {
                ssh {
                    address = "172.22.11.2"
                    user = 'admin'
                    password = ''
                    ipv6 = false
                }
            }
        }
    }
    artifacts {
        all {
            targets << 'roborio'
            predeploy << { ctx ->
                ctx.execute('/usr/local/frc/bin/frcKillRobot.sh -t')
            }
            postdeploy << { ctx ->
                ctx.execute("sync")
                ctx.execute("ldconfig")
            }
        }

        javaArtifact('myRobotJava') {
            jar = 'shadowJar'
            postdeploy << { ctx ->
                ctx.execute("echo '/usr/local/frc/JRE/bin/java -XX:+UseConcMarkSweepGC -Djava.library.path=/usr/local/frc/third-party/lib -Djava.lang.invoke.stringConcat=BC_SB -jar /home/admin/myRobot-all.jar' > /home/admin/myRobotJavaRun")
                ctx.execute("chmod +x /home/admin/myRobotJavaRun; chown lvuser /home/admin/myRobotJavaRun")
            }
        }

        nativeArtifact('myRobotCpp') {
            component = 'myRobotCpp'
            targetPlatform = nativeUtils.wpi.platforms.roborio
            libraryDirectory = '/usr/local/frc/third-party/lib'
            buildType = 'debug'
            postdeploy << { ctx ->
                ctx.execute('chmod +x myRobotCpp')
            }

        }

        nativeArtifact('myRobotCppRelease') {
            component = 'myRobotCpp'
            targetPlatform = nativeUtils.wpi.platforms.roborio
            libraryDirectory = '/usr/local/frc/third-party/lib'
            buildType = 'release'
              postdeploy << { ctx ->
               ctx.execute('chmod +x myRobotCpp')
             }
        }

        nativeArtifact('myRobotCppStatic') {
            component = 'myRobotCppStatic'
            targetPlatform = nativeUtils.wpi.platforms.roborio
            buildType = 'debug'

            postdeploy << { ctx ->
                ctx.execute('chmod +x myRobotCppStatic')
            }
        }

        nativeArtifact('myRobotCppStaticRelease') {
            component = 'myRobotCppStatic'
            targetPlatform = nativeUtils.wpi.platforms.roborio
            buildType = 'release'
            postdeploy << { ctx ->
                ctx.execute('chmod +x myRobotCppStatic')
            }
        }
    }
}

=======
>>>>>>> bf538839
tasks.register('deployJava') {
    dependsOn tasks.named('deployMyRobotJavaRoborio')
    dependsOn tasks.named('deployMyRobotCppLibrariesRoborio')
}
<<<<<<< HEAD

tasks.register('deployShared') {
    dependsOn tasks.named('deployMyRobotCppLibrariesRoborio')
    dependsOn tasks.named('deployMyRobotCppRoborio')
}

tasks.register('deployStatic') {
    dependsOn tasks.named('deployMyRobotCppStaticRoborio')
}

tasks.register('deployReleaseShared') {
    dependsOn tasks.named('deployMyRobotCppReleaseLibrariesRoborio')
    dependsOn tasks.named('deployMyRobotCppReleaseRoborio')
}

tasks.register('deployReleaseStatic') {
    dependsOn tasks.named('deployMyRobotCppReleaseStaticRoborio')
}

apply from: "${rootDir}/shared/nilibraries.gradle"
=======
>>>>>>> bf538839

tasks.register('deployShared') {
    dependsOn tasks.named('deployMyRobotCppLibrariesRoborio')
    dependsOn tasks.named('deployMyRobotCppRoborio')
}

tasks.register('deployStatic') {
    dependsOn tasks.named('deployMyRobotCppStaticRoborio')
}

tasks.register('deployReleaseShared') {
    dependsOn tasks.named('deployMyRobotCppReleaseLibrariesRoborio')
    dependsOn tasks.named('deployMyRobotCppReleaseRoborio')
}

tasks.register('deployReleaseStatic') {
    dependsOn tasks.named('deployMyRobotCppReleaseStaticRoborio')
}

mainClassName = 'Main'

apply plugin: 'com.github.johnrengelman.shadow'

repositories {
    mavenCentral()
}

dependencies {
    implementation project(':wpilibj')
    implementation project(':hal')
    implementation project(':wpiutil')
    implementation project(':ntcore')
    implementation project(':cscore')
    implementation project(':cameraserver')
    implementation project(':wpilibOldCommands')
    implementation project(':wpilibNewCommands')
}

model {
    components {
        myRobotCpp(NativeExecutableSpec) {
            targetBuildTypes 'debug'
            sources {
                cpp {
                    source {
                        srcDirs = ['src/main/native/cpp']
                        includes = ['**/*.cpp']
                    }
                    exportedHeaders {
                        srcDirs = ['src/main/native/include']
                        includes = ['**/*.h']
                    }
                }
            }
            binaries.all { binary ->
                    lib project: ':wpilibOldCommands', library: 'wpilibOldCommands', linkage: 'shared'
                    lib project: ':wpilibNewCommands', library: 'wpilibNewCommands', linkage: 'shared'
                    lib project: ':wpilibc', library: 'wpilibc', linkage: 'shared'
                    lib project: ':ntcore', library: 'ntcore', linkage: 'shared'
                    lib project: ':cscore', library: 'cscore', linkage: 'shared'
                    lib project: ':ntcore', library: 'ntcoreJNIShared', linkage: 'shared'
                    lib project: ':cscore', library: 'cscoreJNIShared', linkage: 'shared'
                    project(':hal').addHalDependency(binary, 'shared')
                    project(':hal').addHalJniDependency(binary)
                    lib project: ':wpiutil', library: 'wpiutil', linkage: 'shared'
                    lib project: ':cameraserver', library: 'cameraserver', linkage: 'shared'
                    if (binary.targetPlatform.name == nativeUtils.wpi.platforms.roborio) {
                        nativeUtils.useRequiredLibrary(binary, 'netcomm_shared', 'chipobject_shared', 'ni_runtime_shared')
                    }
            }
        }
        myRobotCppStatic(NativeExecutableSpec) {
            targetBuildTypes 'debug'
            sources {
                cpp {
                    source {
                        srcDirs = ['src/main/native/cpp']
                        includes = ['**/*.cpp']
                    }
                    exportedHeaders {
                        srcDirs = ['src/main/native/include']
                        includes = ['**/*.h']
                    }
                }
            }
            binaries.all { binary ->
                    lib project: ':wpilibOldCommands', library: 'wpilibOldCommands', linkage: 'static'
                    lib project: ':wpilibNewCommands', library: 'wpilibNewCommands', linkage: 'static'
                    lib project: ':wpilibc', library: 'wpilibc', linkage: 'static'
                    lib project: ':ntcore', library: 'ntcore', linkage: 'static'
                    lib project: ':cscore', library: 'cscore', linkage: 'static'
                    project(':hal').addHalDependency(binary, 'static')
                    lib project: ':wpiutil', library: 'wpiutil', linkage: 'static'
                    lib project: ':cameraserver', library: 'cameraserver', linkage: 'static'
                    if (binary.targetPlatform.name == nativeUtils.wpi.platforms.roborio) {
                        nativeUtils.useRequiredLibrary(binary, 'netcomm_shared', 'chipobject_shared', 'ni_runtime_shared')
                    }
            }
        }
    }
    tasks {
        def c = $.components
        project.tasks.create('runCpp', Exec) {
            group = 'WPILib'
            description = "Run the myRobotCpp executable"
            def found = false
            def systemArch = getCurrentArch()
            c.each {
                if (it in NativeExecutableSpec && it.name == "myRobotCpp") {
                    it.binaries.each {
                        if (!found) {
                            def arch = it.targetPlatform.name
                            if (arch == systemArch) {
                                dependsOn it.tasks.install
                                commandLine it.tasks.install.runScriptFile.get().asFile.toString()
                                def filePath = it.tasks.install.installDirectory.get().toString() + File.separatorChar + 'lib'
                                run.dependsOn it.tasks.install
                                run.systemProperty 'java.library.path', filePath
                                run.environment 'LD_LIBRARY_PATH', filePath
                                run.workingDir filePath

                                found = true
                            }
                        }
                    }
                }
            }
        }
        installAthena(Task) {
            $.binaries.each {
                if (it in NativeExecutableBinarySpec && it.targetPlatform.name == nativeUtils.wpi.platforms.roborio && it.component.name == 'myRobotCpp') {
                    dependsOn it.tasks.install
                }
            }
        }
        installAthenaStatic(Task) {
            $.binaries.each {
                if (it in NativeExecutableBinarySpec && it.targetPlatform.name == nativeUtils.wpi.platforms.roborio && it.component.name == 'myRobotCppStatic') {
                    dependsOn it.tasks.install
                }
            }
        }
    }
}<|MERGE_RESOLUTION|>--- conflicted
+++ resolved
@@ -100,113 +100,10 @@
     }
 }
 
-<<<<<<< HEAD
-deploy {
-    targets {
-        target('roborio') {
-            directory = '/home/admin'
-            maxChannels = 4
-            locations {
-                ssh {
-                    address = "172.22.11.2"
-                    user = 'admin'
-                    password = ''
-                    ipv6 = false
-                }
-            }
-        }
-    }
-    artifacts {
-        all {
-            targets << 'roborio'
-            predeploy << { ctx ->
-                ctx.execute('/usr/local/frc/bin/frcKillRobot.sh -t')
-            }
-            postdeploy << { ctx ->
-                ctx.execute("sync")
-                ctx.execute("ldconfig")
-            }
-        }
-
-        javaArtifact('myRobotJava') {
-            jar = 'shadowJar'
-            postdeploy << { ctx ->
-                ctx.execute("echo '/usr/local/frc/JRE/bin/java -XX:+UseConcMarkSweepGC -Djava.library.path=/usr/local/frc/third-party/lib -Djava.lang.invoke.stringConcat=BC_SB -jar /home/admin/myRobot-all.jar' > /home/admin/myRobotJavaRun")
-                ctx.execute("chmod +x /home/admin/myRobotJavaRun; chown lvuser /home/admin/myRobotJavaRun")
-            }
-        }
-
-        nativeArtifact('myRobotCpp') {
-            component = 'myRobotCpp'
-            targetPlatform = nativeUtils.wpi.platforms.roborio
-            libraryDirectory = '/usr/local/frc/third-party/lib'
-            buildType = 'debug'
-            postdeploy << { ctx ->
-                ctx.execute('chmod +x myRobotCpp')
-            }
-
-        }
-
-        nativeArtifact('myRobotCppRelease') {
-            component = 'myRobotCpp'
-            targetPlatform = nativeUtils.wpi.platforms.roborio
-            libraryDirectory = '/usr/local/frc/third-party/lib'
-            buildType = 'release'
-              postdeploy << { ctx ->
-               ctx.execute('chmod +x myRobotCpp')
-             }
-        }
-
-        nativeArtifact('myRobotCppStatic') {
-            component = 'myRobotCppStatic'
-            targetPlatform = nativeUtils.wpi.platforms.roborio
-            buildType = 'debug'
-
-            postdeploy << { ctx ->
-                ctx.execute('chmod +x myRobotCppStatic')
-            }
-        }
-
-        nativeArtifact('myRobotCppStaticRelease') {
-            component = 'myRobotCppStatic'
-            targetPlatform = nativeUtils.wpi.platforms.roborio
-            buildType = 'release'
-            postdeploy << { ctx ->
-                ctx.execute('chmod +x myRobotCppStatic')
-            }
-        }
-    }
-}
-
-=======
->>>>>>> bf538839
 tasks.register('deployJava') {
     dependsOn tasks.named('deployMyRobotJavaRoborio')
     dependsOn tasks.named('deployMyRobotCppLibrariesRoborio')
 }
-<<<<<<< HEAD
-
-tasks.register('deployShared') {
-    dependsOn tasks.named('deployMyRobotCppLibrariesRoborio')
-    dependsOn tasks.named('deployMyRobotCppRoborio')
-}
-
-tasks.register('deployStatic') {
-    dependsOn tasks.named('deployMyRobotCppStaticRoborio')
-}
-
-tasks.register('deployReleaseShared') {
-    dependsOn tasks.named('deployMyRobotCppReleaseLibrariesRoborio')
-    dependsOn tasks.named('deployMyRobotCppReleaseRoborio')
-}
-
-tasks.register('deployReleaseStatic') {
-    dependsOn tasks.named('deployMyRobotCppReleaseStaticRoborio')
-}
-
-apply from: "${rootDir}/shared/nilibraries.gradle"
-=======
->>>>>>> bf538839
 
 tasks.register('deployShared') {
     dependsOn tasks.named('deployMyRobotCppLibrariesRoborio')
