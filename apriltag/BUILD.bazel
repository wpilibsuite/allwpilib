--- conflicted
+++ resolved
@@ -3,10 +3,6 @@
 load("@rules_pkg//:mappings.bzl", "pkg_files")
 load("@rules_pkg//pkg:zip.bzl", "pkg_zip")
 load("@rules_python//python:defs.bzl", "py_binary")
-<<<<<<< HEAD
-load("//:version.bzl", "VERSION")
-=======
->>>>>>> 9a947999
 load("//shared/bazel/rules:cc_rules.bzl", "wpilib_cc_library", "wpilib_cc_shared_library", "wpilib_cc_static_library")
 load("//shared/bazel/rules:java_rules.bzl", "wpilib_java_junit5_test")
 load("//shared/bazel/rules:jni_rules.bzl", "wpilib_jni_cc_library", "wpilib_jni_java_library")
@@ -77,10 +73,7 @@
 
 wpilib_cc_shared_library(
     name = "shared/apriltag",
-<<<<<<< HEAD
-=======
     auto_export_windows_symbols = False,
->>>>>>> 9a947999
     dynamic_deps = [
         "//wpimath:shared/wpimath",
         "//wpiutil:shared/wpiutil",
@@ -115,21 +108,13 @@
 
 wpilib_cc_shared_library(
     name = "shared/apriltagjni",
-<<<<<<< HEAD
-    dynamic_deps = [
-        "//wpimath:shared/wpimath",
-        "//wpiutil:shared/wpiutil",
-        ":shared/apriltag",
-    ],
-    use_debug_name = False,
-=======
     auto_export_windows_symbols = False,
     dynamic_deps = [
         ":shared/apriltag",
         "//wpimath:shared/wpimath",
         "//wpiutil:shared/wpiutil",
     ],
->>>>>>> 9a947999
+    use_debug_name = False,
     visibility = ["//visibility:public"],
     deps = [":apriltagjni"],
 )
@@ -140,7 +125,7 @@
     native_libs = [":apriltagjni"],
     resource_strip_prefix = "apriltag/src/main/native/resources",
     resources = glob(["src/main/native/resources/**"]),
-    tags = ["maven_coordinates=edu.wpi.first.apriltag:apriltag-java:" + VERSION],
+    tags = ["maven_coordinates=edu.wpi.first.apriltag:apriltag-java:$(WPILIB_VERSION)"],
     visibility = ["//visibility:public"],
     deps = [
         "//wpimath:wpimath-java",
