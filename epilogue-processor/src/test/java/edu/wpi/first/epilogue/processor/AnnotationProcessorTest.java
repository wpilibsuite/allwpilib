--- conflicted
+++ resolved
@@ -243,11 +243,7 @@
         @Override
         public void update(EpilogueBackend backend, Example object) {
           if (Epilogue.shouldLog(Logged.Importance.DEBUG)) {
-<<<<<<< HEAD
-            dataLogger.log("x", ((double) $x.get(object)));
-=======
-            backend.log("x", (double) $x.get(object));
->>>>>>> e8764529
+            backend.log("x", ((double) $x.get(object)));
           }
         }
       }
@@ -277,7 +273,7 @@
     import edu.wpi.first.epilogue.Logged;
     import edu.wpi.first.epilogue.Epilogue;
     import edu.wpi.first.epilogue.logging.ClassSpecificLogger;
-    import edu.wpi.first.epilogue.logging.DataLogger;
+    import edu.wpi.first.epilogue.logging.EpilogueBackend;
     import java.lang.invoke.MethodHandles;
     import java.lang.invoke.VarHandle;
 
@@ -298,9 +294,9 @@
       }
 
       @Override
-      public void update(DataLogger dataLogger, Example object) {
+      public void update(EpilogueBackend backend, Example object) {
         if (Epilogue.shouldLog(Logged.Importance.DEBUG)) {
-          dataLogger.log("x", ((java.util.function.DoubleSupplier) $x.get(object)).getAsDouble());
+          backend.log("x", ((java.util.function.DoubleSupplier) $x.get(object)).getAsDouble());
         }
       }
     }
@@ -351,11 +347,7 @@
         @Override
         public void update(EpilogueBackend backend, Example object) {
           if (Epilogue.shouldLog(Logged.Importance.DEBUG)) {
-<<<<<<< HEAD
-            logSendable(dataLogger.getSubLogger("chooser"), ((edu.wpi.first.wpilibj.smartdashboard.SendableChooser<java.lang.String>) $chooser.get(object)));
-=======
-            logSendable(backend.getNested("chooser"), (edu.wpi.first.wpilibj.smartdashboard.SendableChooser<java.lang.String>) $chooser.get(object));
->>>>>>> e8764529
+            logSendable(backend.getNested("chooser"), ((edu.wpi.first.wpilibj.smartdashboard.SendableChooser<java.lang.String>) $chooser.get(object)));
           }
         }
       }
