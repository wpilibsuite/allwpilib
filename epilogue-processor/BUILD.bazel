load("@rules_java//java:defs.bzl", "java_plugin")
load("@rules_pkg//:mappings.bzl", "pkg_files")
<<<<<<< HEAD
load("//shared/bazel/rules:java_rules.bzl", "wpilib_java_junit5_test")
load("//shared/bazel/rules:packaging.bzl", "zip_java_srcs")
=======
load("//shared/bazel/rules:java_rules.bzl", "wpilib_java_junit5_test", "wpilib_java_library")
>>>>>>> c78bd942

wpilib_java_library(
    name = "processor-java",
    srcs = glob(["src/main/java/**/*.java"]),
    extra_source_pkgs = ["resources"],
    maven_artifact_name = "epilogue-processor-java",
    maven_group_id = "edu.wpi.first.epilogue",
    resource_strip_prefix = "epilogue-processor/src/main/resources/",
    resources = glob(["src/main/resources/**"]),
    visibility = ["//visibility:public"],
    runtime_deps = [
        "//wpilibNewCommands:wpilibNewCommands-java",
    ],
    deps = [
        "//epilogue-runtime:epilogue-java",
    ],
)

pkg_files(
    name = "resources",
    srcs = glob(["src/main/resources/**"]),
    strip_prefix = "src/main/resources/",
)

<<<<<<< HEAD
zip_java_srcs(
    name = "epilogue-processor",
    extra_pkgs = [":resources"],
)

=======
>>>>>>> c78bd942
java_plugin(
    name = "plugin",
    processor_class = "edu.wpi.first.epilogue.processor.AnnotationProcessor",
    visibility = ["//visibility:public"],
    deps = [
        ":processor-java",
    ],
)

wpilib_java_junit5_test(
    name = "processor-test",
    srcs = glob(["src/test/java/**/*.java"]),
    plugins = [
        ":plugin",
    ],
    deps = [
        ":processor-java",
        "@maven//:com_google_testing_compile_compile_testing",
    ],
)<|MERGE_RESOLUTION|>--- conflicted
+++ resolved
@@ -1,11 +1,6 @@
 load("@rules_java//java:defs.bzl", "java_plugin")
 load("@rules_pkg//:mappings.bzl", "pkg_files")
-<<<<<<< HEAD
-load("//shared/bazel/rules:java_rules.bzl", "wpilib_java_junit5_test")
-load("//shared/bazel/rules:packaging.bzl", "zip_java_srcs")
-=======
 load("//shared/bazel/rules:java_rules.bzl", "wpilib_java_junit5_test", "wpilib_java_library")
->>>>>>> c78bd942
 
 wpilib_java_library(
     name = "processor-java",
@@ -30,14 +25,6 @@
     strip_prefix = "src/main/resources/",
 )
 
-<<<<<<< HEAD
-zip_java_srcs(
-    name = "epilogue-processor",
-    extra_pkgs = [":resources"],
-)
-
-=======
->>>>>>> c78bd942
 java_plugin(
     name = "plugin",
     processor_class = "edu.wpi.first.epilogue.processor.AnnotationProcessor",
