import org.gradle.internal.os.OperatingSystem

<<<<<<< HEAD
nativeUtils.addWpiNativeUtils()
nativeUtils.withRaspbian()
nativeUtils {
  wpi {
    configureDependencies {
      wpiVersion = "-1"
      niLibVersion = "2019.12.1"
      opencvVersion = "3.4.4-5"
      googleTestVersion = "1.8.0-4-4e4df22"
=======
def windowsCompilerArgs = ['/EHsc', '/D_CRT_SECURE_NO_WARNINGS', '/Zi', '/FS', '/Zc:inline', '/MP4', '/W3', '/wd4244', '/wd4267', '/wd4146', '/std:c++17', '/permissive-', '/WX']
def windowsCCompilerArgs = ['/Zi', '/FS', '/Zc:inline', '/W3', '/WX']
def windowsReleaseCompilerArgs = ['/O2', '/MD']
def windowsDebugCompilerArgs = ['/Od', '/MDd']
def windowsLinkerArgs = ['/DEBUG:FULL']
def windowsReleaseLinkerArgs = ['/OPT:REF', '/OPT:ICF']

def linuxCrossCompilerArgs = ['-std=c++14', '-Wformat=2', '-Wall', '-Wextra', '-Werror', '-pedantic', '-Wno-psabi', '-g',
                         '-Wno-unused-parameter', '-Wno-error=deprecated-declarations', '-fPIC', '-rdynamic',
                         '-pthread']
def linuxCrossCCompilerArgs = ['-Wformat=2', '-Wall', '-Wextra', '-Werror', '-pedantic', '-Wno-psabi', '-g',
                          '-Wno-unused-parameter', '-fPIC', '-rdynamic', '-pthread']
def linuxCrossLinkerArgs = ['-rdynamic', '-pthread', '-ldl']
def linuxCrossReleaseCompilerArgs = ['-O2']
def linuxCrossDebugCompilerArgs = ['-Og']

def linuxCompilerArgs = ['-std=c++14', '-Wformat=2', '-Wall', '-Wextra', '-Werror', '-pedantic', '-Wno-psabi', '-g',
                         '-Wno-unused-parameter', '-Wno-error=deprecated-declarations', '-fPIC', '-rdynamic',
                         '-pthread']
def linuxCCompilerArgs = ['-Wformat=2', '-Wall', '-Wextra', '-Werror', '-pedantic', '-Wno-psabi', '-g',
                          '-Wno-unused-parameter', '-fPIC', '-rdynamic', '-pthread']
def linuxLinkerArgs = ['-rdynamic', '-pthread', '-ldl']
def linuxReleaseCompilerArgs = ['-O2']
def linuxDebugCompilerArgs = ['-O0']
def linux32BitArg = '-m32'

def macCompilerArgs = ['-std=c++14', '-Wall', '-Wextra', '-Werror', '-pedantic-errors', '-fPIC', '-g',
                       '-Wno-unused-parameter', '-Wno-error=deprecated-declarations', '-Wno-missing-field-initializers',
                       '-Wno-unused-private-field', '-Wno-unused-const-variable', '-pthread']
def macCCompilerArgs = ['-Wall', '-Wextra', '-Werror', '-pedantic-errors', '-fPIC', '-g',
                        '-Wno-unused-parameter', '-Wno-missing-field-initializers', '-Wno-unused-private-field']
def macObjCLinkerArgs = ['-std=c++14', '-stdlib=libc++','-fobjc-arc', '-g', '-fPIC', '-Wall', '-Wextra', '-Werror']
def macReleaseCompilerArgs = ['-O2']
def macDebugCompilerArgs = ['-O0']
def macLinkerArgs = ['-framework', 'CoreFoundation', '-framework', 'AVFoundation', '-framework', 'Foundation', '-framework', 'CoreMedia', '-framework', 'CoreVideo']
def mac32BitArg = '-m32'

def buildAll = project.hasProperty('buildAll')

def windows64PlatformDetect = {
    def arch = System.getProperty("os.arch")
    def isWin = OperatingSystem.current().isWindows()
    if (buildAll) {
        return isWin
    } else {
        return isWin && arch == 'amd64'
    }
}

def windows32PlatformDetect = {
    def arch = System.getProperty("os.arch")
    def isWin = OperatingSystem.current().isWindows()
    if (buildAll) {
        return isWin
    } else {
        return isWin && arch == 'x86'
    }
}

def linux32IntelPlatformDetect = {
    def arch = System.getProperty("os.arch")
    def isLinux = OperatingSystem.current().isLinux()
    def isIntel = (arch == 'amd64' || arch == 'i386')
    if (buildAll) {
        return isLinux && isIntel
    } else {
        return isLinux && arch == 'i386'
    }
}

def linux64IntelPlatformDetect = {
    def arch = System.getProperty("os.arch")
    def isLinux = OperatingSystem.current().isLinux()
    def isIntel = (arch == 'amd64' || arch == 'i386')
    if (buildAll) {
        return isLinux && isIntel
    } else {
        return isLinux && arch == 'amd64'
    }
}

def linuxArmPlatformDetect = {
    def arch = System.getProperty("os.arch")
    def isIntel = (arch == 'amd64' || arch == 'i386')
    return OperatingSystem.current().isLinux() && !isIntel
}

def mac64PlatformDetect = {
    def arch = System.getProperty("os.arch")
    def isMac = OperatingSystem.current().isMacOsX()
    if (buildAll) {
        return isMac
    } else {
        return isMac && arch == 'x86_64'
    }
}

def mac32PlatformDetect = {
    def arch = System.getProperty("os.arch")
    def isMac = OperatingSystem.current().isMacOsX()
    if (buildAll) {
        return isMac
    } else {
        return isMac && arch == 'x86'
    }
}

if (!project.hasProperty('skipAthena') && !project.hasProperty('onlyRaspbian')) {
    model {
        buildConfigs {
            roboRio(CrossBuildConfig) {
                architecture = 'athena'
                operatingSystem = 'linux'
                toolChainPrefix = 'arm-frc2019-linux-gnueabi-'
                compilerArgs = linuxCrossCompilerArgs
                CCompilerArgs = linuxCrossCCompilerArgs
                linkerArgs = linuxCrossLinkerArgs
                debugCompilerArgs = linuxCrossDebugCompilerArgs
                releaseCompilerArgs = linuxCrossReleaseCompilerArgs
                stripBuildTypes = ['debug', 'release']
                compilerFamily = 'Gcc'
            }
        }
>>>>>>> 22101149
    }
  }
}

model {
    components {
        all {
            nativeUtils.useAllPlatforms(it)
        }
    }
    binaries {
        withType(NativeBinarySpec).all {
            nativeUtils.usePlatformArguments(it)
        }
    }
}

ext.appendDebugPathToBinaries = { binaries->
    binaries.withType(StaticLibraryBinarySpec) {
        if (it.buildType.name.contains('debug')) {
            def staticFileDir = it.staticLibraryFile.parentFile
            def staticFileName = it.staticLibraryFile.name
            def staticFileExtension = staticFileName.substring(staticFileName.lastIndexOf('.'))
            staticFileName = staticFileName.substring(0, staticFileName.lastIndexOf('.'))
            staticFileName = staticFileName + 'd' + staticFileExtension
            def newStaticFile = new File(staticFileDir, staticFileName)
            it.staticLibraryFile = newStaticFile
        }
    }
    binaries.withType(SharedLibraryBinarySpec) {
        if (it.buildType.name.contains('debug')) {
            def sharedFileDir = it.sharedLibraryFile.parentFile
            def sharedFileName = it.sharedLibraryFile.name
            def sharedFileExtension = sharedFileName.substring(sharedFileName.lastIndexOf('.'))
            sharedFileName = sharedFileName.substring(0, sharedFileName.lastIndexOf('.'))
            sharedFileName = sharedFileName + 'd' + sharedFileExtension
            def newSharedFile = new File(sharedFileDir, sharedFileName)

            def sharedLinkFileDir = it.sharedLibraryLinkFile.parentFile
            def sharedLinkFileName = it.sharedLibraryLinkFile.name
            def sharedLinkFileExtension = sharedLinkFileName.substring(sharedLinkFileName.lastIndexOf('.'))
            sharedLinkFileName = sharedLinkFileName.substring(0, sharedLinkFileName.lastIndexOf('.'))
            sharedLinkFileName = sharedLinkFileName + 'd' + sharedLinkFileExtension
            def newLinkFile = new File(sharedLinkFileDir, sharedLinkFileName)

            it.sharedLibraryLinkFile = newLinkFile
            it.sharedLibraryFile = newSharedFile
        }
    }
}

ext.createComponentZipTasks = { components, names, base, type, project, func ->
    def stringNames = names.collect {it.toString()}
    def configMap = [:]
    components.each {
        if (it in NativeLibrarySpec && stringNames.contains(it.name)) {
            it.binaries.each {
                if (!it.buildable) return
                def target = nativeUtils.getPublishClassifier(it)
                if (configMap.containsKey(target)) {
                    configMap.get(target).add(it)
                } else {
                    configMap.put(target, [])
                    configMap.get(target).add(it)
                }
            }
        }
    }
    def taskList = []
    def outputsFolder = file("$project.buildDir/outputs")
    configMap.each { key, value ->
        def task = project.tasks.create(base + "-${key}", type) {
            description = 'Creates component archive for platform ' + key
            destinationDir = outputsFolder
            classifier = key
            baseName = '_M_' + base
            duplicatesStrategy = 'exclude'

            from(licenseFile) {
                into '/'
            }

            func(it, value)
        }
        taskList.add(task)

        project.build.dependsOn task

        project.artifacts {
            task
        }
        addTaskToCopyAllOutputs(task)
    }
    return taskList
}

ext.createAllCombined = { list, name, base, type, project ->
    def outputsFolder = file("$project.buildDir/outputs")

    def task = project.tasks.create(base + "-all", type) {
        description = "Creates component archive for all classifiers"
        destinationDir = outputsFolder
        classifier = "all"
        baseName = base
        duplicatesStrategy = 'exclude'

        list.each {
            if (it.name.endsWith('debug')) return
            from project.zipTree(it.archivePath)
            dependsOn it
        }
    }

    project.build.dependsOn task

    project.artifacts {
        task
    }

    return task

}

ext.includeStandardZipFormat = { task, value ->
    value.each { binary ->
        if (binary.buildable) {
            if (binary instanceof SharedLibraryBinarySpec) {
                task.dependsOn binary.tasks.link
                task.from(new File(binary.sharedLibraryFile.absolutePath + ".debug")) {
                    into nativeUtils.getPlatformPath(binary) + '/shared'
                }
                def sharedPath = binary.sharedLibraryFile.absolutePath
                sharedPath = sharedPath.substring(0, sharedPath.length() - 4)

                task.from(new File(sharedPath + '.pdb')) {
                    into nativeUtils.getPlatformPath(binary) + '/shared'
                }
                task.from(binary.sharedLibraryFile) {
                    into nativeUtils.getPlatformPath(binary) + '/shared'
                }
                task.from(binary.sharedLibraryLinkFile) {
                    into nativeUtils.getPlatformPath(binary) + '/shared'
                }
            } else  if (binary instanceof StaticLibraryBinarySpec) {
                task.dependsOn binary.tasks.createStaticLib
                task.from(binary.staticLibraryFile) {
                    into nativeUtils.getPlatformPath(binary) + '/static'
                }
            }
        }
    }
}<|MERGE_RESOLUTION|>--- conflicted
+++ resolved
@@ -1,6 +1,5 @@
 import org.gradle.internal.os.OperatingSystem
 
-<<<<<<< HEAD
 nativeUtils.addWpiNativeUtils()
 nativeUtils.withRaspbian()
 nativeUtils {
@@ -9,135 +8,13 @@
       wpiVersion = "-1"
       niLibVersion = "2019.12.1"
       opencvVersion = "3.4.4-5"
-      googleTestVersion = "1.8.0-4-4e4df22"
-=======
-def windowsCompilerArgs = ['/EHsc', '/D_CRT_SECURE_NO_WARNINGS', '/Zi', '/FS', '/Zc:inline', '/MP4', '/W3', '/wd4244', '/wd4267', '/wd4146', '/std:c++17', '/permissive-', '/WX']
-def windowsCCompilerArgs = ['/Zi', '/FS', '/Zc:inline', '/W3', '/WX']
-def windowsReleaseCompilerArgs = ['/O2', '/MD']
-def windowsDebugCompilerArgs = ['/Od', '/MDd']
-def windowsLinkerArgs = ['/DEBUG:FULL']
-def windowsReleaseLinkerArgs = ['/OPT:REF', '/OPT:ICF']
-
-def linuxCrossCompilerArgs = ['-std=c++14', '-Wformat=2', '-Wall', '-Wextra', '-Werror', '-pedantic', '-Wno-psabi', '-g',
-                         '-Wno-unused-parameter', '-Wno-error=deprecated-declarations', '-fPIC', '-rdynamic',
-                         '-pthread']
-def linuxCrossCCompilerArgs = ['-Wformat=2', '-Wall', '-Wextra', '-Werror', '-pedantic', '-Wno-psabi', '-g',
-                          '-Wno-unused-parameter', '-fPIC', '-rdynamic', '-pthread']
-def linuxCrossLinkerArgs = ['-rdynamic', '-pthread', '-ldl']
-def linuxCrossReleaseCompilerArgs = ['-O2']
-def linuxCrossDebugCompilerArgs = ['-Og']
-
-def linuxCompilerArgs = ['-std=c++14', '-Wformat=2', '-Wall', '-Wextra', '-Werror', '-pedantic', '-Wno-psabi', '-g',
-                         '-Wno-unused-parameter', '-Wno-error=deprecated-declarations', '-fPIC', '-rdynamic',
-                         '-pthread']
-def linuxCCompilerArgs = ['-Wformat=2', '-Wall', '-Wextra', '-Werror', '-pedantic', '-Wno-psabi', '-g',
-                          '-Wno-unused-parameter', '-fPIC', '-rdynamic', '-pthread']
-def linuxLinkerArgs = ['-rdynamic', '-pthread', '-ldl']
-def linuxReleaseCompilerArgs = ['-O2']
-def linuxDebugCompilerArgs = ['-O0']
-def linux32BitArg = '-m32'
-
-def macCompilerArgs = ['-std=c++14', '-Wall', '-Wextra', '-Werror', '-pedantic-errors', '-fPIC', '-g',
-                       '-Wno-unused-parameter', '-Wno-error=deprecated-declarations', '-Wno-missing-field-initializers',
-                       '-Wno-unused-private-field', '-Wno-unused-const-variable', '-pthread']
-def macCCompilerArgs = ['-Wall', '-Wextra', '-Werror', '-pedantic-errors', '-fPIC', '-g',
-                        '-Wno-unused-parameter', '-Wno-missing-field-initializers', '-Wno-unused-private-field']
-def macObjCLinkerArgs = ['-std=c++14', '-stdlib=libc++','-fobjc-arc', '-g', '-fPIC', '-Wall', '-Wextra', '-Werror']
-def macReleaseCompilerArgs = ['-O2']
-def macDebugCompilerArgs = ['-O0']
-def macLinkerArgs = ['-framework', 'CoreFoundation', '-framework', 'AVFoundation', '-framework', 'Foundation', '-framework', 'CoreMedia', '-framework', 'CoreVideo']
-def mac32BitArg = '-m32'
-
-def buildAll = project.hasProperty('buildAll')
-
-def windows64PlatformDetect = {
-    def arch = System.getProperty("os.arch")
-    def isWin = OperatingSystem.current().isWindows()
-    if (buildAll) {
-        return isWin
-    } else {
-        return isWin && arch == 'amd64'
-    }
-}
-
-def windows32PlatformDetect = {
-    def arch = System.getProperty("os.arch")
-    def isWin = OperatingSystem.current().isWindows()
-    if (buildAll) {
-        return isWin
-    } else {
-        return isWin && arch == 'x86'
-    }
-}
-
-def linux32IntelPlatformDetect = {
-    def arch = System.getProperty("os.arch")
-    def isLinux = OperatingSystem.current().isLinux()
-    def isIntel = (arch == 'amd64' || arch == 'i386')
-    if (buildAll) {
-        return isLinux && isIntel
-    } else {
-        return isLinux && arch == 'i386'
-    }
-}
-
-def linux64IntelPlatformDetect = {
-    def arch = System.getProperty("os.arch")
-    def isLinux = OperatingSystem.current().isLinux()
-    def isIntel = (arch == 'amd64' || arch == 'i386')
-    if (buildAll) {
-        return isLinux && isIntel
-    } else {
-        return isLinux && arch == 'amd64'
-    }
-}
-
-def linuxArmPlatformDetect = {
-    def arch = System.getProperty("os.arch")
-    def isIntel = (arch == 'amd64' || arch == 'i386')
-    return OperatingSystem.current().isLinux() && !isIntel
-}
-
-def mac64PlatformDetect = {
-    def arch = System.getProperty("os.arch")
-    def isMac = OperatingSystem.current().isMacOsX()
-    if (buildAll) {
-        return isMac
-    } else {
-        return isMac && arch == 'x86_64'
-    }
-}
-
-def mac32PlatformDetect = {
-    def arch = System.getProperty("os.arch")
-    def isMac = OperatingSystem.current().isMacOsX()
-    if (buildAll) {
-        return isMac
-    } else {
-        return isMac && arch == 'x86'
-    }
-}
-
-if (!project.hasProperty('skipAthena') && !project.hasProperty('onlyRaspbian')) {
-    model {
-        buildConfigs {
-            roboRio(CrossBuildConfig) {
-                architecture = 'athena'
-                operatingSystem = 'linux'
-                toolChainPrefix = 'arm-frc2019-linux-gnueabi-'
-                compilerArgs = linuxCrossCompilerArgs
-                CCompilerArgs = linuxCrossCCompilerArgs
-                linkerArgs = linuxCrossLinkerArgs
-                debugCompilerArgs = linuxCrossDebugCompilerArgs
-                releaseCompilerArgs = linuxCrossReleaseCompilerArgs
-                stripBuildTypes = ['debug', 'release']
-                compilerFamily = 'Gcc'
-            }
-        }
->>>>>>> 22101149
+      googleTestVersion = "1.8.1-1-f71fb4f"
     }
   }
 }
+
+nativeUtils.wpi.addWarnings()
+nativeUtils.wpi.addWarningsAsErrors()
 
 model {
     components {
