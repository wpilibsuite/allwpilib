--- conflicted
+++ resolved
@@ -21,14 +21,12 @@
 
 nativeUtils.setSinglePrintPerPlatform()
 
-<<<<<<< HEAD
 nativeUtils.platformConfigs.each {
     if (it.name.contains('windows')) return
     it.linker.args << '-Wl,-rpath,\'$ORIGIN\''
-=======
-nativeUtils.platformConfigs.named("osxx86-64").configure {
-    it.linker.args << "-headerpad_max_install_names"
->>>>>>> f6df9217
+    if (it.name == 'osxx86-64') {
+        it.linker.args << "-headerpad_max_install_names"
+    }
 }
 
 model {
