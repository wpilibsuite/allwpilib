import org.gradle.internal.os.OperatingSystem

nativeUtils.addWpiNativeUtils()
nativeUtils.withRoboRIO()
nativeUtils.withRaspbian()
nativeUtils.withBionic()
nativeUtils {
  wpi {
    configureDependencies {
      wpiVersion = "-1"
      niLibVersion = "2020.10.1"
      opencvVersion = "3.4.7-3"
<<<<<<< HEAD
      googleTestVersion = "1.9.0-5-437e100-1"
      imguiVersion = "1.76-3"
=======
      googleTestVersion = "1.9.0-4-437e100-1"
      imguiVersion = "1.76-6"
>>>>>>> 5d1220e6
    }
  }
}

nativeUtils.wpi.addWarnings()
nativeUtils.wpi.addWarningsAsErrors()
nativeUtils.wpi.addReleaseSymbolGeneration()

nativeUtils.setSinglePrintPerPlatform()
nativeUtils.enableSourceLink()

nativeUtils.platformConfigs.each {
    if (it.name.contains('windows')) return
    it.linker.args << '-Wl,-rpath,\'$ORIGIN\''
    if (it.name == 'osxx86-64') {
        it.linker.args << "-headerpad_max_install_names"
    }
}

model {
    components {
        all {
            nativeUtils.useAllPlatforms(it)
        }
    }
    binaries {
        withType(NativeBinarySpec).all {
            nativeUtils.usePlatformArguments(it)
        }
    }
}

ext.appendDebugPathToBinaries = { binaries->
    binaries.withType(StaticLibraryBinarySpec) {
        if (it.buildType.name.contains('debug')) {
            def staticFileDir = it.staticLibraryFile.parentFile
            def staticFileName = it.staticLibraryFile.name
            def staticFileExtension = staticFileName.substring(staticFileName.lastIndexOf('.'))
            staticFileName = staticFileName.substring(0, staticFileName.lastIndexOf('.'))
            staticFileName = staticFileName + 'd' + staticFileExtension
            def newStaticFile = new File(staticFileDir, staticFileName)
            it.staticLibraryFile = newStaticFile
        }
    }
    binaries.withType(SharedLibraryBinarySpec) {
        if (it.buildType.name.contains('debug')) {
            def sharedFileDir = it.sharedLibraryFile.parentFile
            def sharedFileName = it.sharedLibraryFile.name
            def sharedFileExtension = sharedFileName.substring(sharedFileName.lastIndexOf('.'))
            sharedFileName = sharedFileName.substring(0, sharedFileName.lastIndexOf('.'))
            sharedFileName = sharedFileName + 'd' + sharedFileExtension
            def newSharedFile = new File(sharedFileDir, sharedFileName)

            def sharedLinkFileDir = it.sharedLibraryLinkFile.parentFile
            def sharedLinkFileName = it.sharedLibraryLinkFile.name
            def sharedLinkFileExtension = sharedLinkFileName.substring(sharedLinkFileName.lastIndexOf('.'))
            sharedLinkFileName = sharedLinkFileName.substring(0, sharedLinkFileName.lastIndexOf('.'))
            sharedLinkFileName = sharedLinkFileName + 'd' + sharedLinkFileExtension
            def newLinkFile = new File(sharedLinkFileDir, sharedLinkFileName)

            it.sharedLibraryLinkFile = newLinkFile
            it.sharedLibraryFile = newSharedFile
        }
    }
}

ext.createComponentZipTasks = { components, names, base, type, project, func ->
    def stringNames = names.collect {it.toString()}
    def configMap = [:]
    components.each {
        if (it in NativeLibrarySpec && stringNames.contains(it.name)) {
            it.binaries.each {
                if (!it.buildable) return
                def target = nativeUtils.getPublishClassifier(it)
                if (configMap.containsKey(target)) {
                    configMap.get(target).add(it)
                } else {
                    configMap.put(target, [])
                    configMap.get(target).add(it)
                }
            }
        }
    }
    def taskList = []
    def outputsFolder = file("$project.buildDir/outputs")
    configMap.each { key, value ->
        def task = project.tasks.create(base + "-${key}", type) {
            description = 'Creates component archive for platform ' + key
            destinationDirectory = outputsFolder
            classifier = key
            archiveBaseName = '_M_' + base
            duplicatesStrategy = 'exclude'

            from(licenseFile) {
                into '/'
            }

            func(it, value)
        }
        taskList.add(task)

        project.build.dependsOn task

        project.artifacts {
            task
        }
        addTaskToCopyAllOutputs(task)
    }
    return taskList
}

ext.includeStandardZipFormat = { task, value ->
    value.each { binary ->
        if (binary.buildable) {
            if (binary instanceof SharedLibraryBinarySpec) {
                task.dependsOn binary.tasks.link
                task.from(new File(binary.sharedLibraryFile.absolutePath + ".debug")) {
                    into nativeUtils.getPlatformPath(binary) + '/shared'
                }
                def sharedPath = binary.sharedLibraryFile.absolutePath
                sharedPath = sharedPath.substring(0, sharedPath.length() - 4)

                task.from(new File(sharedPath + '.pdb')) {
                    into nativeUtils.getPlatformPath(binary) + '/shared'
                }
                task.from(binary.sharedLibraryFile) {
                    into nativeUtils.getPlatformPath(binary) + '/shared'
                }
                task.from(binary.sharedLibraryLinkFile) {
                    into nativeUtils.getPlatformPath(binary) + '/shared'
                }
            } else  if (binary instanceof StaticLibraryBinarySpec) {
                task.dependsOn binary.tasks.createStaticLib
                task.from(binary.staticLibraryFile) {
                    into nativeUtils.getPlatformPath(binary) + '/static'
                }
                def pdbDir = binary.staticLibraryFile.parentFile
                task.from(pdbDir) {
                    include '*.pdb'
                    into nativeUtils.getPlatformPath(binary) + '/static'
                }
                task.from(new File(pdbDir, "SourceLink.json")) {
                    into nativeUtils.getPlatformPath(binary) + '/static'
                }
            }
        }
    }
}<|MERGE_RESOLUTION|>--- conflicted
+++ resolved
@@ -10,13 +10,8 @@
       wpiVersion = "-1"
       niLibVersion = "2020.10.1"
       opencvVersion = "3.4.7-3"
-<<<<<<< HEAD
       googleTestVersion = "1.9.0-5-437e100-1"
-      imguiVersion = "1.76-3"
-=======
-      googleTestVersion = "1.9.0-4-437e100-1"
       imguiVersion = "1.76-6"
->>>>>>> 5d1220e6
     }
   }
 }
