--- conflicted
+++ resolved
@@ -1,42 +1,3 @@
-<<<<<<< HEAD
-def netCommLibConfigs = [:];
-def chipObjectConfigs = [:];
-
-project.chipObjectComponents.each { String s->
-  chipObjectConfigs[s] = ['linux:athena']
-}
-
-project.netCommComponents.each { String s->
-  netCommLibConfigs[s] = ['linux:athena']
-}
-
-def niLibrariesVersion = '2019.12.1'
-
-model {
-  dependencyConfigs {
-    chipobject(DependencyConfig) {
-      groupId = 'edu.wpi.first.ni-libraries'
-      artifactId = 'chipobject'
-      headerClassifier = 'headers'
-      ext = 'zip'
-      version = niLibrariesVersion
-      sharedConfigs = chipObjectConfigs
-      staticConfigs = [:]
-      compileOnlyShared = true
-    }
-    netcomm(DependencyConfig) {
-      groupId = 'edu.wpi.first.ni-libraries'
-      artifactId = 'netcomm'
-      headerClassifier = 'headers'
-      ext = 'zip'
-      version = niLibrariesVersion
-      sharedConfigs = netCommLibConfigs
-      staticConfigs = [:]
-      compileOnlyShared = true
-    }
-  }
-}
-=======
 model {
   binaries {
     all {
@@ -46,5 +7,4 @@
 
     }
   }
-}
->>>>>>> c7ab2baa
+}