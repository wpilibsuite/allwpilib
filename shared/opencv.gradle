<<<<<<< HEAD
def opencvVersion = '4.8.0-2'
=======
def opencvVersion = '4.10.0-3'
>>>>>>> cc41a0ed

if (project.hasProperty('useCpp') && project.useCpp) {
    model {
        binaries {
            withType(NativeBinarySpec).all {
                def binary = it
                project.sharedCvConfigs.each {
                    if (binary.component.name == it.key) {
                        nativeUtils.useRequiredLibrary(binary, 'opencv_shared')
                    }
                }
                project.staticCvConfigs.each {
                    if (binary.component.name == it.key) {
                        nativeUtils.useRequiredLibrary(binary, 'opencv_static')
                    }
                }
            }
        }
    }
}

if (project.hasProperty('useJava') && project.useJava) {
    dependencies {
        implementation "edu.wpi.first.thirdparty.frc2025.opencv:opencv-java:${opencvVersion}"
        if (!project.hasProperty('skipDev') || !project.skipDev) {
            devImplementation "edu.wpi.first.thirdparty.frc2025.opencv:opencv-java:${opencvVersion}"
        }
        if (project.hasProperty('useDocumentation') && project.useDocumentation) {
            javaSource "edu.wpi.first.thirdparty.frc2025.opencv:opencv-java:${opencvVersion}:sources"
        }
    }
}<|MERGE_RESOLUTION|>--- conflicted
+++ resolved
@@ -1,8 +1,4 @@
-<<<<<<< HEAD
-def opencvVersion = '4.8.0-2'
-=======
 def opencvVersion = '4.10.0-3'
->>>>>>> cc41a0ed
 
 if (project.hasProperty('useCpp') && project.useCpp) {
     model {
