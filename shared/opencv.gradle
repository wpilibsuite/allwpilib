--- conflicted
+++ resolved
@@ -1,8 +1,4 @@
-<<<<<<< HEAD
-def opencvVersion = '4.8.0-7'
-=======
 def opencvVersion = '4.8.0-1'
->>>>>>> de82ed43
 
 if (project.hasProperty('useCpp') && project.useCpp) {
     model {
