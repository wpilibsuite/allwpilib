--- conflicted
+++ resolved
@@ -419,19 +419,6 @@
         name = name,
         static_lib_name = static_lib_name,
         **kwargs
-<<<<<<< HEAD
-    )
-
-    pkg_files(
-        name = name + "-static.pkg",
-        srcs = [":" + name],
-        tags = ["manual"],
-    )
-
-    pkg_zip(
-        name = name + "-static-zip",
-        srcs = ["//:license_pkg_files", name + "-static.pkg"],
-        tags = ["no-remote", "manual"],
     )
 
 def _generate_def_windows_impl(ctx):
@@ -520,6 +507,4 @@
         deps = deps,
         target_compatible_with = ["@platforms//os:windows"],
         **kwargs
-=======
->>>>>>> c78bd942
     )