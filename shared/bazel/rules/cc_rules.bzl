load("@build_bazel_apple_support//rules:universal_binary.bzl", "universal_binary")
load("@rules_cc//cc:action_names.bzl", "CPP_LINK_STATIC_LIBRARY_ACTION_NAME", "OBJ_COPY_ACTION_NAME", "STRIP_ACTION_NAME")
load("@rules_cc//cc:cc_shared_library.bzl", "cc_shared_library")
load("@rules_cc//cc:defs.bzl", "CcInfo", "cc_library")
load("@rules_cc//cc:find_cc_toolchain.bzl", "CC_TOOLCHAIN_ATTRS", "find_cpp_toolchain", "use_cc_toolchain")
load("@rules_cc//cc/common:cc_common.bzl", "cc_common")

#load("@rules_cc//cc/common:semantics.bzl", "semantics")
load("@rules_pkg//:mappings.bzl", "pkg_files")
load("@rules_pkg//:pkg.bzl", "pkg_zip")

<<<<<<< HEAD
def generate_def_file(ctx, def_parser, object_files, dll_name):
    def_file = ctx.actions.declare_file(ctx.label.name + ".gen.def")
=======
# Copied from bazel since it isn't exposed publicly that I can find.
# https://github.com/bazelbuild/bazel/blob/cc4e3b25a89cd8294406d9489ece706cfcc019bd/src/main/starlark/builtins_bzl/common/cc/cc_helper.bzl#L272
def generate_def_file(ctx, def_parser, object_files, dll_name):
    def_file = ctx.actions.declare_file(ctx.label.name + ".gen.def")

>>>>>>> 373eedc7
    args = ctx.actions.args()
    args.add(def_file)
    args.add(dll_name)
    argv = ctx.actions.args()
    argv.use_param_file("@%s", use_always = True)
    argv.set_param_file_format("shell")
    for object_file in object_files:
        argv.add(object_file.path)

    ctx.actions.run(
        mnemonic = "DefParser",
        executable = def_parser,
        toolchain = None,
        arguments = [args, argv],
        inputs = object_files,
        outputs = [def_file],
        use_default_shell_env = True,
    )
    return def_file

<<<<<<< HEAD
def _split_debug_symbols_impl(ctx):
    label = ctx.attr.shared_library.label
    target_name = label.name
    if label.package:
        target_name = label.package + "/" + label.name
    folder, lib_name = _folder_prefix(target_name)

    debug_suffix = "d" if ctx.attr.use_debug_name else ""

    # For Windows and OSX, we just want to pass it all on through.  Don't be clever.
    if (ctx.target_platform_has_constraint(ctx.attr._darwin_constraint[platform_common.ConstraintValueInfo]) or
        ctx.target_platform_has_constraint(ctx.attr._windows_constraint[platform_common.ConstraintValueInfo])):
        files = ctx.attr.shared_library[OutputGroupInfo].main_shared_library_output
        return [
            DefaultInfo(files = files),
            OutputGroupInfo(
                default = files,
            ),
        ]

    # Linux
    if not ctx.target_platform_has_constraint(ctx.attr._linux_constraint[platform_common.ConstraintValueInfo]):
        fail("Unsupported platform")

    lib = ctx.actions.declare_file(folder + "/split/lib" + lib_name + debug_suffix + ".so")

    if ctx.attr.copy:
        files = ctx.attr.shared_library[OutputGroupInfo].main_shared_library_output.to_list()
        if len(files) != 1:
            fail("Wrong number of files", files)

        ctx.actions.run_shell(
            command = " ".join([
                "cp",
                files[0].path,
                lib.path,
            ]),
            inputs = depset(
                direct = files,
            ),
            outputs = [lib],
        )

        return [
            DefaultInfo(files = depset([lib])),
            OutputGroupInfo(
                default = depset([lib]),
            ),
        ]
    else:
        debug = ctx.actions.declare_file(folder + "/split/lib" + lib_name + debug_suffix + ".so.debug")
        cc_toolchain = find_cpp_toolchain(ctx)

        feature_configuration = cc_common.configure_features(
            ctx = ctx,
            cc_toolchain = cc_toolchain,
            requested_features = ctx.features,
            unsupported_features = ctx.disabled_features,
        )

        objcopy = cc_common.get_tool_for_action(
            feature_configuration = feature_configuration,
            action_name = OBJ_COPY_ACTION_NAME,
        )

        strip = cc_common.get_tool_for_action(
            feature_configuration = feature_configuration,
            action_name = STRIP_ACTION_NAME,
        )

        # This is the set of commands we want to implement to strip debug symbols out and link them back together:
        #   objcopy --only-keep-debug libmy-library.so libmy-library.so.debug
        #   strip --strip-debug libmy-library.so
        #   objcopy --strip-debug libmy-library.so

        files = ctx.attr.shared_library[OutputGroupInfo].main_shared_library_output.to_list()
        if len(files) != 1:
            fail("Wrong number of files", files)
        shared_library = files[0]

        ctx.actions.run_shell(
            command = " ".join([
                "cp",
                shared_library.path,
                lib.path,
                "&& chmod u+w",
                lib.path,
                "&&",
                objcopy,
                "--only-keep-debug",
                lib.path,
                debug.path,
                "&&",
                strip,
                "--strip-debug",
                lib.path,
                "&&",
                objcopy,
                "--strip-debug",
                lib.path,
            ]),
            inputs = depset(
                direct = files,
                transitive = [
                    cc_toolchain.all_files,
                ],
            ),
            outputs = [lib, debug],
        )

        return [
            DefaultInfo(files = depset([lib, debug])),
            OutputGroupInfo(
                default = depset([lib, debug]),
            ),
        ]

_split_debug_symbols = rule(
    implementation = _split_debug_symbols_impl,
    attrs = {
        "copy": attr.bool(mandatory = True),
        "shared_library": attr.label(mandatory = True),
        "use_debug_name": attr.bool(mandatory = True),
        "_darwin_constraint": attr.label(default = "@platforms//os:osx"),
        "_linux_constraint": attr.label(default = "@platforms//os:linux"),
        "_windows_constraint": attr.label(default = "@platforms//os:windows"),
    } | CC_TOOLCHAIN_ATTRS,
    fragments = ["cpp"],
    toolchains = use_cc_toolchain(),
)

=======
>>>>>>> 373eedc7
def _folder_prefix(name):
    if "/" in name:
        last_slash = name.rfind("/")
        return (name[0:last_slash], name[last_slash + 1:])
    else:
        return ("", name)

def third_party_cc_lib_helper(
        name,
        include_root,
        src_root = None,
        src_excludes = [],
        visibility = None):
    """
    Helper for src / headers pairs that aren't directly compiled, but rather pulled into a bigger library.

    Due to allwpilibs directory structure of includes and sources living next to eachother, it often is required
    to make a header shim to deal with the include path, and a filegroup of the sources. This pattern is extermely
    common for the thirdparty libraries that live beneath certain libraries.

    This will produce a library shim with the include path stripped, a filegroup of sources, and packages that can be
    used to downstream to zip headers / sources with their "parent" library.

    Params
        include_root: The package relative path to the header files. This will be used to glob the files and strip the include prefix
        src_root: Optional. The package relative path to the source files.
        src_excludes: Optional. Used to exclude files from the src_root glob
        visibilty: The visibility of header shim / source files / package files
    """
    cc_library(
        name = name + "-headers",
        hdrs = native.glob([
            include_root + "/**",
        ]),
        includes = [include_root],
        strip_include_prefix = include_root,
        visibility = visibility,
    )

    pkg_files(
        name = name + "-hdrs-pkg",
        srcs = native.glob([include_root + "/**"]),
        strip_prefix = include_root,
    )

    if src_root:
        native.filegroup(
            name = name + "-srcs",
            srcs = native.glob([src_root + "/**"], exclude = src_excludes),
            visibility = visibility,
        )

        pkg_files(
            name = name + "-srcs-pkg",
            srcs = native.glob([src_root + "/**"]),
            strip_prefix = src_root,
        )

def wpilib_cc_library(
        name,
        srcs = [],
        hdrs = [],
        deps = [],
        copts = [],
        third_party_libraries = [],
        third_party_header_only_libraries = [],
        extra_src_pkg_files = [],
        extra_hdr_pkg_files = [],
        include_license_files = False,
        srcs_pkg_root = "src/main/native/cpp",
        hdrs_pkg_root = "src/main/native/include",
        strip_include_prefix = None,
        linkopts = None,
        **kwargs):
    """
    This function is used to ease the creation of a cc_library with publishing given the standard allwpilib directory structure.

    This will create a cc_library as well as automatically create header, source, and library artifacts that can be used for publishing.  This
    also provides some syntactic sugar for third party library shims declared by third_party_cc_lib_helper.

    Important outputs:
        ":name" - The cc_library
        name + "-srcs-zip" - A zip file containing all the exported sources
        name + "-hdrs-zip" - A zip file containing all the exported headers
        name + "-zip" - A zip file that contains the compiled library

    Params:
        srcs: The sources used to compile the library. Note: This may be platform dependent and not include all the sources of the library for packaging
        hdrs: The headers used to compile the library. Note: This may be platform dependent and not include all the sources of the library for packaging
        third_party_libraries: These are helper dependencies, created by third_party_cc_lib_helper. Header shims will be added as deps and src filegroups will be added to srcs
        third_party_header_only_libraries: Similar to third_party_libraries, but for shims that contain no sources
        extra_src_pkg_files: Extra pkg_files to add to the source bundle. This is useful in the event that a library is complicated and requires
                extra, customized sources to be added to the published zip file
        extra_hdr_pkg_files: Extra pkg_files to add to the headers bundle. This is useful in the event that a library is complicated and requires
                extra, customized headers to be added to the published zip file
        include_license_files: If the header / source / library zip files should automatically includes the license files. This is used to maintain
                consistency with the gradle publishing, as not all of them export the license files.
    """
    maybe_license_pkg = ["//:license_pkg_files"] if include_license_files else []

    cc_library(
        name = name + "-headers",
        hdrs = hdrs,
        deps = [lib + "-headers" for lib in third_party_libraries + third_party_header_only_libraries],
        strip_include_prefix = strip_include_prefix,
        **kwargs
    )

    cc_library(
        name = name,
        hdrs = hdrs,
        copts = copts,
        srcs = srcs + [lib + "-srcs" for lib in third_party_libraries],
        deps = deps + [lib + "-headers" for lib in third_party_libraries + third_party_header_only_libraries],
        strip_include_prefix = strip_include_prefix,
        **kwargs
    )

    if srcs_pkg_root:
        pkg_files(
            name = name + "-srcs-pkg",
            srcs = native.glob([srcs_pkg_root + "/**"]),
            strip_prefix = srcs_pkg_root,
        )

        pkg_zip(
            name = name + "-srcs-zip",
            srcs = maybe_license_pkg + extra_src_pkg_files + [name + "-srcs-pkg"] + [lib + "-srcs-pkg" for lib in third_party_libraries],
            tags = ["manual"],
        )

    if hdrs_pkg_root:
        pkg_files(
            name = name + "-hdrs-pkg",
            srcs = native.glob([hdrs_pkg_root + "/**"]),
            strip_prefix = hdrs_pkg_root,
        )

        pkg_zip(
            name = name + "-hdrs-zip",
            srcs = extra_hdr_pkg_files + maybe_license_pkg + [name + "-hdrs-pkg"] + [lib + "-hdrs-pkg" for lib in third_party_libraries + third_party_header_only_libraries],
            tags = ["manual"],
        )

def wpilib_cc_shared_library(
        name,
        auto_export_windows_symbols = True,
<<<<<<< HEAD
        user_link_flags = None,
        visibility = None,
        use_debug_name = True,
        features = None,
=======
>>>>>>> 373eedc7
        win_def_file = None,
        **kwargs):
    folder, lib = _folder_prefix(name)

    if not features:
        features = []

    if auto_export_windows_symbols:
        features.append("windows_export_all_symbols")

<<<<<<< HEAD
    if use_debug_name:
        user_link_flags = (user_link_flags or []) + select({
            "//shared/bazel/rules:linux_compilation_mode_dbg": ["-Wl,-soname,lib" + lib + "d.so"],
            "//shared/bazel/rules:osx_compilation_mode_dbg": ["-Wl,-install_name,lib" + lib + "d.so"],
            "@platforms//os:linux": ["-Wl,-soname,lib" + lib + ".so"],
            "@platforms//os:osx": ["-Wl,-install_name,lib" + lib + ".so"],
            "//conditions:default": [],
        })
    else:
        user_link_flags = (user_link_flags or []) + select({
            "@platforms//os:linux": ["-Wl,-soname,lib" + lib + ".so"],
            "@platforms//os:osx": ["-Wl,-install_name,lib" + lib + ".so"],
            "//conditions:default": [],
        })

=======
>>>>>>> 373eedc7
    cc_shared_library(
        name = name,
        user_link_flags = user_link_flags,
        features = features,
<<<<<<< HEAD
        visibility = visibility,
=======
        # Only include a .def file on windows.  This makes it so we can mark
        # the .def file as only compatible with windows.
>>>>>>> 373eedc7
        win_def_file = select({
            "@platforms//os:windows": win_def_file,
            "//conditions:default": None,
        }),
        **kwargs
    )

    universal_name = "universal/lib" + lib + ".lib"
    universal_binary(
        name = universal_name,
        binary = name,
        target_compatible_with = [
            "@platforms//os:osx",
        ],
    )

    _split_debug_symbols(
        name = name + "-symbolsplit",
        copy = select({
            "@rules_bzlmodrio_toolchains//conditions:linux_x86_64": False,
            "//conditions:default": True,
        }),
        use_debug_name = select({
            "//shared/bazel/rules:compilation_mode_dbg": True,
            "//conditions:default": False,
        }) if use_debug_name else False,
        shared_library = name,
    )

    pkg_files(
        name = folder + "/lib" + lib + "-shared-files",
        srcs = select({
            "@rules_bzlmodrio_toolchains//conditions:osx": [universal_name],
            "//conditions:default": [
                ":" + name + "-symbolsplit",
            ],
        }),
        strip_prefix = select({
            "@rules_bzlmodrio_toolchains//conditions:osx": "universal",
            "//conditions:default": None,
        }),
        visibility = visibility,
    )

CcStaticLibraryInfo = provider(
    "Information about a cc static library.",
    fields = {
        "linker_input": "the resulting linker input artifact for the static library",
        "used_objects": "the object files already accounted for",
    },
)

def _accumulate_used_objects(ctx):
    transitive_used_objects = []
    for dep in ctx.attr.static_deps:
        transitive_used_objects.append(dep[CcStaticLibraryInfo].used_objects)

    return transitive_used_objects

def _filter_inputs(
        ctx,
        feature_configuration,
        cc_toolchain,
        deps,
        used_objects):
    dependency_linker_inputs_sets = []
    for dep in deps:
        dependency_linker_inputs_sets.append(dep[CcInfo].linking_context.linker_inputs)

    dependency_linker_inputs = depset(transitive = dependency_linker_inputs_sets, order = "topological").to_list()

    used_objects_depset = depset(transitive = used_objects, order = "topological").to_list()

    linker_inputs = []
    for linker_input in dependency_linker_inputs:
        for lib in linker_input.libraries:
            if lib.pic_objects:
                for o in lib.pic_objects:
                    if o not in used_objects_depset:
                        linker_inputs.append(o)
            elif lib.objects:
                for o in lib.objects:
                    if o not in used_objects_depset:
                        linker_inputs.append(o)

    return sorted(linker_inputs)

def _cc_static_library_impl(ctx):
    """
    This is a modified version of built in cc_static_library implementation
    https://github.com/bazelbuild/bazel/blob/8.2.1/src/main/starlark/builtins_bzl/common/cc/experimental_cc_static_library.bzl

    The built in version amalgamates all of the transative dependency objects into a single shared library. However, we do not want our
    static libraries to only have the symbols related to the objects for this library, and not anything transative. In order to do this,
    we add the option to specify transative static_libraries. The rule then filters out the objects that are defines in the other static
    libraries.
    """
    deps = ctx.attr.deps

    cc_toolchain = find_cpp_toolchain(ctx)
    feature_configuration = cc_common.configure_features(
        ctx = ctx,
        cc_toolchain = cc_toolchain,
        requested_features = ctx.features + ["force_no_whole_archive"],
        unsupported_features = ctx.disabled_features,
    )

    # Find all the objects which are already in another static library.
    used_objects = _accumulate_used_objects(ctx)

    # Now, find the ones we depend on which aren't.
    libs = _filter_inputs(
        ctx,
        feature_configuration,
        cc_toolchain,
        deps,
        used_objects,
    )

    used_objects_depset = depset(direct = libs, transitive = used_objects, order = "topological")

    # Generate the output library name if one isn't provided.
    output_file = ctx.actions.declare_file(ctx.attr.static_lib_name)

    # And, now do it.
    linker_input = cc_common.create_linker_input(
        owner = ctx.label,
        libraries = depset(direct = [
            cc_common.create_library_to_link(
                actions = ctx.actions,
                feature_configuration = feature_configuration,
                cc_toolchain = cc_toolchain,
                static_library = output_file,
            ),
        ]),
    )
    compilation_context = cc_common.create_compilation_context()
    linking_context = cc_common.create_linking_context(linker_inputs = depset(direct = [linker_input], order = "topological"))

    archiver_path = cc_common.get_tool_for_action(
        feature_configuration = feature_configuration,
        action_name = CPP_LINK_STATIC_LIBRARY_ACTION_NAME,
    )
    archiver_variables = cc_common.create_link_variables(
        feature_configuration = feature_configuration,
        cc_toolchain = cc_toolchain,
        output_file = output_file.path,
        is_using_linker = False,
    )
    command_line = cc_common.get_memory_inefficient_command_line(
        feature_configuration = feature_configuration,
        action_name = CPP_LINK_STATIC_LIBRARY_ACTION_NAME,
        variables = archiver_variables,
    )

    args = ctx.actions.args()
    args.add_all(command_line)
    args.add_all(libs)

    if cc_common.is_enabled(
        feature_configuration = feature_configuration,
        feature_name = "archive_param_file",
    ):
        # TODO: The flag file arg should come from the toolchain instead.
        args.use_param_file("@%s", use_always = True)

    env = cc_common.get_environment_variables(
        feature_configuration = feature_configuration,
        action_name = CPP_LINK_STATIC_LIBRARY_ACTION_NAME,
        variables = archiver_variables,
    )

    ctx.actions.run(
        executable = archiver_path,
        arguments = [args],
        env = env,
        inputs = depset(
            direct = libs,
            transitive = [
                cc_toolchain.all_files,
            ],
        ),
        outputs = [output_file],
    )

    cc_info = cc_common.merge_cc_infos(cc_infos = [
        CcInfo(compilation_context = compilation_context, linking_context = linking_context),
    ] + [dep[CcInfo] for dep in ctx.attr.deps])

    # TODO(austin): Do we want this to be able to link into a binary?  Probably...  Need to figure out what the right result needs to be for that.

    return [
        cc_info,
        DefaultInfo(
            files = depset([output_file]),
        ),
        CcStaticLibraryInfo(
            used_objects = used_objects_depset,
            linker_input = linker_input,
        ),
    ]

_wpilib_cc_static_library = rule(
    implementation = _cc_static_library_impl,
    attrs = {
        "deps": attr.label_list(
            providers = [CcInfo],
            doc = """
List of all the dependencies to accumulate objects from to link into this static library.
""",
        ),
        "static_deps": attr.label_list(
            providers = [CcStaticLibraryInfo],
            doc = """
List of all static libraries to not duplicate .o files from.
""",
        ),
        "static_lib_name": attr.string(doc = """
By default cc_static_library will use a name for the static library output file based on
the target's name and the platform. This includes an extension and sometimes a prefix.
Sometimes you may not want the default name, in which case you can use this
attribute to choose a custom name."""),
    } | CC_TOOLCHAIN_ATTRS,
    toolchains = use_cc_toolchain(),
    fragments = ["cpp"],
)

def wpilib_cc_static_library(
        name,
        static_lib_name = None,
        **kwargs):
    if not static_lib_name:
        folder, lib = _folder_prefix(name)
        static_lib_name = select({
            "//shared/bazel/rules:compilation_mode_dbg": folder + "/lib" + lib + "d.a",
            "//shared/bazel/rules:compilation_mode_windows_dbg": folder + "/" + lib + ".lib",
            "@bazel_tools//src/conditions:windows": folder + "/" + lib + ".lib",
            "//conditions:default": folder + "/lib" + lib + ".a",
        })

    _wpilib_cc_static_library(
        name = name,
        static_lib_name = static_lib_name,
        **kwargs
    )

def _generate_def_windows_impl(ctx):
<<<<<<< HEAD
    """
    This is a modified version of built in cc_static_library implementation
    https://github.com/bazelbuild/bazel/blob/8.2.1/src/main/starlark/builtins_bzl/common/cc/experimental_cc_static_library.bzl

    The built in version amalgamates all of the transative dependency objects into a single shared library. However, we do not want our
    static libraries to only have the symbols related to the objects for this library, and not anything transative. In order to do this,
    we add the option to specify transative static_libraries. The rule then filters out the objects that are defines in the other static
    libraries.
    """
=======
>>>>>>> 373eedc7
    deps = ctx.attr.deps

    cc_toolchain = find_cpp_toolchain(ctx)

    feature_configuration = cc_common.configure_features(
        ctx = ctx,
        cc_toolchain = cc_toolchain,
        requested_features = ctx.features + ["force_no_whole_archive"],
        unsupported_features = ctx.disabled_features,
    )

    def_parser = ctx.file._def_parser
    win_def_file = []

    if cc_common.is_enabled(feature_configuration = feature_configuration, feature_name = "targets_windows"):
        object_files = []

        # Now, hunt down all the linker inputs directly specified.
        for dep in deps:
            linker_input = dep[CcInfo].linking_context.linker_inputs

            for l in linker_input.to_list():
                # Find the linker stanza owned directly by the dependency, not transitively
                if l.owner != dep.label:
                    continue

                # Grab all the .o's out of it.
                for library in l.libraries:
                    if library.pic_static_library != None:
                        if library.pic_objects != None:
                            object_files.extend(library.pic_objects)
                    elif library.static_library != None:
                        if library.objects != None:
                            object_files.extend(library.objects)

        # Filter the list so we only generate def files for the provided dependencies.
        filtered_object_files = []
        for o in object_files:
            for f in ctx.attr.filters:
                if f in o.path:
                    filtered_object_files.append(o)
                    break

        if def_parser != None:
            generated_def_file = generate_def_file(ctx, def_parser, filtered_object_files, ctx.label.name)

        win_def_file = [generated_def_file]

    files = depset(direct = win_def_file)
    return [
        DefaultInfo(files = files),
        OutputGroupInfo(default = files),
    ]

_generate_def_windows = rule(
    implementation = _generate_def_windows_impl,
    attrs = {
        "deps": attr.label_list(
            providers = [CcInfo],
            doc = """
List of all static libraries to not duplicate .o files from.
""",
        ),
        "filters": attr.string_list(),
        "_def_parser": attr.label(default = "@bazel_tools//tools/def_parser:def_parser", allow_single_file = True, cfg = "exec"),
    } | CC_TOOLCHAIN_ATTRS,
    toolchains = use_cc_toolchain(),
    fragments = ["cpp"],
)

def generate_def_windows(name, deps = None, **kwargs):
<<<<<<< HEAD
    _generate_def_windows(name = name, deps = deps, target_compatible_with = ["@platforms//os:windows"], **kwargs)
=======
    """Generates a .def file for linking a windows .dll for the provided cc_library and filters

    Args:
      deps: A list of cc_libraries to export symbols from.
      filters: All object files in the provided cc_libraries (but not their
               dependencies) are checked against this list.  If a string in
               this list appears inside the name of the object file, it is
               added to the export list.
    """
    _generate_def_windows(
        name = name,
        deps = deps,
        target_compatible_with = ["@platforms//os:windows"],
        **kwargs
    )
>>>>>>> 373eedc7
<|MERGE_RESOLUTION|>--- conflicted
+++ resolved
@@ -9,16 +9,11 @@
 load("@rules_pkg//:mappings.bzl", "pkg_files")
 load("@rules_pkg//:pkg.bzl", "pkg_zip")
 
-<<<<<<< HEAD
-def generate_def_file(ctx, def_parser, object_files, dll_name):
-    def_file = ctx.actions.declare_file(ctx.label.name + ".gen.def")
-=======
 # Copied from bazel since it isn't exposed publicly that I can find.
 # https://github.com/bazelbuild/bazel/blob/cc4e3b25a89cd8294406d9489ece706cfcc019bd/src/main/starlark/builtins_bzl/common/cc/cc_helper.bzl#L272
 def generate_def_file(ctx, def_parser, object_files, dll_name):
     def_file = ctx.actions.declare_file(ctx.label.name + ".gen.def")
 
->>>>>>> 373eedc7
     args = ctx.actions.args()
     args.add(def_file)
     args.add(dll_name)
@@ -39,7 +34,6 @@
     )
     return def_file
 
-<<<<<<< HEAD
 def _split_debug_symbols_impl(ctx):
     label = ctx.attr.shared_library.label
     target_name = label.name
@@ -171,8 +165,6 @@
     toolchains = use_cc_toolchain(),
 )
 
-=======
->>>>>>> 373eedc7
 def _folder_prefix(name):
     if "/" in name:
         last_slash = name.rfind("/")
@@ -320,13 +312,10 @@
 def wpilib_cc_shared_library(
         name,
         auto_export_windows_symbols = True,
-<<<<<<< HEAD
         user_link_flags = None,
         visibility = None,
         use_debug_name = True,
         features = None,
-=======
->>>>>>> 373eedc7
         win_def_file = None,
         **kwargs):
     folder, lib = _folder_prefix(name)
@@ -337,7 +326,6 @@
     if auto_export_windows_symbols:
         features.append("windows_export_all_symbols")
 
-<<<<<<< HEAD
     if use_debug_name:
         user_link_flags = (user_link_flags or []) + select({
             "//shared/bazel/rules:linux_compilation_mode_dbg": ["-Wl,-soname,lib" + lib + "d.so"],
@@ -353,18 +341,13 @@
             "//conditions:default": [],
         })
 
-=======
->>>>>>> 373eedc7
     cc_shared_library(
         name = name,
         user_link_flags = user_link_flags,
         features = features,
-<<<<<<< HEAD
         visibility = visibility,
-=======
         # Only include a .def file on windows.  This makes it so we can mark
         # the .def file as only compatible with windows.
->>>>>>> 373eedc7
         win_def_file = select({
             "@platforms//os:windows": win_def_file,
             "//conditions:default": None,
@@ -612,7 +595,6 @@
     )
 
 def _generate_def_windows_impl(ctx):
-<<<<<<< HEAD
     """
     This is a modified version of built in cc_static_library implementation
     https://github.com/bazelbuild/bazel/blob/8.2.1/src/main/starlark/builtins_bzl/common/cc/experimental_cc_static_library.bzl
@@ -622,8 +604,6 @@
     we add the option to specify transative static_libraries. The rule then filters out the objects that are defines in the other static
     libraries.
     """
-=======
->>>>>>> 373eedc7
     deps = ctx.attr.deps
 
     cc_toolchain = find_cpp_toolchain(ctx)
@@ -695,9 +675,6 @@
 )
 
 def generate_def_windows(name, deps = None, **kwargs):
-<<<<<<< HEAD
-    _generate_def_windows(name = name, deps = deps, target_compatible_with = ["@platforms//os:windows"], **kwargs)
-=======
     """Generates a .def file for linking a windows .dll for the provided cc_library and filters
 
     Args:
@@ -712,5 +689,4 @@
         deps = deps,
         target_compatible_with = ["@platforms//os:windows"],
         **kwargs
-    )
->>>>>>> 373eedc7
+    )