load("@build_bazel_apple_support//rules:universal_binary.bzl", "universal_binary")
load("@rules_cc//cc:action_names.bzl", "CPP_LINK_STATIC_LIBRARY_ACTION_NAME")
load("@rules_cc//cc:cc_shared_library.bzl", "cc_shared_library")
load("@rules_cc//cc:defs.bzl", "CcInfo", "cc_library")
load("@rules_cc//cc:find_cc_toolchain.bzl", "CC_TOOLCHAIN_ATTRS", "find_cpp_toolchain", "use_cc_toolchain")
load("@rules_cc//cc/common:cc_common.bzl", "cc_common")
load("@rules_pkg//:mappings.bzl", "pkg_files")
load("@rules_pkg//:pkg.bzl", "pkg_zip")

def _folder_prefix(name):
    if "/" in name:
        last_slash = name.rfind("/")
        return (name[0:last_slash], name[last_slash + 1:])
    else:
        return ("", name)

def third_party_cc_lib_helper(
        name,
        include_root,
        src_root = None,
        src_excludes = [],
        visibility = None):
    """
    Helper for src / headers pairs that aren't directly compiled, but rather pulled into a bigger library.

    Due to allwpilibs directory structure of includes and sources living next to eachother, it often is required
    to make a header shim to deal with the include path, and a filegroup of the sources. This pattern is extermely
    common for the thirdparty libraries that live beneath certain libraries.

    This will produce a library shim with the include path stripped, a filegroup of sources, and packages that can be
    used to downstream to zip headers / sources with their "parent" library.

    Params
        include_root: The package relative path to the header files. This will be used to glob the files and strip the include prefix
        src_root: Optional. The package relative path to the source files.
        src_excludes: Optional. Used to exclude files from the src_root glob
        visibilty: The visibility of header shim / source files / package files
    """
    cc_library(
        name = name + "-headers",
        hdrs = native.glob([
            include_root + "/**",
        ]),
        includes = [include_root],
        strip_include_prefix = include_root,
        visibility = visibility,
    )

    pkg_files(
        name = name + "-hdrs-pkg",
        srcs = native.glob([include_root + "/**"]),
        strip_prefix = include_root,
    )

    if src_root:
        native.filegroup(
            name = name + "-srcs",
            srcs = native.glob([src_root + "/**"], exclude = src_excludes),
            visibility = visibility,
        )

        pkg_files(
            name = name + "-srcs-pkg",
            srcs = native.glob([src_root + "/**"]),
            strip_prefix = src_root,
        )

def wpilib_cc_library(
        name,
        srcs = [],
        hdrs = [],
        deps = [],
        copts = [],
        third_party_libraries = [],
        third_party_header_only_libraries = [],
        extra_src_pkg_files = [],
        extra_hdr_pkg_files = [],
        include_third_party_notices = False,
        srcs_pkg_root = "src/main/native/cpp",
        hdrs_pkg_root = "src/main/native/include",
        strip_include_prefix = None,
        linkopts = None,
        **kwargs):
    """
    This function is used to ease the creation of a cc_library with publishing given the standard allwpilib directory structure.

    This will create a cc_library as well as automatically create header, source, and library artifacts that can be used for publishing.  This
    also provides some syntactic sugar for third party library shims declared by third_party_cc_lib_helper.

    Important outputs:
        ":name" - The cc_library
        name + "-srcs-zip" - A zip file containing all the exported sources
        name + "-hdrs-zip" - A zip file containing all the exported headers
        name + "-zip" - A zip file that contains the compiled library

    Params:
        srcs: The sources used to compile the library. Note: This may be platform dependent and not include all the sources of the library for packaging
        hdrs: The headers used to compile the library. Note: This may be platform dependent and not include all the sources of the library for packaging
        third_party_libraries: These are helper dependencies, created by third_party_cc_lib_helper. Header shims will be added as deps and src filegroups will be added to srcs
        third_party_header_only_libraries: Similar to third_party_libraries, but for shims that contain no sources
        extra_src_pkg_files: Extra pkg_files to add to the source bundle. This is useful in the event that a library is complicated and requires
                extra, customized sources to be added to the published zip file
        extra_hdr_pkg_files: Extra pkg_files to add to the headers bundle. This is useful in the event that a library is complicated and requires
                extra, customized headers to be added to the published zip file
        include_license_files: If the header / source / library zip files should automatically includes the license files. This is used to maintain
                consistency with the gradle publishing, as not all of them export the license files.
    """
    maybe_third_party_notices_pkg = ["//:third_party_notices_pkg_files"] if include_third_party_notices else []

    cc_library(
        name = name + "-headers",
        hdrs = hdrs,
        deps = [lib + "-headers" for lib in third_party_libraries + third_party_header_only_libraries],
        strip_include_prefix = strip_include_prefix,
        **kwargs
    )

    cc_library(
        name = name,
        hdrs = hdrs,
        copts = copts,
        srcs = srcs + [lib + "-srcs" for lib in third_party_libraries],
        deps = deps + [lib + "-headers" for lib in third_party_libraries + third_party_header_only_libraries],
        strip_include_prefix = strip_include_prefix,
        **kwargs
    )

    if srcs_pkg_root:
        pkg_files(
            name = name + "-srcs-pkg",
            srcs = native.glob([srcs_pkg_root + "/**"]),
            strip_prefix = srcs_pkg_root,
        )

        pkg_zip(
            name = name + "-srcs-zip",
            srcs = maybe_third_party_notices_pkg + extra_src_pkg_files + [name + "-srcs-pkg", "//:license_pkg_files"] + [lib + "-srcs-pkg" for lib in third_party_libraries],
            tags = ["no-remote", "manual"],
        )

    if hdrs_pkg_root:
        pkg_files(
            name = name + "-hdrs-pkg",
            srcs = native.glob([hdrs_pkg_root + "/**"]),
            strip_prefix = hdrs_pkg_root,
        )

        pkg_zip(
            name = name + "-hdrs-zip",
            srcs = maybe_third_party_notices_pkg + extra_hdr_pkg_files + ["//:license_pkg_files"] + [name + "-hdrs-pkg"] + [lib + "-hdrs-pkg" for lib in third_party_libraries + third_party_header_only_libraries],
            tags = ["no-remote", "manual"],
        )

def wpilib_cc_shared_library(
        name,
        auto_export_windows_symbols = True,
        **kwargs):
    folder, lib = _folder_prefix(name)

    features = []
    if auto_export_windows_symbols:
        features.append("windows_export_all_symbols")
<<<<<<< HEAD

=======
>>>>>>> cd0e7fb7
    cc_shared_library(
        name = name,
        features = features,
        **kwargs
    )

    universal_name = "universal/lib" + lib + ".lib"
    universal_binary(
        name = universal_name,
        binary = name,
        target_compatible_with = [
            "@platforms//os:osx",
        ],
    )

<<<<<<< HEAD
    pkg_zip(
        name = name + "-shared-zip",
        srcs = ["//:license_pkg_files", "//:third_party_notices_pkg_files", name + "-shared.pkg"],
        tags = ["no-remote", "manual"],
=======
    pkg_files(
        name = folder + "/lib" + lib + "-shared-files",
        srcs = select({
            "@rules_bzlmodrio_toolchains//conditions:osx": [universal_name],
            "//conditions:default": [
                ":" + name,
            ],
        }),
        strip_prefix = select({
            "@rules_bzlmodrio_toolchains//conditions:osx": "universal",
            "//conditions:default": folder,
        }),
>>>>>>> cd0e7fb7
    )

CcStaticLibraryInfo = provider(
    "Information about a cc static library.",
    fields = {
        "linker_input": "the resulting linker input artifact for the static library",
        "used_objects": "the object files already accounted for",
    },
)

def _accumulate_used_objects(ctx):
    transitive_used_objects = []
    for dep in ctx.attr.static_deps:
        transitive_used_objects.append(dep[CcStaticLibraryInfo].used_objects)

    return transitive_used_objects

def _filter_inputs(
        ctx,
        feature_configuration,
        cc_toolchain,
        deps,
        used_objects):
    dependency_linker_inputs_sets = []
    for dep in deps:
        dependency_linker_inputs_sets.append(dep[CcInfo].linking_context.linker_inputs)

    dependency_linker_inputs = depset(transitive = dependency_linker_inputs_sets, order = "topological").to_list()

    used_objects_depset = depset(transitive = used_objects, order = "topological").to_list()

    linker_inputs = []
    for linker_input in dependency_linker_inputs:
        for lib in linker_input.libraries:
            if lib.pic_objects:
                for o in lib.pic_objects:
                    if o not in used_objects_depset:
                        linker_inputs.append(o)
            elif lib.objects:
                for o in lib.objects:
                    if o not in used_objects_depset:
                        linker_inputs.append(o)

    return sorted(linker_inputs)

def _cc_static_library_impl(ctx):
    """
    This is a modified version of built in cc_static_library implementation
    https://github.com/bazelbuild/bazel/blob/8.2.1/src/main/starlark/builtins_bzl/common/cc/experimental_cc_static_library.bzl

    The built in version amalgamates all of the transative dependency objects into a single shared library. However, we do not want our
    static libraries to only have the symbols related to the objects for this library, and not anything transative. In order to do this,
    we add the option to specify transative static_libraries. The rule then filters out the objects that are defines in the other static
    libraries.
    """
    deps = ctx.attr.deps

    cc_toolchain = find_cpp_toolchain(ctx)
    feature_configuration = cc_common.configure_features(
        ctx = ctx,
        cc_toolchain = cc_toolchain,
        requested_features = ctx.features + ["force_no_whole_archive"],
        unsupported_features = ctx.disabled_features,
    )

    # Find all the objects which are already in another static library.
    used_objects = _accumulate_used_objects(ctx)

    # Now, find the ones we depend on which aren't.
    libs = _filter_inputs(
        ctx,
        feature_configuration,
        cc_toolchain,
        deps,
        used_objects,
    )

    used_objects_depset = depset(direct = libs, transitive = used_objects, order = "topological")

    # Generate the output library name if one isn't provided.
    output_file = ctx.actions.declare_file(ctx.attr.static_lib_name)

    # And, now do it.
    linker_input = cc_common.create_linker_input(
        owner = ctx.label,
        libraries = depset(direct = [
            cc_common.create_library_to_link(
                actions = ctx.actions,
                feature_configuration = feature_configuration,
                cc_toolchain = cc_toolchain,
                static_library = output_file,
            ),
        ]),
    )
    compilation_context = cc_common.create_compilation_context()
    linking_context = cc_common.create_linking_context(linker_inputs = depset(direct = [linker_input], order = "topological"))

    archiver_path = cc_common.get_tool_for_action(
        feature_configuration = feature_configuration,
        action_name = CPP_LINK_STATIC_LIBRARY_ACTION_NAME,
    )
    archiver_variables = cc_common.create_link_variables(
        feature_configuration = feature_configuration,
        cc_toolchain = cc_toolchain,
        output_file = output_file.path,
        is_using_linker = False,
    )
    command_line = cc_common.get_memory_inefficient_command_line(
        feature_configuration = feature_configuration,
        action_name = CPP_LINK_STATIC_LIBRARY_ACTION_NAME,
        variables = archiver_variables,
    )

    args = ctx.actions.args()
    args.add_all(command_line)
    args.add_all(libs)

    if cc_common.is_enabled(
        feature_configuration = feature_configuration,
        feature_name = "archive_param_file",
    ):
        # TODO: The flag file arg should come from the toolchain instead.
        args.use_param_file("@%s", use_always = True)

    env = cc_common.get_environment_variables(
        feature_configuration = feature_configuration,
        action_name = CPP_LINK_STATIC_LIBRARY_ACTION_NAME,
        variables = archiver_variables,
    )

    ctx.actions.run(
        executable = archiver_path,
        arguments = [args],
        env = env,
        inputs = depset(
            direct = libs,
            transitive = [
                cc_toolchain.all_files,
            ],
        ),
        outputs = [output_file],
    )

    cc_info = cc_common.merge_cc_infos(cc_infos = [
        CcInfo(compilation_context = compilation_context, linking_context = linking_context),
    ] + [dep[CcInfo] for dep in ctx.attr.deps])

    # TODO(austin): Do we want this to be able to link into a binary?  Probably...  Need to figure out what the right result needs to be for that.

    return [
        cc_info,
        DefaultInfo(
            files = depset([output_file]),
        ),
        CcStaticLibraryInfo(
            used_objects = used_objects_depset,
            linker_input = linker_input,
        ),
    ]

_wpilib_cc_static_library = rule(
    implementation = _cc_static_library_impl,
    attrs = {
        "deps": attr.label_list(
            providers = [CcInfo],
            doc = """
List of all the dependencies to accumulate objects from to link into this static library.
""",
        ),
        "static_deps": attr.label_list(
            providers = [CcStaticLibraryInfo],
            doc = """
List of all static libraries to not duplicate .o files from.
""",
        ),
        "static_lib_name": attr.string(doc = """
By default cc_static_library will use a name for the static library output file based on
the target's name and the platform. This includes an extension and sometimes a prefix.
Sometimes you may not want the default name, in which case you can use this
attribute to choose a custom name."""),
    } | CC_TOOLCHAIN_ATTRS,
    toolchains = use_cc_toolchain(),
    fragments = ["cpp"],
)

def wpilib_cc_static_library(
        name,
        static_lib_name = None,
        **kwargs):
    if not static_lib_name:
        folder, lib = _folder_prefix(name)
        static_lib_name = select({
            "@bazel_tools//src/conditions:windows": folder + "/" + lib + ".lib",
            "//conditions:default": folder + "/lib" + lib + ".a",
        })

    _wpilib_cc_static_library(
        name = name,
        static_lib_name = static_lib_name,
        **kwargs
    )

    pkg_files(
        name = name + "-static.pkg",
        srcs = [":" + name],
    )

    pkg_zip(
        name = name + "-static-zip",
        srcs = ["//:license_pkg_files", "//:third_party_notices_pkg_files", name + "-static.pkg"],
        tags = ["no-remote", "manual"],
    )

def wpilib_shared_and_static_library(
        name,
        dynamic_deps = [],
        static_deps = [],
        visibility = None,
        auto_export_windows_symbols = True,
        shared_library_additional_linker_inputs = [],
        shared_library_user_link_flags = [],
        **kwargs):
    """
    Helper for creating a library and a corresponding cc_static_library and cc_shared_library

    Produces the following outputs:
        - ":<name>"        - standard cc_library
        - ":shared/<name>" - cc_shared_library
        - ":static/<name>" - cc_static_library

    Params:
        dynamic_deps - Dynamic deps used to create the cc_shared_library
        static_deps  - Static deps used to create the cc_st"atic_library
        auto_export_windows_symbols - If true, will add the "windows_export_all_symbols" feature to auto-export symbols into the .dll
        shared_library_additional_linker_inputs - Passthrough for additional_linker_inputs used to create the cc_shared_library
        shared_library_user_link_flags - Passthrough for user_link_flags used to create the cc_shared_library
    """
    wpilib_cc_library(
        name = name,
        visibility = visibility,
        **kwargs
    )

    wpilib_cc_shared_library(
        name = "shared/{}".format(name),
        deps = [":{}".format(name)],
        dynamic_deps = dynamic_deps,
        visibility = visibility,
        auto_export_windows_symbols = auto_export_windows_symbols,
        additional_linker_inputs = shared_library_additional_linker_inputs,
        user_link_flags = shared_library_user_link_flags,
    )

    wpilib_cc_static_library(
        name = "static/{}".format(name),
        deps = [":{}".format(name)],
        static_deps = static_deps,
        visibility = visibility,
    )<|MERGE_RESOLUTION|>--- conflicted
+++ resolved
@@ -160,10 +160,7 @@
     features = []
     if auto_export_windows_symbols:
         features.append("windows_export_all_symbols")
-<<<<<<< HEAD
-
-=======
->>>>>>> cd0e7fb7
+
     cc_shared_library(
         name = name,
         features = features,
@@ -179,12 +176,6 @@
         ],
     )
 
-<<<<<<< HEAD
-    pkg_zip(
-        name = name + "-shared-zip",
-        srcs = ["//:license_pkg_files", "//:third_party_notices_pkg_files", name + "-shared.pkg"],
-        tags = ["no-remote", "manual"],
-=======
     pkg_files(
         name = folder + "/lib" + lib + "-shared-files",
         srcs = select({
@@ -197,7 +188,6 @@
             "@rules_bzlmodrio_toolchains//conditions:osx": "universal",
             "//conditions:default": folder,
         }),
->>>>>>> cd0e7fb7
     )
 
 CcStaticLibraryInfo = provider(
