load("@build_bazel_apple_support//rules:universal_binary.bzl", "universal_binary")
<<<<<<< HEAD
load("@rules_cc//cc:action_names.bzl", "CPP_LINK_STATIC_LIBRARY_ACTION_NAME", "OBJ_COPY_ACTION_NAME", "STRIP_ACTION_NAME")
=======
load("@rules_cc//cc:action_names.bzl", "CPP_LINK_STATIC_LIBRARY_ACTION_NAME")
>>>>>>> 60098b06
load("@rules_cc//cc:cc_shared_library.bzl", "cc_shared_library")
load("@rules_cc//cc:defs.bzl", "CcInfo", "cc_library")
load("@rules_cc//cc:find_cc_toolchain.bzl", "CC_TOOLCHAIN_ATTRS", "find_cpp_toolchain", "use_cc_toolchain")
load("@rules_cc//cc/common:cc_common.bzl", "cc_common")

#load("@rules_cc//cc/common:semantics.bzl", "semantics")
load("@rules_pkg//:mappings.bzl", "pkg_files")
load("@rules_pkg//:pkg.bzl", "pkg_zip")

def generate_def_file(ctx, def_parser, object_files, dll_name):
    def_file = ctx.actions.declare_file(ctx.label.name + ".gen.def")
    args = ctx.actions.args()
    args.add(def_file)
    args.add(dll_name)
    argv = ctx.actions.args()
    argv.use_param_file("@%s", use_always = True)
    argv.set_param_file_format("shell")
    for object_file in object_files:
        argv.add(object_file.path)

    ctx.actions.run(
        mnemonic = "DefParser",
        executable = def_parser,
        toolchain = None,
        arguments = [args, argv],
        inputs = object_files,
        outputs = [def_file],
        use_default_shell_env = True,
    )
    return def_file

def _split_debug_symbols_impl(ctx):
    label = ctx.attr.shared_library.label
    target_name = label.name
    if label.package:
        target_name = label.package + "/" + label.name
    folder, lib_name = _folder_prefix(target_name)

    debug_suffix = "d" if ctx.attr.use_debug_name else ""

    # For Windows and OSX, we just want to pass it all on through.  Don't be clever.
    if (ctx.target_platform_has_constraint(ctx.attr._darwin_constraint[platform_common.ConstraintValueInfo]) or
        ctx.target_platform_has_constraint(ctx.attr._windows_constraint[platform_common.ConstraintValueInfo])):
        files = ctx.attr.shared_library[OutputGroupInfo].main_shared_library_output
        return [
            DefaultInfo(files = files),
            OutputGroupInfo(
                default = files,
            ),
        ]

    # Linux
    if not ctx.target_platform_has_constraint(ctx.attr._linux_constraint[platform_common.ConstraintValueInfo]):
        fail("Unsupported platform")

    lib = ctx.actions.declare_file(folder + "/split/lib" + lib_name + debug_suffix + ".so")

    if ctx.attr.copy:
        files = ctx.attr.shared_library[OutputGroupInfo].main_shared_library_output.to_list()
        if len(files) != 1:
            fail("Wrong number of files", files)

        ctx.actions.run_shell(
            command = " ".join([
                "cp",
                files[0].path,
                lib.path,
            ]),
            inputs = depset(
                direct = files,
            ),
            outputs = [lib],
        )

        return [
            DefaultInfo(files = depset([lib])),
            OutputGroupInfo(
                default = depset([lib]),
            ),
        ]
    else:
        debug = ctx.actions.declare_file(folder + "/split/lib" + lib_name + debug_suffix + ".so.debug")
        cc_toolchain = find_cpp_toolchain(ctx)

        feature_configuration = cc_common.configure_features(
            ctx = ctx,
            cc_toolchain = cc_toolchain,
            requested_features = ctx.features,
            unsupported_features = ctx.disabled_features,
        )

        objcopy = cc_common.get_tool_for_action(
            feature_configuration = feature_configuration,
            action_name = OBJ_COPY_ACTION_NAME,
        )

        strip = cc_common.get_tool_for_action(
            feature_configuration = feature_configuration,
            action_name = STRIP_ACTION_NAME,
        )

        # This is the set of commands we want to implement to strip debug symbols out and link them back together:
        #   objcopy --only-keep-debug libmy-library.so libmy-library.so.debug
        #   strip --strip-debug libmy-library.so
        #   objcopy --strip-debug libmy-library.so

        files = ctx.attr.shared_library[OutputGroupInfo].main_shared_library_output.to_list()
        if len(files) != 1:
            fail("Wrong number of files", files)
        shared_library = files[0]

        ctx.actions.run_shell(
            command = " ".join([
                "cp",
                shared_library.path,
                lib.path,
                "&& chmod u+w",
                lib.path,
                "&&",
                objcopy,
                "--only-keep-debug",
                lib.path,
                debug.path,
                "&&",
                strip,
                "--strip-debug",
                lib.path,
                "&&",
                objcopy,
                "--strip-debug",
                lib.path,
            ]),
            inputs = depset(
                direct = files,
                transitive = [
                    cc_toolchain.all_files,
                ],
            ),
            outputs = [lib, debug],
        )

        return [
            DefaultInfo(files = depset([lib, debug])),
            OutputGroupInfo(
                default = depset([lib, debug]),
            ),
        ]

_split_debug_symbols = rule(
    implementation = _split_debug_symbols_impl,
    attrs = {
        "copy": attr.bool(mandatory = True),
        "shared_library": attr.label(mandatory = True),
        "use_debug_name": attr.bool(mandatory = True),
        "_darwin_constraint": attr.label(default = "@platforms//os:osx"),
        "_linux_constraint": attr.label(default = "@platforms//os:linux"),
        "_windows_constraint": attr.label(default = "@platforms//os:windows"),
    } | CC_TOOLCHAIN_ATTRS,
    fragments = ["cpp"],
    toolchains = use_cc_toolchain(),
)

def _folder_prefix(name):
    if "/" in name:
        last_slash = name.rfind("/")
        return (name[0:last_slash], name[last_slash + 1:])
    else:
        return ("", name)

def third_party_cc_lib_helper(
        name,
        include_root,
        src_root = None,
        src_excludes = [],
        visibility = None):
    """
    Helper for src / headers pairs that aren't directly compiled, but rather pulled into a bigger library.

    Due to allwpilibs directory structure of includes and sources living next to eachother, it often is required
    to make a header shim to deal with the include path, and a filegroup of the sources. This pattern is extermely
    common for the thirdparty libraries that live beneath certain libraries.

    This will produce a library shim with the include path stripped, a filegroup of sources, and packages that can be
    used to downstream to zip headers / sources with their "parent" library.

    Params
        include_root: The package relative path to the header files. This will be used to glob the files and strip the include prefix
        src_root: Optional. The package relative path to the source files.
        src_excludes: Optional. Used to exclude files from the src_root glob
        visibilty: The visibility of header shim / source files / package files
    """
    cc_library(
        name = name + "-headers",
        hdrs = native.glob([
            include_root + "/**",
        ]),
        includes = [include_root],
        strip_include_prefix = include_root,
        visibility = visibility,
    )

    pkg_files(
        name = name + "-hdrs-pkg",
        srcs = native.glob([include_root + "/**"]),
        strip_prefix = include_root,
    )

    if src_root:
        native.filegroup(
            name = name + "-srcs",
            srcs = native.glob([src_root + "/**"], exclude = src_excludes),
            visibility = visibility,
        )

        pkg_files(
            name = name + "-srcs-pkg",
            srcs = native.glob([src_root + "/**"]),
            strip_prefix = src_root,
        )

def wpilib_cc_library(
        name,
        srcs = [],
        hdrs = [],
        deps = [],
        copts = [],
        third_party_libraries = [],
        third_party_header_only_libraries = [],
        extra_src_pkg_files = [],
        extra_hdr_pkg_files = [],
        include_license_files = False,
        srcs_pkg_root = "src/main/native/cpp",
        hdrs_pkg_root = "src/main/native/include",
        strip_include_prefix = None,
        linkopts = None,
        **kwargs):
    """
    This function is used to ease the creation of a cc_library with publishing given the standard allwpilib directory structure.

    This will create a cc_library as well as automatically create header, source, and library artifacts that can be used for publishing.  This
    also provides some syntactic sugar for third party library shims declared by third_party_cc_lib_helper.

    Important outputs:
        ":name" - The cc_library
        name + "-srcs-zip" - A zip file containing all the exported sources
        name + "-hdrs-zip" - A zip file containing all the exported headers
        name + "-zip" - A zip file that contains the compiled library

    Params:
        srcs: The sources used to compile the library. Note: This may be platform dependent and not include all the sources of the library for packaging
        hdrs: The headers used to compile the library. Note: This may be platform dependent and not include all the sources of the library for packaging
        third_party_libraries: These are helper dependencies, created by third_party_cc_lib_helper. Header shims will be added as deps and src filegroups will be added to srcs
        third_party_header_only_libraries: Similar to third_party_libraries, but for shims that contain no sources
        extra_src_pkg_files: Extra pkg_files to add to the source bundle. This is useful in the event that a library is complicated and requires
                extra, customized sources to be added to the published zip file
        extra_hdr_pkg_files: Extra pkg_files to add to the headers bundle. This is useful in the event that a library is complicated and requires
                extra, customized headers to be added to the published zip file
        include_license_files: If the header / source / library zip files should automatically includes the license files. This is used to maintain
                consistency with the gradle publishing, as not all of them export the license files.
    """
    maybe_license_pkg = ["//:license_pkg_files"] if include_license_files else []

    cc_library(
        name = name + "-headers",
        hdrs = hdrs,
        deps = [lib + "-headers" for lib in third_party_libraries + third_party_header_only_libraries],
        strip_include_prefix = strip_include_prefix,
        **kwargs
    )

    cc_library(
        name = name,
        hdrs = hdrs,
        copts = copts,
        srcs = srcs + [lib + "-srcs" for lib in third_party_libraries],
        deps = deps + [lib + "-headers" for lib in third_party_libraries + third_party_header_only_libraries],
        strip_include_prefix = strip_include_prefix,
        **kwargs
    )

    if srcs_pkg_root:
        pkg_files(
            name = name + "-srcs-pkg",
            srcs = native.glob([srcs_pkg_root + "/**"]),
            strip_prefix = srcs_pkg_root,
        )

        pkg_zip(
            name = name + "-srcs-zip",
            srcs = maybe_license_pkg + extra_src_pkg_files + [name + "-srcs-pkg"] + [lib + "-srcs-pkg" for lib in third_party_libraries],
            tags = ["no-remote"],
        )

    if hdrs_pkg_root:
        pkg_files(
            name = name + "-hdrs-pkg",
            srcs = native.glob([hdrs_pkg_root + "/**"]),
            strip_prefix = hdrs_pkg_root,
        )

        pkg_zip(
            name = name + "-hdrs-zip",
            srcs = extra_hdr_pkg_files + maybe_license_pkg + [name + "-hdrs-pkg"] + [lib + "-hdrs-pkg" for lib in third_party_libraries + third_party_header_only_libraries],
            tags = ["no-remote"],
        )

def wpilib_cc_shared_library(
        name,
        auto_export_windows_symbols = True,
        user_link_flags = None,
        visibility = None,
        use_debug_name = True,
        features = None,
        win_def_file = None,
        **kwargs):
    folder, lib = _folder_prefix(name)

<<<<<<< HEAD
    if not features:
        features = []

    features.append("windows_export_all_symbols")

    if use_debug_name:
        user_link_flags = (user_link_flags or []) + select({
            "//shared/bazel/rules:linux_compilation_mode_dbg": ["-Wl,-soname,lib" + lib + "d.so"],
            "//shared/bazel/rules:osx_compilation_mode_dbg": ["-Wl,-install_name,lib" + lib + "d.so"],
            "@platforms//os:linux": ["-Wl,-soname,lib" + lib + ".so"],
            "@platforms//os:osx": ["-Wl,-install_name,lib" + lib + ".so"],
            "//conditions:default": [],
        })
    else:
        user_link_flags = (user_link_flags or []) + select({
            "@platforms//os:linux": ["-Wl,-soname,lib" + lib + ".so"],
            "@platforms//os:osx": ["-Wl,-install_name,lib" + lib + ".so"],
            "//conditions:default": [],
        })

=======
    features = []
    if auto_export_windows_symbols:
        features.append("windows_export_all_symbols")
>>>>>>> 60098b06
    cc_shared_library(
        name = name,
        user_link_flags = user_link_flags,
        features = features,
        visibility = visibility,
        win_def_file = select({
            "@platforms//os:windows": win_def_file,
            "//conditions:default": None,
        }),
        **kwargs
    )

    universal_name = "universal/lib" + lib + ".lib"
    universal_binary(
        name = universal_name,
        binary = name,
        target_compatible_with = [
            "@platforms//os:osx",
        ],
    )

<<<<<<< HEAD
    _split_debug_symbols(
        name = name + "-symbolsplit",
        copy = select({
            "@rules_bzlmodrio_toolchains//conditions:linux_x86_64": False,
            "//conditions:default": True,
        }),
        use_debug_name = select({
            "//shared/bazel/rules:compilation_mode_dbg": True,
            "//conditions:default": False,
        }) if use_debug_name else False,
        shared_library = name,
    )

=======
>>>>>>> 60098b06
    pkg_files(
        name = folder + "/lib" + lib + "-shared-files",
        srcs = select({
            "@rules_bzlmodrio_toolchains//conditions:osx": [universal_name],
            "//conditions:default": [
<<<<<<< HEAD
                ":" + name + "-symbolsplit",
=======
                ":" + name,
>>>>>>> 60098b06
            ],
        }),
        strip_prefix = select({
            "@rules_bzlmodrio_toolchains//conditions:osx": "universal",
<<<<<<< HEAD
            "//conditions:default": None,
        }),
        visibility = visibility,
=======
            "//conditions:default": folder,
        }),
>>>>>>> 60098b06
    )

CcStaticLibraryInfo = provider(
    "Information about a cc static library.",
    fields = {
        "linker_input": "the resulting linker input artifact for the static library",
        "used_objects": "the object files already accounted for",
    },
)

def _accumulate_used_objects(ctx):
    transitive_used_objects = []
    for dep in ctx.attr.static_deps:
        transitive_used_objects.append(dep[CcStaticLibraryInfo].used_objects)

    return transitive_used_objects

def _filter_inputs(
        ctx,
        feature_configuration,
        cc_toolchain,
        deps,
        used_objects):
    dependency_linker_inputs_sets = []
    for dep in deps:
        dependency_linker_inputs_sets.append(dep[CcInfo].linking_context.linker_inputs)

    dependency_linker_inputs = depset(transitive = dependency_linker_inputs_sets, order = "topological").to_list()

    used_objects_depset = depset(transitive = used_objects, order = "topological").to_list()

    linker_inputs = []
    for linker_input in dependency_linker_inputs:
        for lib in linker_input.libraries:
            if lib.pic_objects:
                for o in lib.pic_objects:
                    if o not in used_objects_depset:
                        linker_inputs.append(o)
            elif lib.objects:
                for o in lib.objects:
                    if o not in used_objects_depset:
                        linker_inputs.append(o)

    return sorted(linker_inputs)

def _cc_static_library_impl(ctx):
    """
    This is a modified version of built in cc_static_library implementation
    https://github.com/bazelbuild/bazel/blob/8.2.1/src/main/starlark/builtins_bzl/common/cc/experimental_cc_static_library.bzl

    The built in version amalgamates all of the transative dependency objects into a single shared library. However, we do not want our
    static libraries to only have the symbols related to the objects for this library, and not anything transative. In order to do this,
    we add the option to specify transative static_libraries. The rule then filters out the objects that are defines in the other static
    libraries.
    """
    deps = ctx.attr.deps

    cc_toolchain = find_cpp_toolchain(ctx)
    feature_configuration = cc_common.configure_features(
        ctx = ctx,
        cc_toolchain = cc_toolchain,
        requested_features = ctx.features + ["force_no_whole_archive"],
        unsupported_features = ctx.disabled_features,
    )

    # Find all the objects which are already in another static library.
    used_objects = _accumulate_used_objects(ctx)

    # Now, find the ones we depend on which aren't.
    libs = _filter_inputs(
        ctx,
        feature_configuration,
        cc_toolchain,
        deps,
        used_objects,
    )

    used_objects_depset = depset(direct = libs, transitive = used_objects, order = "topological")

    # Generate the output library name if one isn't provided.
    output_file = ctx.actions.declare_file(ctx.attr.static_lib_name)

    # And, now do it.
    linker_input = cc_common.create_linker_input(
        owner = ctx.label,
        libraries = depset(direct = [
            cc_common.create_library_to_link(
                actions = ctx.actions,
                feature_configuration = feature_configuration,
                cc_toolchain = cc_toolchain,
                static_library = output_file,
            ),
        ]),
    )
    compilation_context = cc_common.create_compilation_context()
    linking_context = cc_common.create_linking_context(linker_inputs = depset(direct = [linker_input], order = "topological"))

    archiver_path = cc_common.get_tool_for_action(
        feature_configuration = feature_configuration,
        action_name = CPP_LINK_STATIC_LIBRARY_ACTION_NAME,
    )
    archiver_variables = cc_common.create_link_variables(
        feature_configuration = feature_configuration,
        cc_toolchain = cc_toolchain,
        output_file = output_file.path,
        is_using_linker = False,
    )
    command_line = cc_common.get_memory_inefficient_command_line(
        feature_configuration = feature_configuration,
        action_name = CPP_LINK_STATIC_LIBRARY_ACTION_NAME,
        variables = archiver_variables,
    )

    args = ctx.actions.args()
    args.add_all(command_line)
    args.add_all(libs)

    if cc_common.is_enabled(
        feature_configuration = feature_configuration,
        feature_name = "archive_param_file",
    ):
        # TODO: The flag file arg should come from the toolchain instead.
        args.use_param_file("@%s", use_always = True)

    env = cc_common.get_environment_variables(
        feature_configuration = feature_configuration,
        action_name = CPP_LINK_STATIC_LIBRARY_ACTION_NAME,
        variables = archiver_variables,
    )

    ctx.actions.run(
        executable = archiver_path,
        arguments = [args],
        env = env,
        inputs = depset(
            direct = libs,
            transitive = [
                cc_toolchain.all_files,
            ],
        ),
        outputs = [output_file],
    )

    cc_info = cc_common.merge_cc_infos(cc_infos = [
        CcInfo(compilation_context = compilation_context, linking_context = linking_context),
    ] + [dep[CcInfo] for dep in ctx.attr.deps])

    # TODO(austin): Do we want this to be able to link into a binary?  Probably...  Need to figure out what the right result needs to be for that.

    return [
        cc_info,
        DefaultInfo(
            files = depset([output_file]),
        ),
        CcStaticLibraryInfo(
            used_objects = used_objects_depset,
            linker_input = linker_input,
        ),
    ]

_wpilib_cc_static_library = rule(
    implementation = _cc_static_library_impl,
    attrs = {
        "deps": attr.label_list(
            providers = [CcInfo],
            doc = """
List of all the dependencies to accumulate objects from to link into this static library.
""",
        ),
        "static_deps": attr.label_list(
            providers = [CcStaticLibraryInfo],
            doc = """
List of all static libraries to not duplicate .o files from.
""",
        ),
        "static_lib_name": attr.string(doc = """
By default cc_static_library will use a name for the static library output file based on
the target's name and the platform. This includes an extension and sometimes a prefix.
Sometimes you may not want the default name, in which case you can use this
attribute to choose a custom name."""),
    } | CC_TOOLCHAIN_ATTRS,
    toolchains = use_cc_toolchain(),
    fragments = ["cpp"],
)

def wpilib_cc_static_library(
        name,
        static_lib_name = None,
        **kwargs):
    if not static_lib_name:
        folder, lib = _folder_prefix(name)
        static_lib_name = select({
            "//shared/bazel/rules:compilation_mode_dbg": folder + "/lib" + lib + "d.a",
            "//shared/bazel/rules:compilation_mode_windows_dbg": folder + "/" + lib + ".lib",
            "@bazel_tools//src/conditions:windows": folder + "/" + lib + ".lib",
            "//conditions:default": folder + "/lib" + lib + ".a",
        })

    _wpilib_cc_static_library(
        name = name,
        static_lib_name = static_lib_name,
        **kwargs
    )

    pkg_files(
        name = name + "-static.pkg",
        srcs = [":" + name],
        tags = ["manual"],
    )

    pkg_zip(
        name = name + "-static-zip",
        srcs = ["//:license_pkg_files", name + "-static.pkg"],
        tags = ["no-remote", "manual"],
    )

def _generate_def_windows_impl(ctx):
    """
    This is a modified version of built in cc_static_library implementation
    https://github.com/bazelbuild/bazel/blob/8.2.1/src/main/starlark/builtins_bzl/common/cc/experimental_cc_static_library.bzl

    The built in version amalgamates all of the transative dependency objects into a single shared library. However, we do not want our
    static libraries to only have the symbols related to the objects for this library, and not anything transative. In order to do this,
    we add the option to specify transative static_libraries. The rule then filters out the objects that are defines in the other static
    libraries.
    """
    deps = ctx.attr.deps

    cc_toolchain = find_cpp_toolchain(ctx)

    feature_configuration = cc_common.configure_features(
        ctx = ctx,
        cc_toolchain = cc_toolchain,
        requested_features = ctx.features + ["force_no_whole_archive"],
        unsupported_features = ctx.disabled_features,
    )

    def_parser = ctx.file._def_parser
    win_def_file = []

    if cc_common.is_enabled(feature_configuration = feature_configuration, feature_name = "targets_windows"):
        object_files = []

        # Now, hunt down all the linker inputs directly specified.
        for dep in deps:
            linker_input = dep[CcInfo].linking_context.linker_inputs

            for l in linker_input.to_list():
                # Find the linker stanza owned directly by the dependency, not transitively
                if l.owner != dep.label:
                    continue

                # Grab all the .o's out of it.
                for library in l.libraries:
                    if library.pic_static_library != None:
                        if library.pic_objects != None:
                            object_files.extend(library.pic_objects)
                    elif library.static_library != None:
                        if library.objects != None:
                            object_files.extend(library.objects)

        # Filter the list so we only generate def files for the provided dependencies.
        filtered_object_files = []
        for o in object_files:
            for f in ctx.attr.filters:
                if f in o.path:
                    filtered_object_files.append(o)
                    break

        if def_parser != None:
            generated_def_file = generate_def_file(ctx, def_parser, filtered_object_files, ctx.label.name)

        win_def_file = [generated_def_file]

    files = depset(direct = win_def_file)
    return [
        DefaultInfo(files = files),
        OutputGroupInfo(default = files),
    ]

_generate_def_windows = rule(
    implementation = _generate_def_windows_impl,
    attrs = {
        "deps": attr.label_list(
            providers = [CcInfo],
            doc = """
List of all static libraries to not duplicate .o files from.
""",
        ),
        "filters": attr.string_list(),
        "_def_parser": attr.label(default = "@bazel_tools//tools/def_parser:def_parser", allow_single_file = True, cfg = "exec"),
    } | CC_TOOLCHAIN_ATTRS,
    toolchains = use_cc_toolchain(),
    fragments = ["cpp"],
)

def generate_def_windows(name, deps = None, **kwargs):
    _generate_def_windows(name = name, deps = deps, target_compatible_with = ["@platforms//os:windows"], **kwargs)<|MERGE_RESOLUTION|>--- conflicted
+++ resolved
@@ -1,9 +1,5 @@
 load("@build_bazel_apple_support//rules:universal_binary.bzl", "universal_binary")
-<<<<<<< HEAD
 load("@rules_cc//cc:action_names.bzl", "CPP_LINK_STATIC_LIBRARY_ACTION_NAME", "OBJ_COPY_ACTION_NAME", "STRIP_ACTION_NAME")
-=======
-load("@rules_cc//cc:action_names.bzl", "CPP_LINK_STATIC_LIBRARY_ACTION_NAME")
->>>>>>> 60098b06
 load("@rules_cc//cc:cc_shared_library.bzl", "cc_shared_library")
 load("@rules_cc//cc:defs.bzl", "CcInfo", "cc_library")
 load("@rules_cc//cc:find_cc_toolchain.bzl", "CC_TOOLCHAIN_ATTRS", "find_cpp_toolchain", "use_cc_toolchain")
@@ -321,11 +317,11 @@
         **kwargs):
     folder, lib = _folder_prefix(name)
 
-<<<<<<< HEAD
     if not features:
         features = []
 
-    features.append("windows_export_all_symbols")
+    if auto_export_windows_symbols:
+        features.append("windows_export_all_symbols")
 
     if use_debug_name:
         user_link_flags = (user_link_flags or []) + select({
@@ -342,11 +338,6 @@
             "//conditions:default": [],
         })
 
-=======
-    features = []
-    if auto_export_windows_symbols:
-        features.append("windows_export_all_symbols")
->>>>>>> 60098b06
     cc_shared_library(
         name = name,
         user_link_flags = user_link_flags,
@@ -368,7 +359,6 @@
         ],
     )
 
-<<<<<<< HEAD
     _split_debug_symbols(
         name = name + "-symbolsplit",
         copy = select({
@@ -382,30 +372,19 @@
         shared_library = name,
     )
 
-=======
->>>>>>> 60098b06
     pkg_files(
         name = folder + "/lib" + lib + "-shared-files",
         srcs = select({
             "@rules_bzlmodrio_toolchains//conditions:osx": [universal_name],
             "//conditions:default": [
-<<<<<<< HEAD
                 ":" + name + "-symbolsplit",
-=======
-                ":" + name,
->>>>>>> 60098b06
             ],
         }),
         strip_prefix = select({
             "@rules_bzlmodrio_toolchains//conditions:osx": "universal",
-<<<<<<< HEAD
             "//conditions:default": None,
         }),
         visibility = visibility,
-=======
-            "//conditions:default": folder,
-        }),
->>>>>>> 60098b06
     )
 
 CcStaticLibraryInfo = provider(
