load("@build_bazel_apple_support//rules:universal_binary.bzl", "universal_binary")
load("@rules_cc//cc:action_names.bzl", "CPP_LINK_STATIC_LIBRARY_ACTION_NAME", "OBJ_COPY_ACTION_NAME", "STRIP_ACTION_NAME")
load("@rules_cc//cc:cc_shared_library.bzl", "cc_shared_library")
load("@rules_cc//cc:defs.bzl", "CcInfo", "cc_library")
load("@rules_cc//cc:find_cc_toolchain.bzl", "CC_TOOLCHAIN_ATTRS", "find_cpp_toolchain", "use_cc_toolchain")
load("@rules_cc//cc/common:cc_common.bzl", "cc_common")

#load("@rules_cc//cc/common:semantics.bzl", "semantics")
load("@rules_pkg//:mappings.bzl", "pkg_files")
load("@rules_pkg//:pkg.bzl", "pkg_zip")

def generate_def_file(ctx, def_parser, object_files, dll_name):
    def_file = ctx.actions.declare_file(ctx.label.name + ".gen.def")
    args = ctx.actions.args()
    args.add(def_file)
    args.add(dll_name)
    argv = ctx.actions.args()
    argv.use_param_file("@%s", use_always = True)
    argv.set_param_file_format("shell")
    for object_file in object_files:
        argv.add(object_file.path)

    ctx.actions.run(
        mnemonic = "DefParser",
        executable = def_parser,
        toolchain = None,
        arguments = [args, argv],
        inputs = object_files,
        outputs = [def_file],
        use_default_shell_env = True,
    )
    return def_file

def _split_debug_symbols_impl(ctx):
    label = ctx.attr.shared_library.label
    target_name = label.name
    if label.package:
        target_name = label.package + "/" + label.name
    folder, lib_name = _folder_prefix(target_name)

    debug_suffix = "d" if ctx.attr.use_debug_name else ""

    # For Windows and OSX, we just want to pass it all on through.  Don't be clever.
    if (ctx.target_platform_has_constraint(ctx.attr._darwin_constraint[platform_common.ConstraintValueInfo]) or
        ctx.target_platform_has_constraint(ctx.attr._windows_constraint[platform_common.ConstraintValueInfo])):
        files = ctx.attr.shared_library[OutputGroupInfo].main_shared_library_output
        return [
            DefaultInfo(files = files),
            OutputGroupInfo(
                default = files,
            ),
        ]

    # Linux
    if not ctx.target_platform_has_constraint(ctx.attr._linux_constraint[platform_common.ConstraintValueInfo]):
        fail("Unsupported platform")

    lib = ctx.actions.declare_file(folder + "/split/lib" + lib_name + debug_suffix + ".so")

    if ctx.attr.copy:
        files = ctx.attr.shared_library[OutputGroupInfo].main_shared_library_output.to_list()
        if len(files) != 1:
            fail("Wrong number of files", files)

        ctx.actions.run_shell(
            command = " ".join([
                "cp",
                files[0].path,
                lib.path,
            ]),
            inputs = depset(
                direct = files,
            ),
            outputs = [lib],
        )

        return [
            DefaultInfo(files = depset([lib])),
            OutputGroupInfo(
                default = depset([lib]),
            ),
        ]
    else:
        debug = ctx.actions.declare_file(folder + "/split/lib" + lib_name + debug_suffix + ".so.debug")
        cc_toolchain = find_cpp_toolchain(ctx)

        feature_configuration = cc_common.configure_features(
            ctx = ctx,
            cc_toolchain = cc_toolchain,
            requested_features = ctx.features,
            unsupported_features = ctx.disabled_features,
        )

        objcopy = cc_common.get_tool_for_action(
            feature_configuration = feature_configuration,
            action_name = OBJ_COPY_ACTION_NAME,
        )

        strip = cc_common.get_tool_for_action(
            feature_configuration = feature_configuration,
            action_name = STRIP_ACTION_NAME,
        )

        # This is the set of commands we want to implement to strip debug symbols out and link them back together:
        #   objcopy --only-keep-debug libmy-library.so libmy-library.so.debug
        #   strip --strip-debug libmy-library.so
        #   objcopy --strip-debug libmy-library.so

        files = ctx.attr.shared_library[OutputGroupInfo].main_shared_library_output.to_list()
        if len(files) != 1:
            fail("Wrong number of files", files)
        shared_library = files[0]

        ctx.actions.run_shell(
            command = " ".join([
                "cp",
                shared_library.path,
                lib.path,
                "&& chmod u+w",
                lib.path,
                "&&",
                objcopy,
                "--only-keep-debug",
                lib.path,
                debug.path,
                "&&",
                strip,
                "--strip-debug",
                lib.path,
                "&&",
                objcopy,
                "--strip-debug",
                lib.path,
            ]),
            inputs = depset(
                direct = files,
                transitive = [
                    cc_toolchain.all_files,
                ],
            ),
            outputs = [lib, debug],
        )

        return [
            DefaultInfo(files = depset([lib, debug])),
            OutputGroupInfo(
                default = depset([lib, debug]),
            ),
        ]

_split_debug_symbols = rule(
    implementation = _split_debug_symbols_impl,
    attrs = {
        "copy": attr.bool(mandatory = True),
        "shared_library": attr.label(mandatory = True),
        "use_debug_name": attr.bool(mandatory = True),
        "_darwin_constraint": attr.label(default = "@platforms//os:osx"),
        "_linux_constraint": attr.label(default = "@platforms//os:linux"),
        "_windows_constraint": attr.label(default = "@platforms//os:windows"),
    } | CC_TOOLCHAIN_ATTRS,
    fragments = ["cpp"],
    toolchains = use_cc_toolchain(),
)

def _folder_prefix(name):
    if "/" in name:
        last_slash = name.rfind("/")
        return (name[0:last_slash], name[last_slash + 1:])
    else:
        return ("", name)

def third_party_cc_lib_helper(
        name,
        include_root,
        src_root = None,
        src_excludes = [],
        visibility = None):
    """
    Helper for src / headers pairs that aren't directly compiled, but rather pulled into a bigger library.

    Due to allwpilibs directory structure of includes and sources living next to eachother, it often is required
    to make a header shim to deal with the include path, and a filegroup of the sources. This pattern is extermely
    common for the thirdparty libraries that live beneath certain libraries.

    This will produce a library shim with the include path stripped, a filegroup of sources, and packages that can be
    used to downstream to zip headers / sources with their "parent" library.

    Params
        include_root: The package relative path to the header files. This will be used to glob the files and strip the include prefix
        src_root: Optional. The package relative path to the source files.
        src_excludes: Optional. Used to exclude files from the src_root glob
        visibilty: The visibility of header shim / source files / package files
    """
    cc_library(
        name = name + "-headers",
        hdrs = native.glob([
            include_root + "/**",
        ]),
        includes = [include_root],
        strip_include_prefix = include_root,
        visibility = visibility,
    )

    pkg_files(
        name = name + "-hdrs-pkg",
        srcs = native.glob([include_root + "/**"]),
        strip_prefix = include_root,
    )

    if src_root:
        native.filegroup(
            name = name + "-srcs",
            srcs = native.glob([src_root + "/**"], exclude = src_excludes),
            visibility = visibility,
        )

        pkg_files(
            name = name + "-srcs-pkg",
            srcs = native.glob([src_root + "/**"]),
            strip_prefix = src_root,
        )

def wpilib_cc_library(
        name,
        srcs = [],
        hdrs = [],
        deps = [],
        copts = [],
        third_party_libraries = [],
        third_party_header_only_libraries = [],
        extra_src_pkg_files = [],
        extra_hdr_pkg_files = [],
        include_license_files = False,
        srcs_pkg_root = "src/main/native/cpp",
        hdrs_pkg_root = "src/main/native/include",
        strip_include_prefix = None,
        linkopts = None,
        **kwargs):
    """
    This function is used to ease the creation of a cc_library with publishing given the standard allwpilib directory structure.

    This will create a cc_library as well as automatically create header, source, and library artifacts that can be used for publishing.  This
    also provides some syntactic sugar for third party library shims declared by third_party_cc_lib_helper.

    Important outputs:
        ":name" - The cc_library
        name + "-srcs-zip" - A zip file containing all the exported sources
        name + "-hdrs-zip" - A zip file containing all the exported headers
        name + "-zip" - A zip file that contains the compiled library

    Params:
        srcs: The sources used to compile the library. Note: This may be platform dependent and not include all the sources of the library for packaging
        hdrs: The headers used to compile the library. Note: This may be platform dependent and not include all the sources of the library for packaging
        third_party_libraries: These are helper dependencies, created by third_party_cc_lib_helper. Header shims will be added as deps and src filegroups will be added to srcs
        third_party_header_only_libraries: Similar to third_party_libraries, but for shims that contain no sources
        extra_src_pkg_files: Extra pkg_files to add to the source bundle. This is useful in the event that a library is complicated and requires
                extra, customized sources to be added to the published zip file
        extra_hdr_pkg_files: Extra pkg_files to add to the headers bundle. This is useful in the event that a library is complicated and requires
                extra, customized headers to be added to the published zip file
        include_license_files: If the header / source / library zip files should automatically includes the license files. This is used to maintain
                consistency with the gradle publishing, as not all of them export the license files.
    """
    maybe_license_pkg = ["//:license_pkg_files"] if include_license_files else []

    cc_library(
        name = name + "-headers",
        hdrs = hdrs,
        deps = [lib + "-headers" for lib in third_party_libraries + third_party_header_only_libraries],
        strip_include_prefix = strip_include_prefix,
        **kwargs
    )

    cc_library(
        name = name,
        hdrs = hdrs,
        copts = copts,
        srcs = srcs + [lib + "-srcs" for lib in third_party_libraries],
        deps = deps + [lib + "-headers" for lib in third_party_libraries + third_party_header_only_libraries],
        strip_include_prefix = strip_include_prefix,
        **kwargs
    )

    if srcs_pkg_root:
        pkg_files(
            name = name + "-srcs-pkg",
            srcs = native.glob([srcs_pkg_root + "/**"]),
            strip_prefix = srcs_pkg_root,
        )

        pkg_zip(
            name = name + "-srcs-zip",
            srcs = maybe_license_pkg + extra_src_pkg_files + [name + "-srcs-pkg"] + [lib + "-srcs-pkg" for lib in third_party_libraries],
            tags = ["manual"],
        )

    if hdrs_pkg_root:
        pkg_files(
            name = name + "-hdrs-pkg",
            srcs = native.glob([hdrs_pkg_root + "/**"]),
            strip_prefix = hdrs_pkg_root,
        )

        pkg_zip(
            name = name + "-hdrs-zip",
            srcs = extra_hdr_pkg_files + maybe_license_pkg + [name + "-hdrs-pkg"] + [lib + "-hdrs-pkg" for lib in third_party_libraries + third_party_header_only_libraries],
            tags = ["manual"],
        )

def wpilib_cc_shared_library(
        name,
        auto_export_windows_symbols = True,
        user_link_flags = None,
        visibility = None,
        use_debug_name = True,
        features = None,
        win_def_file = None,
        **kwargs):
    folder, lib = _folder_prefix(name)

    if not features:
        features = []

    if auto_export_windows_symbols:
        features.append("windows_export_all_symbols")

    if use_debug_name:
        user_link_flags = (user_link_flags or []) + select({
            "//shared/bazel/rules:linux_compilation_mode_dbg": ["-Wl,-soname,lib" + lib + "d.so"],
            "//shared/bazel/rules:osx_compilation_mode_dbg": ["-Wl,-install_name,lib" + lib + "d.so"],
            "@platforms//os:linux": ["-Wl,-soname,lib" + lib + ".so"],
            "@platforms//os:osx": ["-Wl,-install_name,lib" + lib + ".so"],
            "//conditions:default": [],
        })
    else:
        user_link_flags = (user_link_flags or []) + select({
            "@platforms//os:linux": ["-Wl,-soname,lib" + lib + ".so"],
            "@platforms//os:osx": ["-Wl,-install_name,lib" + lib + ".so"],
            "//conditions:default": [],
        })

    cc_shared_library(
        name = name,
        user_link_flags = user_link_flags,
        features = features,
        visibility = visibility,
        win_def_file = select({
            "@platforms//os:windows": win_def_file,
            "//conditions:default": None,
        }),
        **kwargs
    )

    universal_name = "universal/lib" + lib + ".lib"
    universal_binary(
        name = universal_name,
        binary = name,
        target_compatible_with = [
            "@platforms//os:osx",
        ],
    )

    _split_debug_symbols(
        name = name + "-symbolsplit",
        copy = select({
            "@rules_bzlmodrio_toolchains//conditions:linux_x86_64": False,
            "//conditions:default": True,
        }),
        use_debug_name = select({
            "//shared/bazel/rules:compilation_mode_dbg": True,
            "//conditions:default": False,
        }) if use_debug_name else False,
        shared_library = name,
    )

    pkg_files(
        name = folder + "/lib" + lib + "-shared-files",
        srcs = select({
            "@rules_bzlmodrio_toolchains//conditions:osx": [universal_name],
            "//conditions:default": [
                ":" + name + "-symbolsplit",
            ],
        }),
        strip_prefix = select({
            "@rules_bzlmodrio_toolchains//conditions:osx": "universal",
            "//conditions:default": None,
        }),
        visibility = visibility,
    )

CcStaticLibraryInfo = provider(
    "Information about a cc static library.",
    fields = {
        "linker_input": "the resulting linker input artifact for the static library",
        "used_objects": "the object files already accounted for",
    },
)

def _accumulate_used_objects(ctx):
    transitive_used_objects = []
    for dep in ctx.attr.static_deps:
        transitive_used_objects.append(dep[CcStaticLibraryInfo].used_objects)

    return transitive_used_objects

def _filter_inputs(
        ctx,
        feature_configuration,
        cc_toolchain,
        deps,
        used_objects):
    dependency_linker_inputs_sets = []
    for dep in deps:
        dependency_linker_inputs_sets.append(dep[CcInfo].linking_context.linker_inputs)

    dependency_linker_inputs = depset(transitive = dependency_linker_inputs_sets, order = "topological").to_list()

    used_objects_depset = depset(transitive = used_objects, order = "topological").to_list()

    linker_inputs = []
    for linker_input in dependency_linker_inputs:
        for lib in linker_input.libraries:
            if lib.pic_objects:
                for o in lib.pic_objects:
                    if o not in used_objects_depset:
                        linker_inputs.append(o)
            elif lib.objects:
                for o in lib.objects:
                    if o not in used_objects_depset:
                        linker_inputs.append(o)

    return sorted(linker_inputs)

def _cc_static_library_impl(ctx):
    """
    This is a modified version of built in cc_static_library implementation
    https://github.com/bazelbuild/bazel/blob/8.2.1/src/main/starlark/builtins_bzl/common/cc/experimental_cc_static_library.bzl

    The built in version amalgamates all of the transative dependency objects into a single shared library. However, we do not want our
    static libraries to only have the symbols related to the objects for this library, and not anything transative. In order to do this,
    we add the option to specify transative static_libraries. The rule then filters out the objects that are defines in the other static
    libraries.
    """
    deps = ctx.attr.deps

    cc_toolchain = find_cpp_toolchain(ctx)
    feature_configuration = cc_common.configure_features(
        ctx = ctx,
        cc_toolchain = cc_toolchain,
        requested_features = ctx.features + ["force_no_whole_archive"],
        unsupported_features = ctx.disabled_features,
    )

    # Find all the objects which are already in another static library.
    used_objects = _accumulate_used_objects(ctx)

    # Now, find the ones we depend on which aren't.
    libs = _filter_inputs(
        ctx,
        feature_configuration,
        cc_toolchain,
        deps,
        used_objects,
    )

    used_objects_depset = depset(direct = libs, transitive = used_objects, order = "topological")

    # Generate the output library name if one isn't provided.
    output_file = ctx.actions.declare_file(ctx.attr.static_lib_name)

    # And, now do it.
    linker_input = cc_common.create_linker_input(
        owner = ctx.label,
        libraries = depset(direct = [
            cc_common.create_library_to_link(
                actions = ctx.actions,
                feature_configuration = feature_configuration,
                cc_toolchain = cc_toolchain,
                static_library = output_file,
            ),
        ]),
    )
    compilation_context = cc_common.create_compilation_context()
    linking_context = cc_common.create_linking_context(linker_inputs = depset(direct = [linker_input], order = "topological"))

    archiver_path = cc_common.get_tool_for_action(
        feature_configuration = feature_configuration,
        action_name = CPP_LINK_STATIC_LIBRARY_ACTION_NAME,
    )
    archiver_variables = cc_common.create_link_variables(
        feature_configuration = feature_configuration,
        cc_toolchain = cc_toolchain,
        output_file = output_file.path,
        is_using_linker = False,
    )
    command_line = cc_common.get_memory_inefficient_command_line(
        feature_configuration = feature_configuration,
        action_name = CPP_LINK_STATIC_LIBRARY_ACTION_NAME,
        variables = archiver_variables,
    )

    args = ctx.actions.args()
    args.add_all(command_line)
    args.add_all(libs)

    if cc_common.is_enabled(
        feature_configuration = feature_configuration,
        feature_name = "archive_param_file",
    ):
        # TODO: The flag file arg should come from the toolchain instead.
        args.use_param_file("@%s", use_always = True)

    env = cc_common.get_environment_variables(
        feature_configuration = feature_configuration,
        action_name = CPP_LINK_STATIC_LIBRARY_ACTION_NAME,
        variables = archiver_variables,
    )

    ctx.actions.run(
        executable = archiver_path,
        arguments = [args],
        env = env,
        inputs = depset(
            direct = libs,
            transitive = [
                cc_toolchain.all_files,
            ],
        ),
        outputs = [output_file],
    )

    cc_info = cc_common.merge_cc_infos(cc_infos = [
        CcInfo(compilation_context = compilation_context, linking_context = linking_context),
    ] + [dep[CcInfo] for dep in ctx.attr.deps])

    # TODO(austin): Do we want this to be able to link into a binary?  Probably...  Need to figure out what the right result needs to be for that.

    return [
        cc_info,
        DefaultInfo(
            files = depset([output_file]),
        ),
        CcStaticLibraryInfo(
            used_objects = used_objects_depset,
            linker_input = linker_input,
        ),
    ]

_wpilib_cc_static_library = rule(
    implementation = _cc_static_library_impl,
    attrs = {
        "deps": attr.label_list(
            providers = [CcInfo],
            doc = """
List of all the dependencies to accumulate objects from to link into this static library.
""",
        ),
        "static_deps": attr.label_list(
            providers = [CcStaticLibraryInfo],
            doc = """
List of all static libraries to not duplicate .o files from.
""",
        ),
        "static_lib_name": attr.string(doc = """
By default cc_static_library will use a name for the static library output file based on
the target's name and the platform. This includes an extension and sometimes a prefix.
Sometimes you may not want the default name, in which case you can use this
attribute to choose a custom name."""),
    } | CC_TOOLCHAIN_ATTRS,
    toolchains = use_cc_toolchain(),
    fragments = ["cpp"],
)

def wpilib_cc_static_library(
        name,
        static_lib_name = None,
        **kwargs):
    if not static_lib_name:
        folder, lib = _folder_prefix(name)
        static_lib_name = select({
            "//shared/bazel/rules:compilation_mode_dbg": folder + "/lib" + lib + "d.a",
            "//shared/bazel/rules:compilation_mode_windows_dbg": folder + "/" + lib + ".lib",
            "@bazel_tools//src/conditions:windows": folder + "/" + lib + ".lib",
            "//conditions:default": folder + "/lib" + lib + ".a",
        })

    _wpilib_cc_static_library(
        name = name,
        static_lib_name = static_lib_name,
        **kwargs
<<<<<<< HEAD
    )

    pkg_files(
        name = name + "-static.pkg",
        srcs = [":" + name],
        tags = ["manual"],
    )

    pkg_zip(
        name = name + "-static-zip",
        srcs = ["//:license_pkg_files", name + "-static.pkg"],
        tags = ["no-remote", "manual"],
    )

def _generate_def_windows_impl(ctx):
    """
    This is a modified version of built in cc_static_library implementation
    https://github.com/bazelbuild/bazel/blob/8.2.1/src/main/starlark/builtins_bzl/common/cc/experimental_cc_static_library.bzl

    The built in version amalgamates all of the transative dependency objects into a single shared library. However, we do not want our
    static libraries to only have the symbols related to the objects for this library, and not anything transative. In order to do this,
    we add the option to specify transative static_libraries. The rule then filters out the objects that are defines in the other static
    libraries.
    """
    deps = ctx.attr.deps

    cc_toolchain = find_cpp_toolchain(ctx)

    feature_configuration = cc_common.configure_features(
        ctx = ctx,
        cc_toolchain = cc_toolchain,
        requested_features = ctx.features + ["force_no_whole_archive"],
        unsupported_features = ctx.disabled_features,
    )

    def_parser = ctx.file._def_parser
    win_def_file = []

    if cc_common.is_enabled(feature_configuration = feature_configuration, feature_name = "targets_windows"):
        object_files = []

        # Now, hunt down all the linker inputs directly specified.
        for dep in deps:
            linker_input = dep[CcInfo].linking_context.linker_inputs

            for l in linker_input.to_list():
                # Find the linker stanza owned directly by the dependency, not transitively
                if l.owner != dep.label:
                    continue

                # Grab all the .o's out of it.
                for library in l.libraries:
                    if library.pic_static_library != None:
                        if library.pic_objects != None:
                            object_files.extend(library.pic_objects)
                    elif library.static_library != None:
                        if library.objects != None:
                            object_files.extend(library.objects)

        # Filter the list so we only generate def files for the provided dependencies.
        filtered_object_files = []
        for o in object_files:
            for f in ctx.attr.filters:
                if f in o.path:
                    filtered_object_files.append(o)
                    break

        if def_parser != None:
            generated_def_file = generate_def_file(ctx, def_parser, filtered_object_files, ctx.label.name)

        win_def_file = [generated_def_file]

    files = depset(direct = win_def_file)
    return [
        DefaultInfo(files = files),
        OutputGroupInfo(default = files),
    ]

_generate_def_windows = rule(
    implementation = _generate_def_windows_impl,
    attrs = {
        "deps": attr.label_list(
            providers = [CcInfo],
            doc = """
List of all static libraries to not duplicate .o files from.
""",
        ),
        "filters": attr.string_list(),
        "_def_parser": attr.label(default = "@bazel_tools//tools/def_parser:def_parser", allow_single_file = True, cfg = "exec"),
    } | CC_TOOLCHAIN_ATTRS,
    toolchains = use_cc_toolchain(),
    fragments = ["cpp"],
)

def generate_def_windows(name, deps = None, **kwargs):
    _generate_def_windows(name = name, deps = deps, target_compatible_with = ["@platforms//os:windows"], **kwargs)
=======
    )
>>>>>>> e93c8cdb
<|MERGE_RESOLUTION|>--- conflicted
+++ resolved
@@ -587,19 +587,6 @@
         name = name,
         static_lib_name = static_lib_name,
         **kwargs
-<<<<<<< HEAD
-    )
-
-    pkg_files(
-        name = name + "-static.pkg",
-        srcs = [":" + name],
-        tags = ["manual"],
-    )
-
-    pkg_zip(
-        name = name + "-static-zip",
-        srcs = ["//:license_pkg_files", name + "-static.pkg"],
-        tags = ["no-remote", "manual"],
     )
 
 def _generate_def_windows_impl(ctx):
@@ -683,7 +670,4 @@
 )
 
 def generate_def_windows(name, deps = None, **kwargs):
-    _generate_def_windows(name = name, deps = deps, target_compatible_with = ["@platforms//os:windows"], **kwargs)
-=======
-    )
->>>>>>> e93c8cdb
+    _generate_def_windows(name = name, deps = deps, target_compatible_with = ["@platforms//os:windows"], **kwargs)