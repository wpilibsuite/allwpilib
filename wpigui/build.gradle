import org.gradle.internal.os.OperatingSystem

if (project.hasProperty('onlylinuxathena') || project.hasProperty('onlylinuxsystemcore')) {
    return;
}

apply plugin: 'cpp'
if (OperatingSystem.current().isMacOsX()) {
    apply plugin: 'objective-cpp'
}
apply plugin: 'visual-studio'
apply plugin: 'edu.wpi.first.NativeUtils'

ext {
    nativeName = 'wpigui'
}

apply from: "${rootDir}/shared/config.gradle"

nativeUtils.exportsConfigs {
    wpigui {
    }
}

model {
    components {
        "${nativeName}"(NativeLibrarySpec) {
            sources.cpp {
                source {
                    srcDirs "src/main/native/cpp"
                    include '*.cpp'
                }
                exportedHeaders {
                    srcDirs 'src/main/native/include'
                }
            }
            binaries.all {
<<<<<<< HEAD
                lib project: ':thirdparty:imgui_suite', library: 'imgui', linkage: 'static'
                if (it.targetPlatform.name == nativeUtils.wpi.platforms.roborio || it.targetPlatform.name == nativeUtils.wpi.platforms.systemcore) {
=======
                lib project: ':thirdparty:imgui_suite', library: 'imguiSuite', linkage: 'static'
                if (it.targetPlatform.name == nativeUtils.wpi.platforms.roborio) {
>>>>>>> fe49cbe4
                    it.buildable = false
                    return
                }
                if (it.targetPlatform.operatingSystem.isWindows()) {
                    it.sources {
                        wpiguiWindowsCpp(CppSourceSet) {
                            source {
                                srcDirs 'src/main/native/directx11'
                                include '*.cpp'
                            }
                        }
                    }
                } else if (it.targetPlatform.operatingSystem.isMacOsX()) {
                    it.sources {
                        wpiguiMacObjectiveCpp(ObjectiveCppSourceSet) {
                            source {
                                srcDirs 'src/main/native/metal'
                                include '*.mm'
                            }
                        }
                    }
                } else if (it.targetPlatform.name.startsWith('linuxarm')) {
                    it.sources {
                        wpiguiUnixGl2Cpp(CppSourceSet) {
                            source {
                                srcDirs 'src/main/native/opengl2'
                                include '*.cpp'
                            }
                        }
                    }
                } else {
                    it.sources {
                        wpiguiUnixGl3Cpp(CppSourceSet) {
                            source {
                                srcDirs 'src/main/native/opengl3'
                                include '*.cpp'
                            }
                        }
                    }
                }
                it.sources.each {
                    it.exportedHeaders {
                        srcDirs 'src/main/native/include'
                    }
                }
            }
        }
        // By default, a development executable will be generated. This is to help the case of
        // testing specific functionality of the library.
        "${nativeName}Dev"(NativeExecutableSpec) {
            targetBuildTypes 'debug'
            sources.cpp {
                source {
                    srcDirs 'src/dev/native/cpp'
                    include '**/*.cpp'
                }
                exportedHeaders {
                    srcDirs 'src/dev/native/include'
                }
            }
            binaries.all {
                lib library: 'wpigui'
                lib project: ':thirdparty:imgui_suite', library: 'imguiSuite', linkage: 'static'
            }
        }
    }
    binaries {
        all {
            if (it.targetPlatform.name == nativeUtils.wpi.platforms.roborio || it.targetPlatform.name == nativeUtils.wpi.platforms.systemcore) {
                it.buildable = false
                return
            }
            if (it.targetPlatform.operatingSystem.isWindows()) {
                it.linker.args << 'Gdi32.lib' << 'Shell32.lib' << 'd3d11.lib' << 'd3dcompiler.lib'
            } else if (it.targetPlatform.operatingSystem.isMacOsX()) {
                it.linker.args << '-framework' << 'Metal' << '-framework' << 'MetalKit' << '-framework' << 'Cocoa' << '-framework' << 'IOKit' << '-framework' << 'CoreFoundation' << '-framework' << 'CoreVideo' << '-framework' << 'QuartzCore'
            } else {
                it.linker.args << '-lX11'
                if (it.targetPlatform.name.startsWith('linuxarm')) {
                    it.linker.args << '-lGL'
                }
            }
        }
        withType(SharedLibraryBinarySpec) {
            buildable = false
        }
    }
}

apply from: 'publish.gradle'<|MERGE_RESOLUTION|>--- conflicted
+++ resolved
@@ -35,13 +35,8 @@
                 }
             }
             binaries.all {
-<<<<<<< HEAD
-                lib project: ':thirdparty:imgui_suite', library: 'imgui', linkage: 'static'
+                lib project: ':thirdparty:imgui_suite', library: 'imguiSuite', linkage: 'static'
                 if (it.targetPlatform.name == nativeUtils.wpi.platforms.roborio || it.targetPlatform.name == nativeUtils.wpi.platforms.systemcore) {
-=======
-                lib project: ':thirdparty:imgui_suite', library: 'imguiSuite', linkage: 'static'
-                if (it.targetPlatform.name == nativeUtils.wpi.platforms.roborio) {
->>>>>>> fe49cbe4
                     it.buildable = false
                     return
                 }
