--- conflicted
+++ resolved
@@ -499,7 +499,15 @@
   return gContext->makeFonts.size() - 1;
 }
 
-<<<<<<< HEAD
+void gui::AddDefaultFont(
+    const char* name,
+    std::function<ImFont*(ImGuiIO& io, float size, const ImFontConfig* cfg)>
+        makeFont) {
+  if (makeFont) {
+    gContext->makeFonts.emplace_back(name, true, std::move(makeFont));
+  }
+}
+
 // https://github.com/ocornut/imgui/issues/707#issuecomment-917151020
 static void StyleColorsDeepDark() {
   ImVec4* colors = ImGui::GetStyle().Colors;
@@ -582,15 +590,6 @@
   style.GrabRounding = 3;
   style.LogSliderDeadzone = 4;
   style.TabRounding = 4;
-=======
-void gui::AddDefaultFont(
-    const char* name,
-    std::function<ImFont*(ImGuiIO& io, float size, const ImFontConfig* cfg)>
-        makeFont) {
-  if (makeFont) {
-    gContext->makeFonts.emplace_back(name, true, std::move(makeFont));
-  }
->>>>>>> d389317c
 }
 
 void gui::SetStyle(Style style) {
