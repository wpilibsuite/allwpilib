project(wpiutil)

include(SubDirList)
include(GenResources)

# Java bindings
if (NOT WITHOUT_JAVA)
  find_package(Java)
  include(UseJava)
  set(CMAKE_JAVA_COMPILE_FLAGS "-Xlint:unchecked")

  set(CMAKE_JAVA_INCLUDE_PATH wpiutil.jar)

  file(GLOB_RECURSE JAVA_SOURCES src/main/java/*.java)
  add_jar(wpiutil_jar ${JAVA_SOURCES} OUTPUT_NAME wpiutil)

  get_property(WPIUTIL_JAR_FILE TARGET wpiutil_jar PROPERTY JAR_FILE)
  install(FILES ${WPIUTIL_JAR_FILE} DESTINATION "${java_lib_dest}")

  set_property(TARGET wpiutil_jar PROPERTY FOLDER "java")

endif()

set(THREADS_PREFER_PTHREAD_FLAG ON)
find_package(Threads REQUIRED)

GENERATE_RESOURCES(src/main/native/resources generated/main/cpp WPI wpi wpiutil_resources_src)

file(GLOB_RECURSE wpiutil_native_src src/main/native/cpp/*.cpp)

file(GLOB uv_native_src src/main/native/libuv/src/*.cpp)

file(GLOB uv_windows_src src/main/native/libuv/src/win/*.cpp)

set(uv_unix_src
    src/main/native/libuv/src/unix/async.cpp
    src/main/native/libuv/src/unix/core.cpp
    src/main/native/libuv/src/unix/dl.cpp
    src/main/native/libuv/src/unix/fs.cpp
    src/main/native/libuv/src/unix/getaddrinfo.cpp
    src/main/native/libuv/src/unix/getnameinfo.cpp
    src/main/native/libuv/src/unix/loop-watcher.cpp
    src/main/native/libuv/src/unix/loop.cpp
    src/main/native/libuv/src/unix/pipe.cpp
    src/main/native/libuv/src/unix/poll.cpp
    src/main/native/libuv/src/unix/process.cpp
    src/main/native/libuv/src/unix/signal.cpp
    src/main/native/libuv/src/unix/stream.cpp
    src/main/native/libuv/src/unix/tcp.cpp
    src/main/native/libuv/src/unix/thread.cpp
    src/main/native/libuv/src/unix/timer.cpp
    src/main/native/libuv/src/unix/tty.cpp
    src/main/native/libuv/src/unix/udp.cpp
)

set(uv_darwin_src
    src/main/native/libuv/src/unix/bsd-ifaddrs.cpp
    src/main/native/libuv/src/unix/darwin.cpp
    src/main/native/libuv/src/unix/darwin-proctitle.cpp
    src/main/native/libuv/src/unix/fsevents.cpp
    src/main/native/libuv/src/unix/kqueue.cpp
    src/main/native/libuv/src/unix/proctitle.cpp
)

set(uv_linux_src
    src/main/native/libuv/src/unix/linux-core.cpp
    src/main/native/libuv/src/unix/linux-inotify.cpp
    src/main/native/libuv/src/unix/linux-syscalls.cpp
    src/main/native/libuv/src/unix/procfs-exepath.cpp
    src/main/native/libuv/src/unix/proctitle.cpp
    src/main/native/libuv/src/unix/sysinfo-loadavg.cpp
    src/main/native/libuv/src/unix/sysinfo-memory.cpp
)

add_library(wpiutil ${wpiutil_native_src} ${wpiutil_resources_src})
set_target_properties(wpiutil PROPERTIES DEBUG_POSTFIX "d")

set_property(TARGET wpiutil PROPERTY FOLDER "libraries")

if (NOT MSVC)
    target_compile_options(wpiutil PUBLIC -std=c++14 -Wall -pedantic -Wextra -Wno-unused-parameter)
else()
<<<<<<< HEAD
    target_sources(wpiutil PRIVATE ${uv_windows_src})
    target_compile_options(wpiutil PUBLIC -DNOMINMAX /D_CRT_SECURE_NO_WARNINGS /wd4244 /wd4267 /wd4146 /WX /permissive- /std:c++17)
    if(BUILD_SHARED_LIBS)
        target_compile_options(wpiutil PRIVATE -DBUILDING_UV_SHARED)
    endif()
=======
    target_compile_options(wpiutil PUBLIC -DNOMINMAX)
    target_compile_options(wpiutil PRIVATE -D_CRT_SECURE_NO_WARNINGS)
>>>>>>> fb1239a2
endif()

target_link_libraries(wpiutil Threads::Threads ${CMAKE_DL_LIBS})

if (NOT USE_VCPKG_LIBUV)
    target_sources(wpiutil PRIVATE ${uv_native_src})
    install(DIRECTORY src/main/native/libuv/include/ DESTINATION "${include_dest}/wpiutil")
    target_include_directories(wpiutil PRIVATE
        src/main/native/libuv/src)
    target_include_directories(wpiutil PUBLIC
                            $<BUILD_INTERFACE:${CMAKE_CURRENT_SOURCE_DIR}/src/main/native/libuv/include>
                            $<INSTALL_INTERFACE:${include_dest}/wpiutil>)
    if(NOT MSVC)
        target_sources(wpiutil PRIVATE ${uv_unix_src})
        if (APPLE)
            target_sources(wpiutil PRIVATE ${uv_darwin_src})
        else()
            target_sources(wpiutil PRIVATE ${uv_linux_src})
        endif()
        target_compile_options(wpiutil PRIVATE -D_GNU_SOURCE)
    else()
        target_sources(wpiutil PRIVATE ${uv_windows_src})
        if(BUILD_SHARED_LIBS)
            target_compile_options(wpiutil PRIVATE -DBUILDING_UV_SHARED)
        endif()
    endif()
else()
    find_package(unofficial-libuv CONFIG REQUIRED)
    target_link_libraries(wpiutil unofficial::libuv::libuv)
endif()

target_include_directories(wpiutil PUBLIC
                            $<BUILD_INTERFACE:${CMAKE_CURRENT_SOURCE_DIR}/src/main/native/include>
                            $<INSTALL_INTERFACE:${include_dest}/wpiutil>)

install(TARGETS wpiutil EXPORT wpiutil DESTINATION "${main_lib_dest}")
install(DIRECTORY src/main/native/include/ DESTINATION "${include_dest}/wpiutil")

if (NOT WITHOUT_JAVA AND MSVC)
    install(TARGETS wpiutil RUNTIME DESTINATION "${jni_lib_dest}" COMPONENT Runtime)
endif()

if (MSVC OR FLAT_INSTALL_WPILIB)
    set (wpiutil_config_dir ${wpilib_dest})
else()
    set (wpiutil_config_dir share/wpiutil)
endif()

configure_file(wpiutil-config.cmake.in ${CMAKE_BINARY_DIR}/wpiutil-config.cmake )
install(FILES ${CMAKE_BINARY_DIR}/wpiutil-config.cmake DESTINATION ${wpiutil_config_dir})
install(EXPORT wpiutil DESTINATION ${wpiutil_config_dir})

SUBDIR_LIST(wpiutil_examples "${CMAKE_CURRENT_SOURCE_DIR}/examples")
foreach(example ${wpiutil_examples})
    file(GLOB wpiutil_example_src examples/${example}/*.cpp)
    if(wpiutil_example_src)
        add_executable(wpiutil_${example} ${wpiutil_example_src})
        target_link_libraries(wpiutil_${example} wpiutil)
    endif()
endforeach()

if (UNIX AND NOT APPLE)
    set (LIBUTIL -lutil)
else()
    set (LIBUTIL)
endif()
file(GLOB netconsoleServer_src src/netconsoleServer/native/cpp/*.cpp)
add_executable(netconsoleServer ${netconsoleServer_src})
target_link_libraries(netconsoleServer wpiutil ${LIBUTIL})

file(GLOB netconsoleTee_src src/netconsoleTee/native/cpp/*.cpp)
add_executable(netconsoleTee ${netconsoleTee_src})
target_link_libraries(netconsoleTee wpiutil)<|MERGE_RESOLUTION|>--- conflicted
+++ resolved
@@ -80,16 +80,11 @@
 if (NOT MSVC)
     target_compile_options(wpiutil PUBLIC -std=c++14 -Wall -pedantic -Wextra -Wno-unused-parameter)
 else()
-<<<<<<< HEAD
-    target_sources(wpiutil PRIVATE ${uv_windows_src})
-    target_compile_options(wpiutil PUBLIC -DNOMINMAX /D_CRT_SECURE_NO_WARNINGS /wd4244 /wd4267 /wd4146 /WX /permissive- /std:c++17)
+    target_compile_options(wpiutil PUBLIC /wd4244 /wd4267 /wd4146 /WX /permissive- /std:c++17)
+    target_compile_options(wpiutil PRIVATE -D_CRT_SECURE_NO_WARNINGS)
     if(BUILD_SHARED_LIBS)
         target_compile_options(wpiutil PRIVATE -DBUILDING_UV_SHARED)
     endif()
-=======
-    target_compile_options(wpiutil PUBLIC -DNOMINMAX)
-    target_compile_options(wpiutil PRIVATE -D_CRT_SECURE_NO_WARNINGS)
->>>>>>> fb1239a2
 endif()
 
 target_link_libraries(wpiutil Threads::Threads ${CMAKE_DL_LIBS})
