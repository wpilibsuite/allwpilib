apply from: "${rootDir}/shared/resources.gradle"

ext {
    nativeName = 'wpiutil'
    devMain = 'edu.wpi.first.wpiutil.DevMain'
    def generateTask = createGenerateResourcesTask('main', 'WPI', 'wpi', project)

    extraSetup = {
        it.tasks.withType(CppCompile) {
            dependsOn generateTask
        }
        it.sources {
            libuvCpp(CppSourceSet) {
                source {
                    srcDirs 'src/main/native/libuv/src'
                    include '*.cpp'
                }
                exportedHeaders {
                    srcDirs 'src/main/native/include', 'src/main/native/libuv/include', 'src/main/native/libuv/src'
                }
            }
            resourcesCpp(CppSourceSet) {
                source {
                    srcDirs "$buildDir/generated/main/cpp", "$rootDir/shared/singlelib"
                    include '*.cpp'
                }
                exportedHeaders {
                    srcDirs 'src/main/native/include'
                }
            }
        }
        if (!it.targetPlatform.operatingSystem.isWindows()) {
            it.cppCompiler.define '_GNU_SOURCE'
            it.sources {
                libuvUnixCpp(CppSourceSet) {
                    source {
                        srcDirs 'src/main/native/libuv/src/unix'
                        includes = [
                            'async.cpp',
                            'core.cpp',
                            'dl.cpp',
                            'fs.cpp',
                            'getaddrinfo.cpp',
                            'getnameinfo.cpp',
                            'loop-watcher.cpp',
                            'loop.cpp',
                            'pipe.cpp',
                            'poll.cpp',
                            'process.cpp',
                            'signal.cpp',
                            'stream.cpp',
                            'tcp.cpp',
                            'thread.cpp',
                            'timer.cpp',
                            'tty.cpp',
                            'udp.cpp',
                        ]
                    }
                    exportedHeaders {
                        srcDirs 'src/main/native/include', 'src/main/native/libuv/include', 'src/main/native/libuv/src'
                    }
                }
            }
        }
        if (it.targetPlatform.operatingSystem.isWindows()) {
            if (it in SharedLibraryBinarySpec) {
                it.cppCompiler.define 'BUILDING_UV_SHARED'
            }
            it.sources {
                libuvWindowsCpp(CppSourceSet) {
                    source {
                        srcDirs 'src/main/native/libuv/src/win'
                        include '*.cpp'
                    }
                    exportedHeaders {
                        srcDirs 'src/main/native/include', 'src/main/native/libuv/include', 'src/main/native/libuv/src'
                    }
                }
            }
        } else if (it.targetPlatform.operatingSystem.isMacOsX()) {
            it.sources {
                libuvMacCpp(CppSourceSet) {
                    source {
                        srcDirs 'src/main/native/libuv/src/unix'
                        includes = [
                            'bsd-ifaddrs.cpp',
                            'darwin.cpp',
                            'darwin-proctitle.cpp',
                            'fsevents.cpp',
                            'kqueue.cpp',
                            'proctitle.cpp'
                        ]
                    }
                    exportedHeaders {
                        srcDirs 'src/main/native/include', 'src/main/native/libuv/include', 'src/main/native/libuv/src'
                    }
                }
            }
        } else {
            it.sources {
                libuvLinuxCpp(CppSourceSet) {
                    source {
                        srcDirs 'src/main/native/libuv/src/unix'
                        includes = [
                            'linux-core.cpp',
                            'linux-inotify.cpp',
                            'linux-syscalls.cpp',
                            'procfs-exepath.cpp',
                            'proctitle.cpp',
                            'sysinfo-loadavg.cpp',
                            'sysinfo-memory.cpp',
                        ]
                    }
                    exportedHeaders {
                        srcDirs 'src/main/native/include', 'src/main/native/libuv/include', 'src/main/native/libuv/src'
                    }
                }
            }
        }
    }
}

def examplesMap = [:];
file("$projectDir/examples").list(new FilenameFilter() {
    @Override
    public boolean accept(File current, String name) {
        return new File(current, name).isDirectory();
    }
}).each {
    examplesMap.put(it, [])
}

apply from: "${rootDir}/shared/javacpp/setupBuild.gradle"

<<<<<<< HEAD
nativeUtils.exportsConfigs {
    wpiutil {
        x86ExcludeSymbols = ['_CT??_R0?AV_System_error', '_CT??_R0?AVexception', '_CT??_R0?AVfailure',
                            '_CT??_R0?AVruntime_error', '_CT??_R0?AVsystem_error', '_CTA5?AVfailure',
                            '_TI5?AVfailure', '_CT??_R0?AVout_of_range', '_CTA3?AVout_of_range',
                            '_TI3?AVout_of_range', '_CT??_R0?AVbad_cast']
        x64ExcludeSymbols = ['_CT??_R0?AV_System_error', '_CT??_R0?AVexception', '_CT??_R0?AVfailure',
                            '_CT??_R0?AVruntime_error', '_CT??_R0?AVsystem_error', '_CTA5?AVfailure',
                            '_TI5?AVfailure', '_CT??_R0?AVout_of_range', '_CTA3?AVout_of_range',
                            '_TI3?AVout_of_range', '_CT??_R0?AVbad_cast']
=======
cppHeadersZip {
    from('src/main/native/libuv/include') {
        into '/'
    }
}

model {
    components {
        all {
            it.sources.each {
                it.exportedHeaders {
                    srcDirs 'src/main/native/include', 'src/main/native/libuv/include', 'src/main/native/libuv/src'
                }
            }
        }
    }

    // Exports config is a utility to enable exporting all symbols in a C++ library on windows to a DLL.
    // This removes the need for DllExport on a library. However, the gradle C++ builder has a bug
    // where some extra symbols are added that cannot be resolved at link time. This configuration
    // lets you specify specific symbols to exlude from exporting.
    exportsConfigs {
        wpiutil(ExportsConfig) {
            x86ExcludeSymbols = ['_CT??_R0?AV_System_error', '_CT??_R0?AVexception', '_CT??_R0?AVfailure',
                                 '_CT??_R0?AVruntime_error', '_CT??_R0?AVsystem_error', '_CTA5?AVfailure',
                                 '_TI5?AVfailure', '_CT??_R0?AVout_of_range', '_CTA3?AVout_of_range',
                                 '_TI3?AVout_of_range', '_CT??_R0?AVbad_cast']
            x64ExcludeSymbols = ['_CT??_R0?AV_System_error', '_CT??_R0?AVexception', '_CT??_R0?AVfailure',
                                 '_CT??_R0?AVruntime_error', '_CT??_R0?AVsystem_error', '_CTA5?AVfailure',
                                 '_TI5?AVfailure', '_CT??_R0?AVout_of_range', '_CTA3?AVout_of_range',
                                 '_TI3?AVout_of_range', '_CT??_R0?AVbad_cast']
        }
>>>>>>> 22101149
    }
}

model {
    components {
        examplesMap.each { key, value ->
            "${key}"(NativeExecutableSpec) {
                targetBuildTypes 'debug'
                binaries.all {
                    lib library: 'wpiutil', linkage: 'shared'
                }
                sources {
                    cpp {
                        source {
                            srcDirs 'examples/' + "${key}"
                            include '**/*.cpp'
                        }
                    }
                }
            }
        }
        netconsoleServer(NativeExecutableSpec) {
            targetBuildTypes 'release'
            sources {
                cpp {
                    source {
                        srcDirs = ['src/netconsoleServer/native/cpp']
                        includes = ['**/*.cpp']
                    }
                }
            }
            binaries.all { binary ->
                lib project: ':wpiutil', library: 'wpiutil', linkage: 'static'
                if (binary.targetPlatform.operatingSystem.isLinux()) {
                    linker.args "-lutil"
                }
            }
        }
        netconsoleTee(NativeExecutableSpec) {
            targetBuildTypes 'release'
            sources {
                cpp {
                    source {
                        srcDirs = ['src/netconsoleTee/native/cpp']
                        includes = ['**/*.cpp']
                    }
                }
            }
            binaries.all { binary ->
                lib project: ':wpiutil', library: 'wpiutil', linkage: 'static'
            }
        }
    }
}<|MERGE_RESOLUTION|>--- conflicted
+++ resolved
@@ -132,7 +132,6 @@
 
 apply from: "${rootDir}/shared/javacpp/setupBuild.gradle"
 
-<<<<<<< HEAD
 nativeUtils.exportsConfigs {
     wpiutil {
         x86ExcludeSymbols = ['_CT??_R0?AV_System_error', '_CT??_R0?AVexception', '_CT??_R0?AVfailure',
@@ -143,7 +142,9 @@
                             '_CT??_R0?AVruntime_error', '_CT??_R0?AVsystem_error', '_CTA5?AVfailure',
                             '_TI5?AVfailure', '_CT??_R0?AVout_of_range', '_CTA3?AVout_of_range',
                             '_TI3?AVout_of_range', '_CT??_R0?AVbad_cast']
-=======
+    }
+}
+
 cppHeadersZip {
     from('src/main/native/libuv/include') {
         into '/'
@@ -159,24 +160,6 @@
                 }
             }
         }
-    }
-
-    // Exports config is a utility to enable exporting all symbols in a C++ library on windows to a DLL.
-    // This removes the need for DllExport on a library. However, the gradle C++ builder has a bug
-    // where some extra symbols are added that cannot be resolved at link time. This configuration
-    // lets you specify specific symbols to exlude from exporting.
-    exportsConfigs {
-        wpiutil(ExportsConfig) {
-            x86ExcludeSymbols = ['_CT??_R0?AV_System_error', '_CT??_R0?AVexception', '_CT??_R0?AVfailure',
-                                 '_CT??_R0?AVruntime_error', '_CT??_R0?AVsystem_error', '_CTA5?AVfailure',
-                                 '_TI5?AVfailure', '_CT??_R0?AVout_of_range', '_CTA3?AVout_of_range',
-                                 '_TI3?AVout_of_range', '_CT??_R0?AVbad_cast']
-            x64ExcludeSymbols = ['_CT??_R0?AV_System_error', '_CT??_R0?AVexception', '_CT??_R0?AVfailure',
-                                 '_CT??_R0?AVruntime_error', '_CT??_R0?AVsystem_error', '_CTA5?AVfailure',
-                                 '_TI5?AVfailure', '_CT??_R0?AVout_of_range', '_CTA3?AVout_of_range',
-                                 '_TI3?AVout_of_range', '_CT??_R0?AVbad_cast']
-        }
->>>>>>> 22101149
     }
 }
 
