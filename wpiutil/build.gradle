apply from: "${rootDir}/shared/resources.gradle"

apply plugin: 'c'
ext {
    noWpiutil = true
    skipJniSymbols = [
        'Java_edu_wpi_first_util_CombinedRuntimeLoader_setDllDirectory'
    ]
    baseId = 'wpiutil'
    groupId = 'edu.wpi.first.wpiutil'

    nativeName = 'wpiutil'
    devMain = 'edu.wpi.first.util.DevMain'
    def generateTask = createGenerateResourcesTask('main', 'WPI', 'wpi', project)

    splitSetup = {
        it.tasks.withType(CppCompile) {
            dependsOn generateTask
        }
        it.sources {
            debuggingCpp(CppSourceSet) {
                source {
                    srcDirs 'src/main/native/thirdparty/debugging/src'
                    include '*.cpp'
                }
                exportedHeaders {
                    srcDirs 'src/main/native/thirdparty/debugging/include'
                }
            }
            fmtlibCpp(CppSourceSet) {
                source {
                    srcDirs 'src/main/native/thirdparty/fmtlib/src'
                    include '*.cpp'
                }
                exportedHeaders {
                    srcDirs 'src/main/native/thirdparty/fmtlib/include'
                }
            }
            jsonCpp(CppSourceSet) {
                source {
                    srcDirs 'src/main/native/thirdparty/json/cpp'
                    include '*.cpp'
                }
                exportedHeaders {
                    srcDirs 'src/main/native/thirdparty/json/include'
                }
            }
            llvmCpp(CppSourceSet) {
                source {
                    srcDirs 'src/main/native/thirdparty/llvm/cpp'
                    include '**/*.cpp'
                }
                exportedHeaders {
                    srcDirs 'src/main/native/include', 'src/main/native/thirdparty/expected/include', 'src/main/native/thirdparty/fmtlib/include', 'src/main/native/thirdparty/llvm/include'
                }
            }
            mpackCpp(CppSourceSet) {
                source {
                    srcDirs 'src/main/native/thirdparty/mpack/src'
                    include '*.cpp'
                }
                exportedHeaders {
                    srcDirs 'src/main/native/thirdparty/mpack/include'
                }
            }
            nanopbCpp(CppSourceSet) {
                source {
                    srcDirs 'src/main/native/thirdparty/nanopb/src'
                    include '*.cpp'
                }
                exportedHeaders {
                    srcDirs 'src/main/native/thirdparty/nanopb/include'
                }
            }
            sigslotCpp(CppSourceSet) {
                source {
                    srcDirs 'src/main/native/thirdparty/sigslot/src'
                    include '*.cpp'
                }
                exportedHeaders {
                    srcDirs 'src/main/native/thirdparty/sigslot/include'
                }
            }
            resourcesCpp(CppSourceSet) {
                source {
                    srcDirs "$buildDir/generated/main/cpp", "$rootDir/shared/singlelib"
                    include '*.cpp'
                }
                exportedHeaders {
                    srcDirs 'src/main/native/include'
                }
            }
            upbCpp(CSourceSet) {
                source {
                    srcDirs 'src/main/native/thirdparty/upb/src'
                    include '**/*.c'
                }
                exportedHeaders {
                    srcDirs 'src/main/native/thirdparty/upb/include'
                }
            }
        }
        if (!it.targetPlatform.operatingSystem.isWindows()) {
            it.cppCompiler.define '_GNU_SOURCE'
            it.sources {
                wpiutilUnixCpp(CppSourceSet) {
                    source {
                        srcDirs 'src/main/native/unix'
                        include '**/*.cpp'
                    }
                    exportedHeaders {
                        srcDirs 'src/main/native/include', 'src/main/native/cpp', 'src/main/native/thirdparty/llvm/include', 'src/main/native/thirdparty/fmtlib/include', 'src/main/native/thirdparty/sigslot/include', 'src/main/native/thirdparty/mpack/include', 'src/main/native/thirdparty/nanopb/include'
                        include '**/*.h'
                    }
                }
            }
        }
        if (it.targetPlatform.operatingSystem.isWindows()) {
            it.sources {
                wpiutilWindowsCpp(CppSourceSet) {
                    source {
                        srcDirs 'src/main/native/windows'
                        include '**/*.cpp'
                    }
                    exportedHeaders {
                        srcDirs 'src/main/native/include', 'src/main/native/cpp', 'src/main/native/thirdparty/llvm/include', 'src/main/native/thirdparty/fmtlib/include', 'src/main/native/thirdparty/sigslot/include', 'src/main/native/thirdparty/json/include', 'src/main/native/thirdparty/mpack/include', 'src/main/native/thirdparty/nanopb/include'
                        include '**/*.h'
                    }
                }
            }
        } else if (it.targetPlatform.operatingSystem.isMacOsX()) {
            it.sources {
                wpiutilmacOSCpp(CppSourceSet) {
                    source {
                        srcDirs 'src/main/native/macOS'
                        include '**/*.cpp'
                    }
                    exportedHeaders {
                        srcDirs 'src/main/native/include', 'src/main/native/cpp', 'src/main/native/thirdparty/llvm/include', 'src/main/native/thirdparty/fmtlib/include', 'src/main/native/thirdparty/sigslot/include', 'src/main/native/thirdparty/json/include', 'src/main/native/thirdparty/mpack/include', 'src/main/native/thirdparty/nanopb/include'
                        include '**/*.h'
                    }
                }
            }
        } else {
            it.sources {
                wpiutilLinuxCpp(CppSourceSet) {
                    source {
                        srcDirs 'src/main/native/linux'
                        include '**/*.cpp'
                    }
                    exportedHeaders {
                        srcDirs 'src/main/native/include', 'src/main/native/cpp', 'src/main/native/thirdparty/llvm/include', 'src/main/native/thirdparty/fmtlib/include', 'src/main/native/thirdparty/sigslot/include', 'src/main/native/thirdparty/json/include', 'src/main/native/thirdparty/mpack/include', 'src/main/native/thirdparty/nanopb/include'
                        include '**/*.h'
                    }
                }
            }
        }
    }
}

apply from: "${rootDir}/shared/jni/setupBuild.gradle"

nativeUtils.exportsConfigs {
    wpiutil {
    }
}

nativeUtils.platformConfigs.each {
    if (it.name.contains('windows')) {
        it.cppCompiler.args.add("/D_DISABLE_CONSTEXPR_MUTEX_CONSTRUCTOR")
    }
}

cppHeadersZip {
    def thirdpartyIncDirs = [
        'src/main/native/thirdparty/argparse/include',
        'src/main/native/thirdparty/debugging/include',
        'src/main/native/thirdparty/expected/include',
        'src/main/native/thirdparty/fmtlib/include',
        'src/main/native/thirdparty/json/include',
        'src/main/native/thirdparty/llvm/include',
        'src/main/native/thirdparty/mpack/include',
        'src/main/native/thirdparty/nanopb/include',
        'src/main/native/thirdparty/sigslot/include',
        'src/main/native/thirdparty/upb/include'
    ]

    thirdpartyIncDirs.each {
        ext.includeDirs << project.file(it)
        from(it) {
            into '/'
        }
    }
}

cppSourcesZip {
    from('src/main/native/thirdparty/debugging/src') {
        into '/'
    }
    from('src/main/native/thirdparty/fmtlib/src') {
        into '/'
    }
    from('src/main/native/thirdparty/json/cpp') {
        into '/'
    }
    from('src/main/native/thirdparty/llvm/cpp') {
        into '/'
    }
    from('src/main/native/thirdparty/mpack/src') {
        into '/'
    }
    from('src/main/native/thirdparty/nanopb/src') {
        into '/'
    }
    from('src/main/native/thirdparty/sigslot/src') {
        into '/'
    }
    from('src/main/native/thirdparty/upb/src') {
        into '/'
    }
}

model {
    components {
        all {
            it.sources.each {
                it.exportedHeaders {
                    srcDirs 'src/main/native/include', 'src/main/native/thirdparty/argparse/include/', 'src/main/native/thirdparty/debugging/include', 'src/main/native/thirdparty/expected/include', 'src/main/native/thirdparty/fmtlib/include', 'src/main/native/thirdparty/llvm/include', 'src/main/native/thirdparty/sigslot/include', 'src/main/native/thirdparty/json/include', 'src/main/native/thirdparty/mpack/include', 'src/main/native/thirdparty/nanopb/include', 'src/main/native/thirdparty/upb/include'
                }
            }
        }
    }
    testSuites {
        "${nativeName}Catch2Test"(GoogleTestTestSuiteSpec) {
            for(NativeComponentSpec c : $.components) {
                if (c.name == nativeName) {
                    testing c
                    break
                }
            }
            sources {
                cpp {
                    source {
                        srcDirs 'src/test/native/cpp'
                        include '**/TestCatch2.cpp', '**/catch2main.cpp'
                    }
                    exportedHeaders {
                        srcDirs 'src/test/native/include', 'src/main/native/cpp'
                    }
                }
            }
            binaries.all {
                lib project: ':thirdparty:catch2', library: 'catch2', linkage: 'static'
            }
        }
        withType(GoogleTestTestSuiteSpec) {
            sources {
                protobufGenCpp(CppSourceSet) {
                    source {
                        srcDirs 'src/generated/test/native/cpp'
                        include '**/*.cpp'
                    }
                    exportedHeaders {
                        srcDirs 'src/generated/test/native/cpp'
                    }
                }
            }
            it.sources.each {
                it.exportedHeaders {
                    srcDirs 'src/test/native/include', 'src/generated/test/native/cpp'
                }
            }
        }
    }
}

dependencies {
<<<<<<< HEAD
    api "com.fasterxml.jackson.core:jackson-annotations:2.15.2"
    api "com.fasterxml.jackson.core:jackson-core:2.15.2"
    api "com.fasterxml.jackson.core:jackson-databind:2.15.2"
    api 'us.hebi.quickbuf:quickbuf-runtime:1.3.3'
=======
    api "com.fasterxml.jackson.core:jackson-annotations:2.19.2"
    api "com.fasterxml.jackson.core:jackson-core:2.19.2"
    api "com.fasterxml.jackson.core:jackson-databind:2.19.2"
    api 'us.hebi.quickbuf:quickbuf-runtime:1.4'

    printlogImplementation sourceSets.main.output
>>>>>>> ee3d55e8
}<|MERGE_RESOLUTION|>--- conflicted
+++ resolved
@@ -275,17 +275,8 @@
 }
 
 dependencies {
-<<<<<<< HEAD
-    api "com.fasterxml.jackson.core:jackson-annotations:2.15.2"
-    api "com.fasterxml.jackson.core:jackson-core:2.15.2"
-    api "com.fasterxml.jackson.core:jackson-databind:2.15.2"
-    api 'us.hebi.quickbuf:quickbuf-runtime:1.3.3'
-=======
     api "com.fasterxml.jackson.core:jackson-annotations:2.19.2"
     api "com.fasterxml.jackson.core:jackson-core:2.19.2"
     api "com.fasterxml.jackson.core:jackson-databind:2.19.2"
     api 'us.hebi.quickbuf:quickbuf-runtime:1.4'
-
-    printlogImplementation sourceSets.main.output
->>>>>>> ee3d55e8
 }