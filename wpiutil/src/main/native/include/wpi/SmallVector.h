//===- llvm/ADT/SmallVector.h - 'Normally small' vectors --------*- C++ -*-===//
//
//                     The LLVM Compiler Infrastructure
//
// This file is distributed under the University of Illinois Open Source
// License. See LICENSE.TXT for details.
//
//===----------------------------------------------------------------------===//
//
// This file defines the SmallVector class.
//
//===----------------------------------------------------------------------===//

#ifndef WPIUTIL_WPI_SMALLVECTOR_H
#define WPIUTIL_WPI_SMALLVECTOR_H

// This file uses std::memcpy() to copy std::pair<unsigned int, unsigned int>.
// That type is POD, but the standard doesn't guarantee that. GCC doesn't treat
// the type as POD so it throws a warning. We want to consider this a warning
// instead of an error.
#if __GNUC__ >= 8
#pragma GCC diagnostic warning "-Wclass-memaccess"
#endif

#include "wpi/iterator_range.h"
#include "wpi/AlignOf.h"
#include "wpi/Compiler.h"
#include "wpi/MathExtras.h"
#include "wpi/MemAlloc.h"
#include "wpi/type_traits.h"
#include <algorithm>
#include <cassert>
#include <cstddef>
#include <cstdlib>
#include <cstring>
#include <initializer_list>
#include <iterator>
#include <memory>
#include <new>
#include <type_traits>
#include <utility>

namespace wpi {

/// This is all the non-templated stuff common to all SmallVectors.
class SmallVectorBase {
protected:
  void *BeginX;
  unsigned Size = 0, Capacity;

  SmallVectorBase() = delete;
  SmallVectorBase(void *FirstEl, size_t Capacity)
<<<<<<< HEAD
      : BeginX(FirstEl), Capacity(Capacity) {}
=======
      : BeginX(FirstEl), Capacity(static_cast<unsigned>(Capacity)) {}
>>>>>>> f72052ac

  /// This is an implementation of the grow() method which only works
  /// on POD-like data types and is out of line to reduce code duplication.
  void grow_pod(void *FirstEl, size_t MinCapacity, size_t TSize);

public:
  LLVM_ATTRIBUTE_ALWAYS_INLINE
  size_t size() const { return Size; }
  LLVM_ATTRIBUTE_ALWAYS_INLINE
  size_t capacity() const { return Capacity; }

  LLVM_NODISCARD bool empty() const { return !Size; }

  /// Set the array size to \p N, which the current array must have enough
  /// capacity for.
  ///
  /// This does not construct or destroy any elements in the vector.
  ///
  /// Clients can use this in conjunction with capacity() to write past the end
  /// of the buffer when they know that more elements are available, and only
  /// update the size later. This avoids the cost of value initializing elements
  /// which will only be overwritten.
  void set_size(size_t Size) {
    assert(Size <= capacity());
<<<<<<< HEAD
    this->Size = Size;
=======
    this->Size = static_cast<unsigned>(Size);
>>>>>>> f72052ac
  }
};

/// Figure out the offset of the first element.
template <class T, typename = void> struct SmallVectorAlignmentAndSize {
  AlignedCharArrayUnion<SmallVectorBase> Base;
  AlignedCharArrayUnion<T> FirstEl;
};

/// This is the part of SmallVectorTemplateBase which does not depend on whether
/// the type T is a POD. The extra dummy template argument is used by ArrayRef
/// to avoid unnecessarily requiring T to be complete.
template <typename T, typename = void>
class SmallVectorTemplateCommon : public SmallVectorBase {
  /// Find the address of the first element.  For this pointer math to be valid
  /// with small-size of 0 for T with lots of alignment, it's important that
  /// SmallVectorStorage is properly-aligned even for small-size of 0.
  void *getFirstEl() const {
    return const_cast<void *>(reinterpret_cast<const void *>(
        reinterpret_cast<const char *>(this) +
        offsetof(SmallVectorAlignmentAndSize<T>, FirstEl)));
  }
  // Space after 'FirstEl' is clobbered, do not add any instance vars after it.

protected:
  SmallVectorTemplateCommon(size_t Size)
      : SmallVectorBase(getFirstEl(), Size) {}

  void grow_pod(size_t MinCapacity, size_t TSize) {
    SmallVectorBase::grow_pod(getFirstEl(), MinCapacity, TSize);
  }

  /// Return true if this is a smallvector which has not had dynamic
  /// memory allocated for it.
  bool isSmall() const { return BeginX == getFirstEl(); }

  /// Put this vector in a state of being small.
  void resetToSmall() {
    BeginX = getFirstEl();
    Size = Capacity = 0; // FIXME: Setting Capacity to 0 is suspect.
  }

public:
  using size_type = size_t;
  using difference_type = ptrdiff_t;
  using value_type = T;
  using iterator = T *;
  using const_iterator = const T *;

  using const_reverse_iterator = std::reverse_iterator<const_iterator>;
  using reverse_iterator = std::reverse_iterator<iterator>;

  using reference = T &;
  using const_reference = const T &;
  using pointer = T *;
  using const_pointer = const T *;

  // forward iterator creation methods.
  LLVM_ATTRIBUTE_ALWAYS_INLINE
  iterator begin() { return (iterator)this->BeginX; }
  LLVM_ATTRIBUTE_ALWAYS_INLINE
  const_iterator begin() const { return (const_iterator)this->BeginX; }
  LLVM_ATTRIBUTE_ALWAYS_INLINE
  iterator end() { return begin() + size(); }
  LLVM_ATTRIBUTE_ALWAYS_INLINE
  const_iterator end() const { return begin() + size(); }

  // reverse iterator creation methods.
  reverse_iterator rbegin()            { return reverse_iterator(end()); }
  const_reverse_iterator rbegin() const{ return const_reverse_iterator(end()); }
  reverse_iterator rend()              { return reverse_iterator(begin()); }
  const_reverse_iterator rend() const { return const_reverse_iterator(begin());}

  size_type size_in_bytes() const { return size() * sizeof(T); }
  size_type max_size() const { return size_type(-1) / sizeof(T); }

  size_t capacity_in_bytes() const { return capacity() * sizeof(T); }

  /// Return a pointer to the vector's buffer, even if empty().
  pointer data() { return pointer(begin()); }
  /// Return a pointer to the vector's buffer, even if empty().
  const_pointer data() const { return const_pointer(begin()); }

  LLVM_ATTRIBUTE_ALWAYS_INLINE
  reference operator[](size_type idx) {
    assert(idx < size());
    return begin()[idx];
  }
  LLVM_ATTRIBUTE_ALWAYS_INLINE
  const_reference operator[](size_type idx) const {
    assert(idx < size());
    return begin()[idx];
  }

  reference front() {
    assert(!empty());
    return begin()[0];
  }
  const_reference front() const {
    assert(!empty());
    return begin()[0];
  }

  reference back() {
    assert(!empty());
    return end()[-1];
  }
  const_reference back() const {
    assert(!empty());
    return end()[-1];
  }
};

/// SmallVectorTemplateBase<isPodLike = false> - This is where we put method
/// implementations that are designed to work with non-POD-like T's.
template <typename T, bool = isPodLike<T>::value>
class SmallVectorTemplateBase : public SmallVectorTemplateCommon<T> {
protected:
  SmallVectorTemplateBase(size_t Size) : SmallVectorTemplateCommon<T>(Size) {}

  static void destroy_range(T *S, T *E) {
    while (S != E) {
      --E;
      E->~T();
    }
  }

  /// Move the range [I, E) into the uninitialized memory starting with "Dest",
  /// constructing elements as needed.
  template<typename It1, typename It2>
  static void uninitialized_move(It1 I, It1 E, It2 Dest) {
    std::uninitialized_copy(std::make_move_iterator(I),
                            std::make_move_iterator(E), Dest);
  }

  /// Copy the range [I, E) onto the uninitialized memory starting with "Dest",
  /// constructing elements as needed.
  template<typename It1, typename It2>
  static void uninitialized_copy(It1 I, It1 E, It2 Dest) {
    std::uninitialized_copy(I, E, Dest);
  }

  /// Grow the allocated memory (without initializing new elements), doubling
  /// the size of the allocated memory. Guarantees space for at least one more
  /// element, or MinSize more elements if specified.
  void grow(size_t MinSize = 0);

public:
  void push_back(const T &Elt) {
    if (LLVM_UNLIKELY(this->size() >= this->capacity()))
      this->grow();
    ::new ((void*) this->end()) T(Elt);
    this->set_size(this->size() + 1);
  }

  void push_back(T &&Elt) {
    if (LLVM_UNLIKELY(this->size() >= this->capacity()))
      this->grow();
    ::new ((void*) this->end()) T(::std::move(Elt));
    this->set_size(this->size() + 1);
  }

  void pop_back() {
    this->set_size(this->size() - 1);
    this->end()->~T();
  }
};

// Define this out-of-line to dissuade the C++ compiler from inlining it.
template <typename T, bool isPodLike>
void SmallVectorTemplateBase<T, isPodLike>::grow(size_t MinSize) {
  if (MinSize > UINT32_MAX)
    report_bad_alloc_error("SmallVector capacity overflow during allocation");

  // Always grow, even from zero.
  size_t NewCapacity = size_t(NextPowerOf2(this->capacity() + 2));
  NewCapacity = std::min(std::max(NewCapacity, MinSize), size_t(UINT32_MAX));
  T *NewElts = static_cast<T*>(wpi::safe_malloc(NewCapacity*sizeof(T)));

  // Move the elements over.
  this->uninitialized_move(this->begin(), this->end(), NewElts);

  // Destroy the original elements.
  destroy_range(this->begin(), this->end());

  // If this wasn't grown from the inline copy, deallocate the old space.
  if (!this->isSmall())
    free(this->begin());

  this->BeginX = NewElts;
<<<<<<< HEAD
  this->Capacity = NewCapacity;
=======
  this->Capacity = static_cast<unsigned>(NewCapacity);
>>>>>>> f72052ac
}


/// SmallVectorTemplateBase<isPodLike = true> - This is where we put method
/// implementations that are designed to work with POD-like T's.
template <typename T>
class SmallVectorTemplateBase<T, true> : public SmallVectorTemplateCommon<T> {
protected:
  SmallVectorTemplateBase(size_t Size) : SmallVectorTemplateCommon<T>(Size) {}

  // No need to do a destroy loop for POD's.
  static void destroy_range(T *, T *) {}

  /// Move the range [I, E) onto the uninitialized memory
  /// starting with "Dest", constructing elements into it as needed.
  template<typename It1, typename It2>
  static void uninitialized_move(It1 I, It1 E, It2 Dest) {
    // Just do a copy.
    uninitialized_copy(I, E, Dest);
  }

  /// Copy the range [I, E) onto the uninitialized memory
  /// starting with "Dest", constructing elements into it as needed.
  template<typename It1, typename It2>
  static void uninitialized_copy(It1 I, It1 E, It2 Dest) {
    // Arbitrary iterator types; just use the basic implementation.
    std::uninitialized_copy(I, E, Dest);
  }

  /// Copy the range [I, E) onto the uninitialized memory
  /// starting with "Dest", constructing elements into it as needed.
  template <typename T1, typename T2>
  static void uninitialized_copy(
      T1 *I, T1 *E, T2 *Dest,
      typename std::enable_if<std::is_same<typename std::remove_const<T1>::type,
                                           T2>::value>::type * = nullptr) {
    // Use memcpy for PODs iterated by pointers (which includes SmallVector
    // iterators): std::uninitialized_copy optimizes to memmove, but we can
    // use memcpy here. Note that I and E are iterators and thus might be
    // invalid for memcpy if they are equal.
    if (I != E)
      memcpy(reinterpret_cast<void *>(Dest), I, (E - I) * sizeof(T));
  }

  /// Double the size of the allocated memory, guaranteeing space for at
  /// least one more element or MinSize if specified.
  void grow(size_t MinSize = 0) { this->grow_pod(MinSize, sizeof(T)); }

public:
  void push_back(const T &Elt) {
    if (LLVM_UNLIKELY(this->size() >= this->capacity()))
      this->grow();
    memcpy(reinterpret_cast<void *>(this->end()), &Elt, sizeof(T));
    this->set_size(this->size() + 1);
  }

  void pop_back() { this->set_size(this->size() - 1); }
};

/// This class consists of common code factored out of the SmallVector class to
/// reduce code duplication based on the SmallVector 'N' template parameter.
template <typename T>
class SmallVectorImpl : public SmallVectorTemplateBase<T> {
  using SuperClass = SmallVectorTemplateBase<T>;

public:
  using iterator = typename SuperClass::iterator;
  using const_iterator = typename SuperClass::const_iterator;
  using size_type = typename SuperClass::size_type;

protected:
  // Default ctor - Initialize to empty.
  explicit SmallVectorImpl(unsigned N)
      : SmallVectorTemplateBase<T, isPodLike<T>::value>(N) {}

public:
  SmallVectorImpl(const SmallVectorImpl &) = delete;

  ~SmallVectorImpl() {
    // Subclass has already destructed this vector's elements.
    // If this wasn't grown from the inline copy, deallocate the old space.
    if (!this->isSmall())
      free(this->begin());
  }

  void clear() {
    this->destroy_range(this->begin(), this->end());
    this->Size = 0;
  }

  void resize(size_type N) {
    if (N < this->size()) {
      this->destroy_range(this->begin()+N, this->end());
      this->set_size(N);
    } else if (N > this->size()) {
      if (this->capacity() < N)
        this->grow(N);
      for (auto I = this->end(), E = this->begin() + N; I != E; ++I)
        new (&*I) T();
      this->set_size(N);
    }
  }

  void resize(size_type N, const T &NV) {
    if (N < this->size()) {
      this->destroy_range(this->begin()+N, this->end());
      this->set_size(N);
    } else if (N > this->size()) {
      if (this->capacity() < N)
        this->grow(N);
      std::uninitialized_fill(this->end(), this->begin()+N, NV);
      this->set_size(N);
    }
  }

  void reserve(size_type N) {
    if (this->capacity() < N)
      this->grow(N);
  }

  LLVM_NODISCARD T pop_back_val() {
    T Result = ::std::move(this->back());
    this->pop_back();
    return Result;
  }

  void swap(SmallVectorImpl &RHS);

  /// Add the specified range to the end of the SmallVector.
  template <typename in_iter,
            typename = typename std::enable_if<std::is_convertible<
                typename std::iterator_traits<in_iter>::iterator_category,
                std::input_iterator_tag>::value>::type>
  void append(in_iter in_start, in_iter in_end) {
    size_type NumInputs = std::distance(in_start, in_end);
    // Grow allocated space if needed.
    if (NumInputs > this->capacity() - this->size())
      this->grow(this->size()+NumInputs);

    // Copy the new elements over.
    this->uninitialized_copy(in_start, in_end, this->end());
    this->set_size(this->size() + NumInputs);
  }

  /// Add the specified range to the end of the SmallVector.
  void append(size_type NumInputs, const T &Elt) {
    // Grow allocated space if needed.
    if (NumInputs > this->capacity() - this->size())
      this->grow(this->size()+NumInputs);

    // Copy the new elements over.
    std::uninitialized_fill_n(this->end(), NumInputs, Elt);
    this->set_size(this->size() + NumInputs);
  }

  void append(std::initializer_list<T> IL) {
    append(IL.begin(), IL.end());
  }

  // FIXME: Consider assigning over existing elements, rather than clearing &
  // re-initializing them - for all assign(...) variants.

  void assign(size_type NumElts, const T &Elt) {
    clear();
    if (this->capacity() < NumElts)
      this->grow(NumElts);
    this->set_size(NumElts);
    std::uninitialized_fill(this->begin(), this->end(), Elt);
  }

  template <typename in_iter,
            typename = typename std::enable_if<std::is_convertible<
                typename std::iterator_traits<in_iter>::iterator_category,
                std::input_iterator_tag>::value>::type>
  void assign(in_iter in_start, in_iter in_end) {
    clear();
    append(in_start, in_end);
  }

  void assign(std::initializer_list<T> IL) {
    clear();
    append(IL);
  }

  iterator erase(const_iterator CI) {
    // Just cast away constness because this is a non-const member function.
    iterator I = const_cast<iterator>(CI);

    assert(I >= this->begin() && "Iterator to erase is out of bounds.");
    assert(I < this->end() && "Erasing at past-the-end iterator.");

    iterator N = I;
    // Shift all elts down one.
    std::move(I+1, this->end(), I);
    // Drop the last elt.
    this->pop_back();
    return(N);
  }

  iterator erase(const_iterator CS, const_iterator CE) {
    // Just cast away constness because this is a non-const member function.
    iterator S = const_cast<iterator>(CS);
    iterator E = const_cast<iterator>(CE);

    assert(S >= this->begin() && "Range to erase is out of bounds.");
    assert(S <= E && "Trying to erase invalid range.");
    assert(E <= this->end() && "Trying to erase past the end.");

    iterator N = S;
    // Shift all elts down.
    iterator I = std::move(E, this->end(), S);
    // Drop the last elts.
    this->destroy_range(I, this->end());
    this->set_size(I - this->begin());
    return(N);
  }

  iterator insert(iterator I, T &&Elt) {
    if (I == this->end()) {  // Important special case for empty vector.
      this->push_back(::std::move(Elt));
      return this->end()-1;
    }

    assert(I >= this->begin() && "Insertion iterator is out of bounds.");
    assert(I <= this->end() && "Inserting past the end of the vector.");

    if (this->size() >= this->capacity()) {
      size_t EltNo = I-this->begin();
      this->grow();
      I = this->begin()+EltNo;
    }

    ::new ((void*) this->end()) T(::std::move(this->back()));
    // Push everything else over.
    std::move_backward(I, this->end()-1, this->end());
    this->set_size(this->size() + 1);

    // If we just moved the element we're inserting, be sure to update
    // the reference.
    T *EltPtr = &Elt;
    if (I <= EltPtr && EltPtr < this->end())
      ++EltPtr;

    *I = ::std::move(*EltPtr);
    return I;
  }

  iterator insert(iterator I, const T &Elt) {
    if (I == this->end()) {  // Important special case for empty vector.
      this->push_back(Elt);
      return this->end()-1;
    }

    assert(I >= this->begin() && "Insertion iterator is out of bounds.");
    assert(I <= this->end() && "Inserting past the end of the vector.");

    if (this->size() >= this->capacity()) {
      size_t EltNo = I-this->begin();
      this->grow();
      I = this->begin()+EltNo;
    }
    ::new ((void*) this->end()) T(std::move(this->back()));
    // Push everything else over.
    std::move_backward(I, this->end()-1, this->end());
    this->set_size(this->size() + 1);

    // If we just moved the element we're inserting, be sure to update
    // the reference.
    const T *EltPtr = &Elt;
    if (I <= EltPtr && EltPtr < this->end())
      ++EltPtr;

    *I = *EltPtr;
    return I;
  }

  iterator insert(iterator I, size_type NumToInsert, const T &Elt) {
    // Convert iterator to elt# to avoid invalidating iterator when we reserve()
    size_t InsertElt = I - this->begin();

    if (I == this->end()) {  // Important special case for empty vector.
      append(NumToInsert, Elt);
      return this->begin()+InsertElt;
    }

    assert(I >= this->begin() && "Insertion iterator is out of bounds.");
    assert(I <= this->end() && "Inserting past the end of the vector.");

    // Ensure there is enough space.
    reserve(this->size() + NumToInsert);

    // Uninvalidate the iterator.
    I = this->begin()+InsertElt;

    // If there are more elements between the insertion point and the end of the
    // range than there are being inserted, we can use a simple approach to
    // insertion.  Since we already reserved space, we know that this won't
    // reallocate the vector.
    if (size_t(this->end()-I) >= NumToInsert) {
      T *OldEnd = this->end();
      append(std::move_iterator<iterator>(this->end() - NumToInsert),
             std::move_iterator<iterator>(this->end()));

      // Copy the existing elements that get replaced.
      std::move_backward(I, OldEnd-NumToInsert, OldEnd);

      std::fill_n(I, NumToInsert, Elt);
      return I;
    }

    // Otherwise, we're inserting more elements than exist already, and we're
    // not inserting at the end.

    // Move over the elements that we're about to overwrite.
    T *OldEnd = this->end();
    this->set_size(this->size() + NumToInsert);
    size_t NumOverwritten = OldEnd-I;
    this->uninitialized_move(I, OldEnd, this->end()-NumOverwritten);

    // Replace the overwritten part.
    std::fill_n(I, NumOverwritten, Elt);

    // Insert the non-overwritten middle part.
    std::uninitialized_fill_n(OldEnd, NumToInsert-NumOverwritten, Elt);
    return I;
  }

  template <typename ItTy,
            typename = typename std::enable_if<std::is_convertible<
                typename std::iterator_traits<ItTy>::iterator_category,
                std::input_iterator_tag>::value>::type>
  iterator insert(iterator I, ItTy From, ItTy To) {
    // Convert iterator to elt# to avoid invalidating iterator when we reserve()
    size_t InsertElt = I - this->begin();

    if (I == this->end()) {  // Important special case for empty vector.
      append(From, To);
      return this->begin()+InsertElt;
    }

    assert(I >= this->begin() && "Insertion iterator is out of bounds.");
    assert(I <= this->end() && "Inserting past the end of the vector.");

    size_t NumToInsert = std::distance(From, To);

    // Ensure there is enough space.
    reserve(this->size() + NumToInsert);

    // Uninvalidate the iterator.
    I = this->begin()+InsertElt;

    // If there are more elements between the insertion point and the end of the
    // range than there are being inserted, we can use a simple approach to
    // insertion.  Since we already reserved space, we know that this won't
    // reallocate the vector.
    if (size_t(this->end()-I) >= NumToInsert) {
      T *OldEnd = this->end();
      append(std::move_iterator<iterator>(this->end() - NumToInsert),
             std::move_iterator<iterator>(this->end()));

      // Copy the existing elements that get replaced.
      std::move_backward(I, OldEnd-NumToInsert, OldEnd);

      std::copy(From, To, I);
      return I;
    }

    // Otherwise, we're inserting more elements than exist already, and we're
    // not inserting at the end.

    // Move over the elements that we're about to overwrite.
    T *OldEnd = this->end();
    this->set_size(this->size() + NumToInsert);
    size_t NumOverwritten = OldEnd-I;
    this->uninitialized_move(I, OldEnd, this->end()-NumOverwritten);

    // Replace the overwritten part.
    for (T *J = I; NumOverwritten > 0; --NumOverwritten) {
      *J = *From;
      ++J; ++From;
    }

    // Insert the non-overwritten middle part.
    this->uninitialized_copy(From, To, OldEnd);
    return I;
  }

  void insert(iterator I, std::initializer_list<T> IL) {
    insert(I, IL.begin(), IL.end());
  }

  template <typename... ArgTypes> void emplace_back(ArgTypes &&... Args) {
    if (LLVM_UNLIKELY(this->size() >= this->capacity()))
      this->grow();
    ::new ((void *)this->end()) T(std::forward<ArgTypes>(Args)...);
    this->set_size(this->size() + 1);
  }

  SmallVectorImpl &operator=(const SmallVectorImpl &RHS);

  SmallVectorImpl &operator=(SmallVectorImpl &&RHS);

  bool operator==(const SmallVectorImpl &RHS) const {
    if (this->size() != RHS.size()) return false;
    return std::equal(this->begin(), this->end(), RHS.begin());
  }
  bool operator!=(const SmallVectorImpl &RHS) const {
    return !(*this == RHS);
  }

  bool operator<(const SmallVectorImpl &RHS) const {
    return std::lexicographical_compare(this->begin(), this->end(),
                                        RHS.begin(), RHS.end());
  }
};

template <typename T>
void SmallVectorImpl<T>::swap(SmallVectorImpl<T> &RHS) {
  if (this == &RHS) return;

  // We can only avoid copying elements if neither vector is small.
  if (!this->isSmall() && !RHS.isSmall()) {
    std::swap(this->BeginX, RHS.BeginX);
    std::swap(this->Size, RHS.Size);
    std::swap(this->Capacity, RHS.Capacity);
    return;
  }
  if (RHS.size() > this->capacity())
    this->grow(RHS.size());
  if (this->size() > RHS.capacity())
    RHS.grow(this->size());

  // Swap the shared elements.
  size_t NumShared = this->size();
  if (NumShared > RHS.size()) NumShared = RHS.size();
  for (size_type i = 0; i != NumShared; ++i)
    std::swap((*this)[i], RHS[i]);

  // Copy over the extra elts.
  if (this->size() > RHS.size()) {
    size_t EltDiff = this->size() - RHS.size();
    this->uninitialized_copy(this->begin()+NumShared, this->end(), RHS.end());
    RHS.set_size(RHS.size() + EltDiff);
    this->destroy_range(this->begin()+NumShared, this->end());
    this->set_size(NumShared);
  } else if (RHS.size() > this->size()) {
    size_t EltDiff = RHS.size() - this->size();
    this->uninitialized_copy(RHS.begin()+NumShared, RHS.end(), this->end());
    this->set_size(this->size() + EltDiff);
    this->destroy_range(RHS.begin()+NumShared, RHS.end());
    RHS.set_size(NumShared);
  }
}

template <typename T>
SmallVectorImpl<T> &SmallVectorImpl<T>::
  operator=(const SmallVectorImpl<T> &RHS) {
  // Avoid self-assignment.
  if (this == &RHS) return *this;

  // If we already have sufficient space, assign the common elements, then
  // destroy any excess.
  size_t RHSSize = RHS.size();
  size_t CurSize = this->size();
  if (CurSize >= RHSSize) {
    // Assign common elements.
    iterator NewEnd;
    if (RHSSize)
      NewEnd = std::copy(RHS.begin(), RHS.begin()+RHSSize, this->begin());
    else
      NewEnd = this->begin();

    // Destroy excess elements.
    this->destroy_range(NewEnd, this->end());

    // Trim.
    this->set_size(RHSSize);
    return *this;
  }

  // If we have to grow to have enough elements, destroy the current elements.
  // This allows us to avoid copying them during the grow.
  // FIXME: don't do this if they're efficiently moveable.
  if (this->capacity() < RHSSize) {
    // Destroy current elements.
    this->destroy_range(this->begin(), this->end());
    this->set_size(0);
    CurSize = 0;
    this->grow(RHSSize);
  } else if (CurSize) {
    // Otherwise, use assignment for the already-constructed elements.
    std::copy(RHS.begin(), RHS.begin()+CurSize, this->begin());
  }

  // Copy construct the new elements in place.
  this->uninitialized_copy(RHS.begin()+CurSize, RHS.end(),
                           this->begin()+CurSize);

  // Set end.
  this->set_size(RHSSize);
  return *this;
}

template <typename T>
SmallVectorImpl<T> &SmallVectorImpl<T>::operator=(SmallVectorImpl<T> &&RHS) {
  // Avoid self-assignment.
  if (this == &RHS) return *this;

  // If the RHS isn't small, clear this vector and then steal its buffer.
  if (!RHS.isSmall()) {
    this->destroy_range(this->begin(), this->end());
    if (!this->isSmall()) free(this->begin());
    this->BeginX = RHS.BeginX;
    this->Size = RHS.Size;
    this->Capacity = RHS.Capacity;
    RHS.resetToSmall();
    return *this;
  }

  // If we already have sufficient space, assign the common elements, then
  // destroy any excess.
  size_t RHSSize = RHS.size();
  size_t CurSize = this->size();
  if (CurSize >= RHSSize) {
    // Assign common elements.
    iterator NewEnd = this->begin();
    if (RHSSize)
      NewEnd = std::move(RHS.begin(), RHS.end(), NewEnd);

    // Destroy excess elements and trim the bounds.
    this->destroy_range(NewEnd, this->end());
    this->set_size(RHSSize);

    // Clear the RHS.
    RHS.clear();

    return *this;
  }

  // If we have to grow to have enough elements, destroy the current elements.
  // This allows us to avoid copying them during the grow.
  // FIXME: this may not actually make any sense if we can efficiently move
  // elements.
  if (this->capacity() < RHSSize) {
    // Destroy current elements.
    this->destroy_range(this->begin(), this->end());
    this->set_size(0);
    CurSize = 0;
    this->grow(RHSSize);
  } else if (CurSize) {
    // Otherwise, use assignment for the already-constructed elements.
    std::move(RHS.begin(), RHS.begin()+CurSize, this->begin());
  }

  // Move-construct the new elements in place.
  this->uninitialized_move(RHS.begin()+CurSize, RHS.end(),
                           this->begin()+CurSize);

  // Set end.
  this->set_size(RHSSize);

  RHS.clear();
  return *this;
}

/// Storage for the SmallVector elements.  This is specialized for the N=0 case
/// to avoid allocating unnecessary storage.
template <typename T, unsigned N>
struct SmallVectorStorage {
  AlignedCharArrayUnion<T> InlineElts[N];
};

/// We need the storage to be properly aligned even for small-size of 0 so that
/// the pointer math in \a SmallVectorTemplateCommon::getFirstEl() is
/// well-defined.
template <typename T> struct alignas(alignof(T)) SmallVectorStorage<T, 0> {};

/// This is a 'vector' (really, a variable-sized array), optimized
/// for the case when the array is small.  It contains some number of elements
/// in-place, which allows it to avoid heap allocation when the actual number of
/// elements is below that threshold.  This allows normal "small" cases to be
/// fast without losing generality for large inputs.
///
/// Note that this does not attempt to be exception safe.
///
template <typename T, unsigned N>
class SmallVector : public SmallVectorImpl<T>, SmallVectorStorage<T, N> {
public:
  SmallVector() : SmallVectorImpl<T>(N) {}

  ~SmallVector() {
    // Destroy the constructed elements in the vector.
    this->destroy_range(this->begin(), this->end());
  }

  explicit SmallVector(size_t Size, const T &Value = T())
    : SmallVectorImpl<T>(N) {
    this->assign(Size, Value);
  }

  template <typename ItTy,
            typename = typename std::enable_if<std::is_convertible<
                typename std::iterator_traits<ItTy>::iterator_category,
                std::input_iterator_tag>::value>::type>
  SmallVector(ItTy S, ItTy E) : SmallVectorImpl<T>(N) {
    this->append(S, E);
  }

  template <typename RangeTy>
  explicit SmallVector(const iterator_range<RangeTy> &R)
      : SmallVectorImpl<T>(N) {
    this->append(R.begin(), R.end());
  }

  SmallVector(std::initializer_list<T> IL) : SmallVectorImpl<T>(N) {
    this->assign(IL);
  }

  SmallVector(const SmallVector &RHS) : SmallVectorImpl<T>(N) {
    if (!RHS.empty())
      SmallVectorImpl<T>::operator=(RHS);
  }

  const SmallVector &operator=(const SmallVector &RHS) {
    SmallVectorImpl<T>::operator=(RHS);
    return *this;
  }

  SmallVector(SmallVector &&RHS) : SmallVectorImpl<T>(N) {
    if (!RHS.empty())
      SmallVectorImpl<T>::operator=(::std::move(RHS));
  }

  SmallVector(SmallVectorImpl<T> &&RHS) : SmallVectorImpl<T>(N) {
    if (!RHS.empty())
      SmallVectorImpl<T>::operator=(::std::move(RHS));
  }

  const SmallVector &operator=(SmallVector &&RHS) {
    SmallVectorImpl<T>::operator=(::std::move(RHS));
    return *this;
  }

  const SmallVector &operator=(SmallVectorImpl<T> &&RHS) {
    SmallVectorImpl<T>::operator=(::std::move(RHS));
    return *this;
  }

  const SmallVector &operator=(std::initializer_list<T> IL) {
    this->assign(IL);
    return *this;
  }
};

template <typename T, unsigned N>
inline size_t capacity_in_bytes(const SmallVector<T, N> &X) {
  return X.capacity_in_bytes();
}

} // end namespace wpi

namespace std {

  /// Implement std::swap in terms of SmallVector swap.
  template<typename T>
  inline void
  swap(wpi::SmallVectorImpl<T> &LHS, wpi::SmallVectorImpl<T> &RHS) {
    LHS.swap(RHS);
  }

  /// Implement std::swap in terms of SmallVector swap.
  template<typename T, unsigned N>
  inline void
  swap(wpi::SmallVector<T, N> &LHS, wpi::SmallVector<T, N> &RHS) {
    LHS.swap(RHS);
  }

} // end namespace std

#endif // LLVM_ADT_SMALLVECTOR_H<|MERGE_RESOLUTION|>--- conflicted
+++ resolved
@@ -50,11 +50,7 @@
 
   SmallVectorBase() = delete;
   SmallVectorBase(void *FirstEl, size_t Capacity)
-<<<<<<< HEAD
-      : BeginX(FirstEl), Capacity(Capacity) {}
-=======
       : BeginX(FirstEl), Capacity(static_cast<unsigned>(Capacity)) {}
->>>>>>> f72052ac
 
   /// This is an implementation of the grow() method which only works
   /// on POD-like data types and is out of line to reduce code duplication.
@@ -79,11 +75,7 @@
   /// which will only be overwritten.
   void set_size(size_t Size) {
     assert(Size <= capacity());
-<<<<<<< HEAD
-    this->Size = Size;
-=======
     this->Size = static_cast<unsigned>(Size);
->>>>>>> f72052ac
   }
 };
 
@@ -274,11 +266,7 @@
     free(this->begin());
 
   this->BeginX = NewElts;
-<<<<<<< HEAD
-  this->Capacity = NewCapacity;
-=======
   this->Capacity = static_cast<unsigned>(NewCapacity);
->>>>>>> f72052ac
 }
 
 
