//===- llvm/Support/Path.h - Path Operating System Concept ------*- C++ -*-===//
//
//                     The LLVM Compiler Infrastructure
//
// This file is distributed under the University of Illinois Open Source
// License. See LICENSE.TXT for details.
//
//===----------------------------------------------------------------------===//
//
// This file declares the wpi::sys::path namespace. It is designed after
// TR2/boost filesystem (v3), but modified to remove exception handling and the
// path class.
//
//===----------------------------------------------------------------------===//

#ifndef WPIUTIL_WPI_PATH_H_
#define WPIUTIL_WPI_PATH_H_

#include "wpi/Twine.h"
#include "wpi/iterator.h"
#include <cstdint>
#include <iterator>
#include <system_error>
<<<<<<< HEAD
=======

#ifdef _WIN32
// Disable iterator deprecation warning
#pragma warning(push)
#pragma warning(disable : 4996)
#endif
>>>>>>> f72052ac

namespace wpi {
namespace sys {
namespace path {

enum class Style { windows, posix, native };

/// @name Lexical Component Iterator
/// @{

/// Path iterator.
///
/// This is an input iterator that iterates over the individual components in
/// \a path. The traversal order is as follows:
/// * The root-name element, if present.
/// * The root-directory element, if present.
/// * Each successive filename element, if present.
/// * Dot, if one or more trailing non-root slash characters are present.
/// Traversing backwards is possible with \a reverse_iterator
///
/// Iteration examples. Each component is separated by ',':
/// @code
///   /          => /
///   /foo       => /,foo
///   foo/       => foo,.
///   /foo/bar   => /,foo,bar
///   ../        => ..,.
///   C:\foo\bar => C:,/,foo,bar
/// @endcode
class const_iterator
    : public iterator_facade_base<const_iterator, std::input_iterator_tag,
                                  const StringRef> {
  StringRef Path;      ///< The entire path.
  StringRef Component; ///< The current component. Not necessarily in Path.
  size_t    Position;  ///< The iterators current position within Path.
  Style S;             ///< The path style to use.

  // An end iterator has Position = Path.size() + 1.
  friend const_iterator begin(StringRef path, Style style);
  friend const_iterator end(StringRef path);

public:
  reference operator*() const { return Component; }
  const_iterator &operator++();    // preincrement
  bool operator==(const const_iterator &RHS) const;

  /// Difference in bytes between this and RHS.
  ptrdiff_t operator-(const const_iterator &RHS) const;
};

/// Reverse path iterator.
///
/// This is an input iterator that iterates over the individual components in
/// \a path in reverse order. The traversal order is exactly reversed from that
/// of \a const_iterator
class reverse_iterator
    : public iterator_facade_base<reverse_iterator, std::input_iterator_tag,
                                  const StringRef> {
  StringRef Path;      ///< The entire path.
  StringRef Component; ///< The current component. Not necessarily in Path.
  size_t    Position;  ///< The iterators current position within Path.
  Style S;             ///< The path style to use.

  friend reverse_iterator rbegin(StringRef path, Style style);
  friend reverse_iterator rend(StringRef path);

public:
  reference operator*() const { return Component; }
  reverse_iterator &operator++();    // preincrement
  bool operator==(const reverse_iterator &RHS) const;

  /// Difference in bytes between this and RHS.
  ptrdiff_t operator-(const reverse_iterator &RHS) const;
};

/// Get begin iterator over \a path.
/// @param path Input path.
/// @returns Iterator initialized with the first component of \a path.
const_iterator begin(StringRef path, Style style = Style::native);

/// Get end iterator over \a path.
/// @param path Input path.
/// @returns Iterator initialized to the end of \a path.
const_iterator end(StringRef path);

/// Get reverse begin iterator over \a path.
/// @param path Input path.
/// @returns Iterator initialized with the first reverse component of \a path.
reverse_iterator rbegin(StringRef path, Style style = Style::native);

/// Get reverse end iterator over \a path.
/// @param path Input path.
/// @returns Iterator initialized to the reverse end of \a path.
reverse_iterator rend(StringRef path);

/// @}
/// @name Lexical Modifiers
/// @{

/// Remove the last component from \a path unless it is the root dir.
///
/// @code
///   directory/filename.cpp => directory/
///   directory/             => directory
///   filename.cpp           => <empty>
///   /                      => /
/// @endcode
///
/// @param path A path that is modified to not have a file component.
void remove_filename(SmallVectorImpl<char> &path, Style style = Style::native);

/// Replace the file extension of \a path with \a extension.
///
/// @code
///   ./filename.cpp => ./filename.extension
///   ./filename     => ./filename.extension
///   ./             => ./.extension
/// @endcode
///
/// @param path A path that has its extension replaced with \a extension.
/// @param extension The extension to be added. It may be empty. It may also
///                  optionally start with a '.', if it does not, one will be
///                  prepended.
void replace_extension(SmallVectorImpl<char> &path, const Twine &extension,
                       Style style = Style::native);

/// Replace matching path prefix with another path.
///
/// @code
///   /foo, /old, /new => /foo
///   /old/foo, /old, /new => /new/foo
///   /foo, <empty>, /new => /new/foo
///   /old/foo, /old, <empty> => /foo
/// @endcode
///
/// @param Path If \a Path starts with \a OldPrefix modify to instead
///        start with \a NewPrefix.
/// @param OldPrefix The path prefix to strip from \a Path.
/// @param NewPrefix The path prefix to replace \a NewPrefix with.
void replace_path_prefix(SmallVectorImpl<char> &Path,
                         const StringRef &OldPrefix, const StringRef &NewPrefix,
                         Style style = Style::native);

/// Append to path.
///
/// @code
///   /foo  + bar/f => /foo/bar/f
///   /foo/ + bar/f => /foo/bar/f
///   foo   + bar/f => foo/bar/f
/// @endcode
///
/// @param path Set to \a path + \a component.
/// @param a The component to be appended to \a path.
void append(SmallVectorImpl<char> &path, const Twine &a,
                                         const Twine &b = "",
                                         const Twine &c = "",
                                         const Twine &d = "");

void append(SmallVectorImpl<char> &path, Style style, const Twine &a,
            const Twine &b = "", const Twine &c = "", const Twine &d = "");

/// Append to path.
///
/// @code
///   /foo  + [bar,f] => /foo/bar/f
///   /foo/ + [bar,f] => /foo/bar/f
///   foo   + [bar,f] => foo/bar/f
/// @endcode
///
/// @param path Set to \a path + [\a begin, \a end).
/// @param begin Start of components to append.
/// @param end One past the end of components to append.
void append(SmallVectorImpl<char> &path, const_iterator begin,
            const_iterator end, Style style = Style::native);

/// @}
/// @name Transforms (or some other better name)
/// @{

/// Convert path to the native form. This is used to give paths to users and
/// operating system calls in the platform's normal way. For example, on Windows
/// all '/' are converted to '\'.
///
/// @param path A path that is transformed to native format.
/// @param result Holds the result of the transformation.
void native(const Twine &path, SmallVectorImpl<char> &result,
            Style style = Style::native);

/// Convert path to the native form in place. This is used to give paths to
/// users and operating system calls in the platform's normal way. For example,
/// on Windows all '/' are converted to '\'.
///
/// @param path A path that is transformed to native format.
void native(SmallVectorImpl<char> &path, Style style = Style::native);

/// Replaces backslashes with slashes if Windows.
///
/// @param path processed path
/// @result The result of replacing backslashes with forward slashes if Windows.
/// On Unix, this function is a no-op because backslashes are valid path
/// chracters.
std::string convert_to_slash(StringRef path, Style style = Style::native);

/// @}
/// @name Lexical Observers
/// @{

/// Get root name.
///
/// @code
///   //net/hello => //net
///   c:/hello    => c: (on Windows, on other platforms nothing)
///   /hello      => <empty>
/// @endcode
///
/// @param path Input path.
/// @result The root name of \a path if it has one, otherwise "".
StringRef root_name(StringRef path, Style style = Style::native);

/// Get root directory.
///
/// @code
///   /goo/hello => /
///   c:/hello   => /
///   d/file.txt => <empty>
/// @endcode
///
/// @param path Input path.
/// @result The root directory of \a path if it has one, otherwise
///               "".
StringRef root_directory(StringRef path, Style style = Style::native);

/// Get root path.
///
/// Equivalent to root_name + root_directory.
///
/// @param path Input path.
/// @result The root path of \a path if it has one, otherwise "".
StringRef root_path(StringRef path, Style style = Style::native);

/// Get relative path.
///
/// @code
///   C:\hello\world => hello\world
///   foo/bar        => foo/bar
///   /foo/bar       => foo/bar
/// @endcode
///
/// @param path Input path.
/// @result The path starting after root_path if one exists, otherwise "".
StringRef relative_path(StringRef path, Style style = Style::native);

/// Get parent path.
///
/// @code
///   /          => <empty>
///   /foo       => /
///   foo/../bar => foo/..
/// @endcode
///
/// @param path Input path.
/// @result The parent path of \a path if one exists, otherwise "".
StringRef parent_path(StringRef path, Style style = Style::native);

/// Get filename.
///
/// @code
///   /foo.txt    => foo.txt
///   .          => .
///   ..         => ..
///   /          => /
/// @endcode
///
/// @param path Input path.
/// @result The filename part of \a path. This is defined as the last component
///         of \a path.
StringRef filename(StringRef path, Style style = Style::native);

/// Get stem.
///
/// If filename contains a dot but not solely one or two dots, result is the
/// substring of filename ending at (but not including) the last dot. Otherwise
/// it is filename.
///
/// @code
///   /foo/bar.txt => bar
///   /foo/bar     => bar
///   /foo/.txt    => <empty>
///   /foo/.       => .
///   /foo/..      => ..
/// @endcode
///
/// @param path Input path.
/// @result The stem of \a path.
StringRef stem(StringRef path, Style style = Style::native);

/// Get extension.
///
/// If filename contains a dot but not solely one or two dots, result is the
/// substring of filename starting at (and including) the last dot, and ending
/// at the end of \a path. Otherwise "".
///
/// @code
///   /foo/bar.txt => .txt
///   /foo/bar     => <empty>
///   /foo/.txt    => .txt
/// @endcode
///
/// @param path Input path.
/// @result The extension of \a path.
StringRef extension(StringRef path, Style style = Style::native);

/// Check whether the given char is a path separator on the host OS.
///
/// @param value a character
/// @result true if \a value is a path separator character on the host OS
bool is_separator(char value, Style style = Style::native);

/// Return the preferred separator for this platform.
///
/// @result StringRef of the preferred separator, null-terminated.
StringRef get_separator(Style style = Style::native);

/// Get the typical temporary directory for the system, e.g.,
/// "/var/tmp" or "C:/TEMP"
///
/// @param erasedOnReboot Whether to favor a path that is erased on reboot
/// rather than one that potentially persists longer. This parameter will be
/// ignored if the user or system has set the typical environment variable
/// (e.g., TEMP on Windows, TMPDIR on *nix) to specify a temporary directory.
///
/// @param result Holds the resulting path name.
void system_temp_directory(bool erasedOnReboot, SmallVectorImpl<char> &result);

/// Get the user's home directory.
///
/// @param result Holds the resulting path name.
/// @result True if a home directory is set, false otherwise.
bool home_directory(SmallVectorImpl<char> &result);

/// Has root name?
///
/// root_name != ""
///
/// @param path Input path.
/// @result True if the path has a root name, false otherwise.
bool has_root_name(const Twine &path, Style style = Style::native);

/// Has root directory?
///
/// root_directory != ""
///
/// @param path Input path.
/// @result True if the path has a root directory, false otherwise.
bool has_root_directory(const Twine &path, Style style = Style::native);

/// Has root path?
///
/// root_path != ""
///
/// @param path Input path.
/// @result True if the path has a root path, false otherwise.
bool has_root_path(const Twine &path, Style style = Style::native);

/// Has relative path?
///
/// relative_path != ""
///
/// @param path Input path.
/// @result True if the path has a relative path, false otherwise.
bool has_relative_path(const Twine &path, Style style = Style::native);

/// Has parent path?
///
/// parent_path != ""
///
/// @param path Input path.
/// @result True if the path has a parent path, false otherwise.
bool has_parent_path(const Twine &path, Style style = Style::native);

/// Has filename?
///
/// filename != ""
///
/// @param path Input path.
/// @result True if the path has a filename, false otherwise.
bool has_filename(const Twine &path, Style style = Style::native);

/// Has stem?
///
/// stem != ""
///
/// @param path Input path.
/// @result True if the path has a stem, false otherwise.
bool has_stem(const Twine &path, Style style = Style::native);

/// Has extension?
///
/// extension != ""
///
/// @param path Input path.
/// @result True if the path has a extension, false otherwise.
bool has_extension(const Twine &path, Style style = Style::native);

/// Is path absolute?
///
/// @param path Input path.
/// @result True if the path is absolute, false if it is not.
bool is_absolute(const Twine &path, Style style = Style::native);

/// Is path relative?
///
/// @param path Input path.
/// @result True if the path is relative, false if it is not.
bool is_relative(const Twine &path, Style style = Style::native);

/// Remove redundant leading "./" pieces and consecutive separators.
///
/// @param path Input path.
/// @result The cleaned-up \a path.
StringRef remove_leading_dotslash(StringRef path, Style style = Style::native);

/// In-place remove any './' and optionally '../' components from a path.
///
/// @param path processed path
/// @param remove_dot_dot specify if '../' (except for leading "../") should be
/// removed
/// @result True if path was changed
bool remove_dots(SmallVectorImpl<char> &path, bool remove_dot_dot = false,
                 Style style = Style::native);

#if defined(_WIN32)
std::error_code widenPath(const Twine &Path8, SmallVectorImpl<wchar_t> &Path16);
#endif

} // end namespace path
} // end namespace sys
} // end namespace wpi

#ifdef _WIN32
#pragma warning(pop)
#endif

#endif<|MERGE_RESOLUTION|>--- conflicted
+++ resolved
@@ -21,15 +21,12 @@
 #include <cstdint>
 #include <iterator>
 #include <system_error>
-<<<<<<< HEAD
-=======
 
 #ifdef _WIN32
 // Disable iterator deprecation warning
 #pragma warning(push)
 #pragma warning(disable : 4996)
 #endif
->>>>>>> f72052ac
 
 namespace wpi {
 namespace sys {
