//===--- raw_ostream.cpp - Implement the raw_ostream classes --------------===//
//
//                     The LLVM Compiler Infrastructure
//
// This file is distributed under the University of Illinois Open Source
// License. See LICENSE.TXT for details.
//
//===----------------------------------------------------------------------===//
//
// This implements support for bulk buffered stream output.
//
//===----------------------------------------------------------------------===//

#ifdef _WIN32
#define _CRT_NONSTDC_NO_WARNINGS
#endif

#include "wpi/raw_ostream.h"
#include "wpi/STLExtras.h"
#include "wpi/SmallString.h"
#include "wpi/SmallVector.h"
#include "wpi/StringExtras.h"
#include "wpi/Compiler.h"
#include "wpi/ErrorHandling.h"
#include "wpi/FileSystem.h"
#include "wpi/Format.h"
#include "wpi/MathExtras.h"
#include "wpi/NativeFormatting.h"
#include "wpi/WindowsError.h"
#include <algorithm>
#include <cctype>
#include <cerrno>
#include <cstdio>
#include <iterator>
#include <sys/stat.h>
#include <system_error>

// <fcntl.h> may provide O_BINARY.
#include <fcntl.h>

#ifndef _WIN32
#include <unistd.h>
#include <sys/uio.h>
#endif

#if defined(__CYGWIN__)
#include <io.h>
#endif

#if defined(_MSC_VER)
#include <io.h>
#ifndef STDIN_FILENO
# define STDIN_FILENO 0
#endif
#ifndef STDOUT_FILENO
# define STDOUT_FILENO 1
#endif
#ifndef STDERR_FILENO
# define STDERR_FILENO 2
#endif
#endif

#ifdef _WIN32
#include "wpi/ConvertUTF.h"
#include "Windows/WindowsSupport.h"
#endif

using namespace wpi;

raw_ostream::~raw_ostream() {
  // raw_ostream's subclasses should take care to flush the buffer
  // in their destructors.
  assert(OutBufCur == OutBufStart &&
         "raw_ostream destructor called with non-empty buffer!");

  if (BufferMode == InternalBuffer)
    delete [] OutBufStart;
}

// An out of line virtual method to provide a home for the class vtable.
void raw_ostream::handle() {}

size_t raw_ostream::preferred_buffer_size() const {
  // BUFSIZ is intended to be a reasonable default.
  return BUFSIZ;
}

void raw_ostream::SetBuffered() {
  // Ask the subclass to determine an appropriate buffer size.
  if (size_t Size = preferred_buffer_size())
    SetBufferSize(Size);
  else
    // It may return 0, meaning this stream should be unbuffered.
    SetUnbuffered();
}

void raw_ostream::SetBufferAndMode(char *BufferStart, size_t Size,
                                   BufferKind Mode) {
  assert(((Mode == Unbuffered && !BufferStart && Size == 0) ||
          (Mode != Unbuffered && BufferStart && Size != 0)) &&
         "stream must be unbuffered or have at least one byte");
  // Make sure the current buffer is free of content (we can't flush here; the
  // child buffer management logic will be in write_impl).
  assert(GetNumBytesInBuffer() == 0 && "Current buffer is non-empty!");

  if (BufferMode == InternalBuffer)
    delete [] OutBufStart;
  OutBufStart = BufferStart;
  OutBufEnd = OutBufStart+Size;
  OutBufCur = OutBufStart;
  BufferMode = Mode;

  assert(OutBufStart <= OutBufEnd && "Invalid size!");
}

raw_ostream &raw_ostream::operator<<(unsigned long N) {
  write_integer(*this, static_cast<uint64_t>(N), 0, IntegerStyle::Integer);
  return *this;
}

raw_ostream &raw_ostream::operator<<(long N) {
  write_integer(*this, static_cast<int64_t>(N), 0, IntegerStyle::Integer);
  return *this;
}

raw_ostream &raw_ostream::operator<<(unsigned long long N) {
  write_integer(*this, static_cast<uint64_t>(N), 0, IntegerStyle::Integer);
  return *this;
}

raw_ostream &raw_ostream::operator<<(long long N) {
  write_integer(*this, static_cast<int64_t>(N), 0, IntegerStyle::Integer);
  return *this;
}

raw_ostream &raw_ostream::write_hex(unsigned long long N) {
  wpi::write_hex(*this, N, HexPrintStyle::Lower);
  return *this;
}

raw_ostream &raw_ostream::write_escaped(StringRef Str,
                                        bool UseHexEscapes) {
  for (unsigned char c : Str) {
    switch (c) {
    case '\\':
      *this << '\\' << '\\';
      break;
    case '\t':
      *this << '\\' << 't';
      break;
    case '\n':
      *this << '\\' << 'n';
      break;
    case '"':
      *this << '\\' << '"';
      break;
    default:
      if (isPrint(c)) {
        *this << c;
        break;
      }

      // Write out the escaped representation.
      if (UseHexEscapes) {
        *this << '\\' << 'x';
        *this << hexdigit((c >> 4 & 0xF));
        *this << hexdigit((c >> 0) & 0xF);
      } else {
        // Always use a full 3-character octal escape.
        *this << '\\';
        *this << char('0' + ((c >> 6) & 7));
        *this << char('0' + ((c >> 3) & 7));
        *this << char('0' + ((c >> 0) & 7));
      }
    }
  }

  return *this;
}

raw_ostream &raw_ostream::operator<<(const void *P) {
  wpi::write_hex(*this, (uintptr_t)P, HexPrintStyle::PrefixLower);
  return *this;
}

raw_ostream &raw_ostream::operator<<(double N) {
  wpi::write_double(*this, N, FloatStyle::Exponent);
  return *this;
}

void raw_ostream::flush_nonempty() {
  assert(OutBufCur > OutBufStart && "Invalid call to flush_nonempty.");
  size_t Length = OutBufCur - OutBufStart;
  OutBufCur = OutBufStart;
  write_impl(OutBufStart, Length);
}

raw_ostream &raw_ostream::write(unsigned char C) {
  // Group exceptional cases into a single branch.
  if (LLVM_UNLIKELY(OutBufCur >= OutBufEnd)) {
    if (LLVM_UNLIKELY(!OutBufStart)) {
      if (BufferMode == Unbuffered) {
        write_impl(reinterpret_cast<char*>(&C), 1);
        return *this;
      }
      // Set up a buffer and start over.
      SetBuffered();
      return write(C);
    }

    flush_nonempty();
  }

  *OutBufCur++ = C;
  return *this;
}

raw_ostream &raw_ostream::write(const char *Ptr, size_t Size) {
  // Group exceptional cases into a single branch.
  if (LLVM_UNLIKELY(size_t(OutBufEnd - OutBufCur) < Size)) {
    if (LLVM_UNLIKELY(!OutBufStart)) {
      if (BufferMode == Unbuffered) {
        write_impl(Ptr, Size);
        return *this;
      }
      // Set up a buffer and start over.
      SetBuffered();
      return write(Ptr, Size);
    }

    size_t NumBytes = OutBufEnd - OutBufCur;

    // If the buffer is empty at this point we have a string that is larger
    // than the buffer. Directly write the chunk that is a multiple of the
    // preferred buffer size and put the remainder in the buffer.
    if (LLVM_UNLIKELY(OutBufCur == OutBufStart)) {
      assert(NumBytes != 0 && "undefined behavior");
      size_t BytesToWrite = Size - (Size % NumBytes);
      write_impl(Ptr, BytesToWrite);
      size_t BytesRemaining = Size - BytesToWrite;
      if (BytesRemaining > size_t(OutBufEnd - OutBufCur)) {
        // Too much left over to copy into our buffer.
        return write(Ptr + BytesToWrite, BytesRemaining);
      }
      copy_to_buffer(Ptr + BytesToWrite, BytesRemaining);
      return *this;
    }

    // We don't have enough space in the buffer to fit the string in. Insert as
    // much as possible, flush and start over with the remainder.
    copy_to_buffer(Ptr, NumBytes);
    flush_nonempty();
    return write(Ptr + NumBytes, Size - NumBytes);
  }

  copy_to_buffer(Ptr, Size);

  return *this;
}

void raw_ostream::copy_to_buffer(const char *Ptr, size_t Size) {
  assert(Size <= size_t(OutBufEnd - OutBufCur) && "Buffer overrun!");

  // Handle short strings specially, memcpy isn't very good at very short
  // strings.
  switch (Size) {
  case 4: OutBufCur[3] = Ptr[3]; LLVM_FALLTHROUGH;
  case 3: OutBufCur[2] = Ptr[2]; LLVM_FALLTHROUGH;
  case 2: OutBufCur[1] = Ptr[1]; LLVM_FALLTHROUGH;
  case 1: OutBufCur[0] = Ptr[0]; LLVM_FALLTHROUGH;
  case 0: break;
  default:
    memcpy(OutBufCur, Ptr, Size);
    break;
  }

  OutBufCur += Size;
}

// Formatted output.
raw_ostream &raw_ostream::operator<<(const format_object_base &Fmt) {
  // If we have more than a few bytes left in our output buffer, try
  // formatting directly onto its end.
  size_t NextBufferSize = 127;
  size_t BufferBytesLeft = OutBufEnd - OutBufCur;
  if (BufferBytesLeft > 3) {
    size_t BytesUsed = Fmt.print(OutBufCur, BufferBytesLeft);

    // Common case is that we have plenty of space.
    if (BytesUsed <= BufferBytesLeft) {
      OutBufCur += BytesUsed;
      return *this;
    }

    // Otherwise, we overflowed and the return value tells us the size to try
    // again with.
    NextBufferSize = BytesUsed;
  }

  // If we got here, we didn't have enough space in the output buffer for the
  // string.  Try printing into a SmallVector that is resized to have enough
  // space.  Iterate until we win.
  SmallVector<char, 128> V;

  while (true) {
    V.resize(NextBufferSize);

    // Try formatting into the SmallVector.
    size_t BytesUsed = Fmt.print(V.data(), NextBufferSize);

    // If BytesUsed fit into the vector, we win.
    if (BytesUsed <= NextBufferSize)
      return write(V.data(), BytesUsed);

    // Otherwise, try again with a new size.
    assert(BytesUsed > NextBufferSize && "Didn't grow buffer!?");
    NextBufferSize = BytesUsed;
  }
}

raw_ostream &raw_ostream::operator<<(const FormattedString &FS) {
  if (FS.Str.size() >= FS.Width || FS.Justify == FormattedString::JustifyNone) {
    this->operator<<(FS.Str);
    return *this;
  }
  const size_t Difference = FS.Width - FS.Str.size();
  switch (FS.Justify) {
  case FormattedString::JustifyLeft:
    this->operator<<(FS.Str);
    this->indent(Difference);
    break;
  case FormattedString::JustifyRight:
    this->indent(Difference);
    this->operator<<(FS.Str);
    break;
  case FormattedString::JustifyCenter: {
    int PadAmount = Difference / 2;
    this->indent(PadAmount);
    this->operator<<(FS.Str);
    this->indent(Difference - PadAmount);
    break;
  }
  default:
    wpi_unreachable("Bad Justification");
  }
  return *this;
}

raw_ostream &raw_ostream::operator<<(const FormattedNumber &FN) {
  if (FN.Hex) {
    HexPrintStyle Style;
    if (FN.Upper && FN.HexPrefix)
      Style = HexPrintStyle::PrefixUpper;
    else if (FN.Upper && !FN.HexPrefix)
      Style = HexPrintStyle::Upper;
    else if (!FN.Upper && FN.HexPrefix)
      Style = HexPrintStyle::PrefixLower;
    else
      Style = HexPrintStyle::Lower;
    wpi::write_hex(*this, FN.HexValue, Style, FN.Width);
  } else {
    wpi::SmallString<16> Buffer;
    wpi::raw_svector_ostream Stream(Buffer);
    wpi::write_integer(Stream, FN.DecValue, 0, IntegerStyle::Integer);
    if (Buffer.size() < FN.Width)
      indent(FN.Width - Buffer.size());
    (*this) << Buffer;
  }
  return *this;
}

raw_ostream &raw_ostream::operator<<(const FormattedBytes &FB) {
  if (FB.Bytes.empty())
    return *this;

  size_t LineIndex = 0;
  auto Bytes = FB.Bytes;
  const size_t Size = Bytes.size();
  HexPrintStyle HPS = FB.Upper ? HexPrintStyle::Upper : HexPrintStyle::Lower;
  uint64_t OffsetWidth = 0;
  if (FB.FirstByteOffset.has_value()) {
    // Figure out how many nibbles are needed to print the largest offset
    // represented by this data set, so that we can align the offset field
    // to the right width.
    size_t Lines = Size / FB.NumPerLine;
    uint64_t MaxOffset = *FB.FirstByteOffset + Lines * FB.NumPerLine;
    unsigned Power = 0;
    if (MaxOffset > 0)
      Power = wpi::Log2_64_Ceil(MaxOffset);
    OffsetWidth = std::max<uint64_t>(4, wpi::alignTo(Power, 4) / 4);
  }

  // The width of a block of data including all spaces for group separators.
  unsigned NumByteGroups =
      alignTo(FB.NumPerLine, FB.ByteGroupSize) / FB.ByteGroupSize;
  unsigned BlockCharWidth = FB.NumPerLine * 2 + NumByteGroups - 1;

  while (!Bytes.empty()) {
    indent(FB.IndentLevel);

    if (FB.FirstByteOffset.has_value()) {
      uint64_t Offset = FB.FirstByteOffset.value();
      wpi::write_hex(*this, Offset + LineIndex, HPS, OffsetWidth);
      *this << ": ";
    }

    auto Line = Bytes.take_front(FB.NumPerLine);

    size_t CharsPrinted = 0;
    // Print the hex bytes for this line in groups
    for (size_t I = 0; I < Line.size(); ++I, CharsPrinted += 2) {
      if (I && (I % FB.ByteGroupSize) == 0) {
        ++CharsPrinted;
        *this << " ";
      }
      wpi::write_hex(*this, Line[I], HPS, 2);
    }

    if (FB.ASCII) {
      // Print any spaces needed for any bytes that we didn't print on this
      // line so that the ASCII bytes are correctly aligned.
      assert(BlockCharWidth >= CharsPrinted);
      indent(BlockCharWidth - CharsPrinted + 2);
      *this << "|";

      // Print the ASCII char values for each byte on this line
      for (uint8_t Byte : Line) {
        if (isPrint(Byte))
          *this << static_cast<char>(Byte);
        else
          *this << '.';
      }
      *this << '|';
    }

    Bytes = Bytes.drop_front(Line.size());
    LineIndex += Line.size();
    if (LineIndex < Size)
      *this << '\n';
  }
  return *this;
}

template <char C>
static raw_ostream &write_padding(raw_ostream &OS, unsigned NumChars) {
  static const char Chars[] = {C, C, C, C, C, C, C, C, C, C, C, C, C, C, C, C,
                               C, C, C, C, C, C, C, C, C, C, C, C, C, C, C, C,
                               C, C, C, C, C, C, C, C, C, C, C, C, C, C, C, C,
                               C, C, C, C, C, C, C, C, C, C, C, C, C, C, C, C,
                               C, C, C, C, C, C, C, C, C, C, C, C, C, C, C, C};

  // Usually the indentation is small, handle it with a fastpath.
  if (NumChars < array_lengthof(Chars))
    return OS.write(Chars, NumChars);

  while (NumChars) {
    unsigned NumToWrite = std::min(NumChars,
                                   (unsigned)array_lengthof(Chars)-1);
    OS.write(Chars, NumToWrite);
    NumChars -= NumToWrite;
  }
  return OS;
}

/// indent - Insert 'NumSpaces' spaces.
raw_ostream &raw_ostream::indent(unsigned NumSpaces) {
  return write_padding<' '>(*this, NumSpaces);
}

/// write_zeros - Insert 'NumZeros' nulls.
raw_ostream &raw_ostream::write_zeros(unsigned NumZeros) {
  return write_padding<'\0'>(*this, NumZeros);
}

void raw_ostream::anchor() {}

//===----------------------------------------------------------------------===//
//  Formatted Output
//===----------------------------------------------------------------------===//

// Out of line virtual method.
void format_object_base::home() {
}

//===----------------------------------------------------------------------===//
//  raw_fd_ostream
//===----------------------------------------------------------------------===//

static int getFD(StringRef Filename, std::error_code &EC,
                 sys::fs::CreationDisposition Disp, sys::fs::FileAccess Access,
                 sys::fs::OpenFlags Flags) {
  assert((Access & sys::fs::FA_Write) &&
         "Cannot make a raw_ostream from a read-only descriptor!");

  // Handle "-" as stdout. Note that when we do this, we consider ourself
  // the owner of stdout and may set the "binary" flag globally based on Flags.
  if (Filename == "-") {
    EC = std::error_code();
    // If user requested binary then put stdout into binary mode if
    // possible.
    if (!(Flags & sys::fs::OF_Text)) {
#if defined(_WIN32)
      _setmode(_fileno(stdout), _O_BINARY);
#endif
    }
    return STDOUT_FILENO;
  }

  int FD;
  if (Access & sys::fs::FA_Read)
    EC = sys::fs::openFileForReadWrite(Filename, FD, Disp, Flags);
  else
    EC = sys::fs::openFileForWrite(Filename, FD, Disp, Flags);
  if (EC)
    return -1;

  return FD;
}

raw_fd_ostream::raw_fd_ostream(StringRef Filename, std::error_code &EC)
    : raw_fd_ostream(Filename, EC, sys::fs::CD_CreateAlways, sys::fs::FA_Write,
                     sys::fs::OF_None) {}

raw_fd_ostream::raw_fd_ostream(StringRef Filename, std::error_code &EC,
                               sys::fs::CreationDisposition Disp)
    : raw_fd_ostream(Filename, EC, Disp, sys::fs::FA_Write, sys::fs::OF_None) {}

<<<<<<< HEAD
raw_fd_ostream::raw_fd_ostream(StringRef Filename, std::error_code &EC,
                               sys::fs::FileAccess Access)
    : raw_fd_ostream(Filename, EC, sys::fs::CD_CreateAlways, Access,
                     sys::fs::OF_None) {}

=======
>>>>>>> f72052ac
raw_fd_ostream::raw_fd_ostream(StringRef Filename, std::error_code &EC,
                               sys::fs::FileAccess Access)
    : raw_fd_ostream(Filename, EC, sys::fs::CD_CreateAlways, Access,
                     sys::fs::OF_None) {}

raw_fd_ostream::raw_fd_ostream(StringRef Filename, std::error_code &EC,
                               sys::fs::OpenFlags Flags)
    : raw_fd_ostream(Filename, EC, sys::fs::CD_CreateAlways, sys::fs::FA_Write,
                     Flags) {}

raw_fd_ostream::raw_fd_ostream(StringRef Filename, std::error_code &EC,
                               sys::fs::CreationDisposition Disp,
                               sys::fs::FileAccess Access,
                               sys::fs::OpenFlags Flags)
<<<<<<< HEAD
    : raw_fd_ostream(Filename, EC, sys::fs::CD_CreateAlways, sys::fs::FA_Write,
                     Flags) {}

raw_fd_ostream::raw_fd_ostream(StringRef Filename, std::error_code &EC,
                               sys::fs::CreationDisposition Disp,
                               sys::fs::FileAccess Access,
                               sys::fs::OpenFlags Flags)
=======
>>>>>>> f72052ac
    : raw_fd_ostream(getFD(Filename, EC, Disp, Access, Flags), true) {}

/// FD is the file descriptor that this writes to.  If ShouldClose is true, this
/// closes the file when the stream is destroyed.
raw_fd_ostream::raw_fd_ostream(int fd, bool shouldClose, bool unbuffered)
    : raw_pwrite_stream(unbuffered), FD(fd), ShouldClose(shouldClose) {
  if (FD < 0 ) {
    ShouldClose = false;
    return;
  }

  // Do not attempt to close stdout or stderr. We used to try to maintain the
  // property that tools that support writing file to stdout should not also
  // write informational output to stdout, but in practice we were never able to
  // maintain this invariant. Many features have been added to LLVM and clang
  // (-fdump-record-layouts, optimization remarks, etc) that print to stdout, so
  // users must simply be aware that mixed output and remarks is a possibility.
  if (FD <= STDERR_FILENO)
    ShouldClose = false;

#ifdef _WIN32
  // Check if this is a console device. This is not equivalent to isatty.
  IsWindowsConsole =
      ::GetFileType((HANDLE)::_get_osfhandle(fd)) == FILE_TYPE_CHAR;
#endif

  // Get the starting position.
  off_t loc = ::lseek(FD, 0, SEEK_CUR);
#ifdef _WIN32
  // MSVCRT's _lseek(SEEK_CUR) doesn't return -1 for pipes.
  SupportsSeeking = loc != (off_t)-1 && ::GetFileType(reinterpret_cast<HANDLE>(::_get_osfhandle(FD))) != FILE_TYPE_PIPE;
#else
  SupportsSeeking = loc != (off_t)-1;
#endif
  if (!SupportsSeeking)
    pos = 0;
  else
    pos = static_cast<uint64_t>(loc);
}

raw_fd_ostream::~raw_fd_ostream() {
  if (FD >= 0) {
    flush();
    if (ShouldClose && ::close(FD) < 0)
      error_detected(std::error_code(errno, std::generic_category()));
  }

#ifdef __MINGW32__
  // On mingw, global dtors should not call exit().
  // report_fatal_error() invokes exit(). We know report_fatal_error()
  // might not write messages to stderr when any errors were detected
  // on FD == 2.
  if (FD == 2) return;
#endif

  // If there are any pending errors, report them now. Clients wishing
  // to avoid report_fatal_error calls should check for errors with
  // has_error() and clear the error flag with clear_error() before
  // destructing raw_ostream objects which may have errors.
  if (has_error())
    report_fatal_error("IO failure on output stream: " + error().message(),
                       /*GenCrashDiag=*/false);
<<<<<<< HEAD
}

#if defined(_WIN32)
// The most reliable way to print unicode in a Windows console is with
// WriteConsoleW. To use that, first transcode from UTF-8 to UTF-16. This
// assumes that LLVM programs always print valid UTF-8 to the console. The data
// might not be UTF-8 for two major reasons:
// 1. The program is printing binary (-filetype=obj -o -), in which case it
// would have been gibberish anyway.
// 2. The program is printing text in a semi-ascii compatible codepage like
// shift-jis or cp1252.
//
// Most LLVM programs don't produce non-ascii text unless they are quoting
// user source input. A well-behaved LLVM program should either validate that
// the input is UTF-8 or transcode from the local codepage to UTF-8 before
// quoting it. If they don't, this may mess up the encoding, but this is still
// probably the best compromise we can make.
static bool write_console_impl(int FD, StringRef Data) {
  SmallVector<wchar_t, 256> WideText;

  // Fall back to ::write if it wasn't valid UTF-8.
  if (auto EC = sys::windows::UTF8ToUTF16(Data, WideText))
    return false;

  // On Windows 7 and earlier, WriteConsoleW has a low maximum amount of data
  // that can be written to the console at a time.
  size_t MaxWriteSize = WideText.size();
  if (!RunningWindows8OrGreater())
    MaxWriteSize = 32767;

  size_t WCharsWritten = 0;
  do {
    size_t WCharsToWrite =
        std::min(MaxWriteSize, WideText.size() - WCharsWritten);
    DWORD ActuallyWritten;
    bool Success =
        ::WriteConsoleW((HANDLE)::_get_osfhandle(FD), &WideText[WCharsWritten],
                        WCharsToWrite, &ActuallyWritten,
                        /*Reserved=*/nullptr);

    // The most likely reason for WriteConsoleW to fail is that FD no longer
    // points to a console. Fall back to ::write. If this isn't the first loop
    // iteration, something is truly wrong.
    if (!Success)
      return false;

    WCharsWritten += ActuallyWritten;
  } while (WCharsWritten != WideText.size());
  return true;
=======
>>>>>>> f72052ac
}
#endif

#if defined(_WIN32)
// The most reliable way to print unicode in a Windows console is with
// WriteConsoleW. To use that, first transcode from UTF-8 to UTF-16. This
// assumes that LLVM programs always print valid UTF-8 to the console. The data
// might not be UTF-8 for two major reasons:
// 1. The program is printing binary (-filetype=obj -o -), in which case it
// would have been gibberish anyway.
// 2. The program is printing text in a semi-ascii compatible codepage like
// shift-jis or cp1252.
//
// Most LLVM programs don't produce non-ascii text unless they are quoting
// user source input. A well-behaved LLVM program should either validate that
// the input is UTF-8 or transcode from the local codepage to UTF-8 before
// quoting it. If they don't, this may mess up the encoding, but this is still
// probably the best compromise we can make.
static bool write_console_impl(int FD, StringRef Data) {
  SmallVector<wchar_t, 256> WideText;

  // Fall back to ::write if it wasn't valid UTF-8.
  if (auto EC = sys::windows::UTF8ToUTF16(Data, WideText))
    return false;

  // On Windows 7 and earlier, WriteConsoleW has a low maximum amount of data
  // that can be written to the console at a time.
  size_t MaxWriteSize = WideText.size();
  if (!RunningWindows8OrGreater())
    MaxWriteSize = 32767;

  size_t WCharsWritten = 0;
  do {
    size_t WCharsToWrite =
        std::min(MaxWriteSize, WideText.size() - WCharsWritten);
    DWORD ActuallyWritten;
    bool Success =
        ::WriteConsoleW((HANDLE)::_get_osfhandle(FD), &WideText[WCharsWritten],
                        WCharsToWrite, &ActuallyWritten,
                        /*Reserved=*/nullptr);

    // The most likely reason for WriteConsoleW to fail is that FD no longer
    // points to a console. Fall back to ::write. If this isn't the first loop
    // iteration, something is truly wrong.
    if (!Success)
      return false;

    WCharsWritten += ActuallyWritten;
  } while (WCharsWritten != WideText.size());
  return true;
}
#endif

void raw_fd_ostream::write_impl(const char *Ptr, size_t Size) {
  assert(FD >= 0 && "File already closed.");
  pos += Size;

#if defined(_WIN32)
  // If this is a Windows console device, try re-encoding from UTF-8 to UTF-16
  // and using WriteConsoleW. If that fails, fall back to plain write().
  if (IsWindowsConsole)
    if (write_console_impl(FD, StringRef(Ptr, Size)))
      return;
#endif

  // The maximum write size is limited to INT32_MAX. A write
  // greater than SSIZE_MAX is implementation-defined in POSIX,
  // and Windows _write requires 32 bit input.
  size_t MaxWriteSize = INT32_MAX;

#if defined(__linux__)
  // It is observed that Linux returns EINVAL for a very large write (>2G).
  // Make it a reasonably small value.
  MaxWriteSize = 1024 * 1024 * 1024;
#endif

  do {
    size_t ChunkSize = std::min(Size, MaxWriteSize);
#ifdef _WIN32
    int ret = ::_write(FD, Ptr, ChunkSize);
#else
    ssize_t ret = ::write(FD, Ptr, ChunkSize);
#endif

    if (ret < 0) {
      // If it's a recoverable error, swallow it and retry the write.
      //
      // Ideally we wouldn't ever see EAGAIN or EWOULDBLOCK here, since
      // raw_ostream isn't designed to do non-blocking I/O. However, some
      // programs, such as old versions of bjam, have mistakenly used
      // O_NONBLOCK. For compatibility, emulate blocking semantics by
      // spinning until the write succeeds. If you don't want spinning,
      // don't use O_NONBLOCK file descriptors with raw_ostream.
      if (errno == EINTR || errno == EAGAIN
#ifdef EWOULDBLOCK
          || errno == EWOULDBLOCK
#endif
          )
        continue;

      // Otherwise it's a non-recoverable error. Note it and quit.
      error_detected(std::error_code(errno, std::generic_category()));
      break;
    }

    // The write may have written some or all of the data. Update the
    // size and buffer pointer to reflect the remainder that needs
    // to be written. If there are no bytes left, we're done.
    Ptr += ret;
    Size -= ret;
  } while (Size > 0);
}

void raw_fd_ostream::close() {
  assert(ShouldClose);
  ShouldClose = false;
  flush();
  if (::close(FD) < 0)
    error_detected(std::error_code(errno, std::generic_category()));
  FD = -1;
}

uint64_t raw_fd_ostream::seek(uint64_t off) {
  assert(SupportsSeeking && "Stream does not support seeking!");
  flush();
#ifdef _WIN32
  pos = ::_lseeki64(FD, off, SEEK_SET);
#else
  pos = ::lseek(FD, off, SEEK_SET);
#endif
  if (pos == (uint64_t)-1)
    error_detected(std::error_code(errno, std::generic_category()));
  return pos;
}

void raw_fd_ostream::pwrite_impl(const char *Ptr, size_t Size,
                                 uint64_t Offset) {
  uint64_t Pos = tell();
  seek(Offset);
  write(Ptr, Size);
  seek(Pos);
}

size_t raw_fd_ostream::preferred_buffer_size() const {
#if defined(_WIN32)
  // Disable buffering for console devices. Console output is re-encoded from
  // UTF-8 to UTF-16 on Windows, and buffering it would require us to split the
  // buffer on a valid UTF-8 codepoint boundary. Terminal buffering is disabled
  // below on most other OSs, so do the same thing on Windows and avoid that
  // complexity.
  if (IsWindowsConsole)
    return 0;
  return raw_ostream::preferred_buffer_size();
#elif !defined(__minix)
  // Minix has no st_blksize.
  assert(FD >= 0 && "File not yet open!");
  struct stat statbuf;
  if (fstat(FD, &statbuf) != 0)
    return 0;

  // If this is a terminal, don't use buffering. Line buffering
  // would be a more traditional thing to do, but it's not worth
  // the complexity.
  if (S_ISCHR(statbuf.st_mode) && isatty(FD))
    return 0;
  // Return the preferred block size.
  return statbuf.st_blksize;
#else
  return raw_ostream::preferred_buffer_size();
#endif
}

void raw_fd_ostream::anchor() {}

//===----------------------------------------------------------------------===//
//  outs(), errs(), nulls()
//===----------------------------------------------------------------------===//

/// outs() - This returns a reference to a raw_ostream for standard output.
/// Use it like: outs() << "foo" << "bar";
raw_ostream &wpi::outs() {
  // Set buffer settings to model stdout behavior.
  std::error_code EC;
  static raw_fd_ostream* S = new raw_fd_ostream("-", EC, sys::fs::F_None);
  assert(!EC);
  return *S;
}

/// errs() - This returns a reference to a raw_ostream for standard error.
/// Use it like: errs() << "foo" << "bar";
raw_ostream &wpi::errs() {
  // Set standard error to be unbuffered by default.
  static raw_fd_ostream* S = new raw_fd_ostream(STDERR_FILENO, false, true);
  return *S;
}

/// nulls() - This returns a reference to a raw_ostream which discards output.
raw_ostream &wpi::nulls() {
  static raw_null_ostream* S = new raw_null_ostream;
  return *S;
}

//===----------------------------------------------------------------------===//
//  raw_string_ostream
//===----------------------------------------------------------------------===//

raw_string_ostream::~raw_string_ostream() {
  flush();
}

void raw_string_ostream::write_impl(const char *Ptr, size_t Size) {
  OS.append(Ptr, Size);
}

//===----------------------------------------------------------------------===//
//  raw_svector_ostream
//===----------------------------------------------------------------------===//

uint64_t raw_svector_ostream::current_pos() const { return OS.size(); }

void raw_svector_ostream::write_impl(const char *Ptr, size_t Size) {
  OS.append(Ptr, Ptr + Size);
}

void raw_svector_ostream::pwrite_impl(const char *Ptr, size_t Size,
                                      uint64_t Offset) {
  memcpy(OS.data() + Offset, Ptr, Size);
}

//===----------------------------------------------------------------------===//
//  raw_vector_ostream
//===----------------------------------------------------------------------===//

uint64_t raw_vector_ostream::current_pos() const { return OS.size(); }

void raw_vector_ostream::write_impl(const char *Ptr, size_t Size) {
  OS.insert(OS.end(), Ptr, Ptr + Size);
}

void raw_vector_ostream::pwrite_impl(const char *Ptr, size_t Size,
                                     uint64_t Offset) {
  memcpy(OS.data() + Offset, Ptr, Size);
}

//===----------------------------------------------------------------------===//
//  raw_usvector_ostream
//===----------------------------------------------------------------------===//

uint64_t raw_usvector_ostream::current_pos() const { return OS.size(); }

void raw_usvector_ostream::write_impl(const char *Ptr, size_t Size) {
  OS.append(reinterpret_cast<const uint8_t *>(Ptr),
            reinterpret_cast<const uint8_t *>(Ptr) + Size);
}

void raw_usvector_ostream::pwrite_impl(const char *Ptr, size_t Size,
                                       uint64_t Offset) {
  memcpy(OS.data() + Offset, Ptr, Size);
}

//===----------------------------------------------------------------------===//
//  raw_uvector_ostream
//===----------------------------------------------------------------------===//

uint64_t raw_uvector_ostream::current_pos() const { return OS.size(); }

void raw_uvector_ostream::write_impl(const char *Ptr, size_t Size) {
  OS.insert(OS.end(), reinterpret_cast<const uint8_t *>(Ptr),
            reinterpret_cast<const uint8_t *>(Ptr) + Size);
}

void raw_uvector_ostream::pwrite_impl(const char *Ptr, size_t Size,
                                      uint64_t Offset) {
  memcpy(OS.data() + Offset, Ptr, Size);
}

//===----------------------------------------------------------------------===//
//  raw_null_ostream
//===----------------------------------------------------------------------===//

raw_null_ostream::~raw_null_ostream() {
#ifndef NDEBUG
  // ~raw_ostream asserts that the buffer is empty. This isn't necessary
  // with raw_null_ostream, but it's better to have raw_null_ostream follow
  // the rules than to change the rules just for raw_null_ostream.
  flush();
#endif
}

void raw_null_ostream::write_impl(const char * /*Ptr*/, size_t /*Size*/) {}

uint64_t raw_null_ostream::current_pos() const {
  return 0;
}

void raw_null_ostream::pwrite_impl(const char * /*Ptr*/, size_t /*Size*/,
                                   uint64_t /*Offset*/) {}

void raw_pwrite_stream::anchor() {}

void buffer_ostream::anchor() {}<|MERGE_RESOLUTION|>--- conflicted
+++ resolved
@@ -525,19 +525,11 @@
                                sys::fs::CreationDisposition Disp)
     : raw_fd_ostream(Filename, EC, Disp, sys::fs::FA_Write, sys::fs::OF_None) {}
 
-<<<<<<< HEAD
 raw_fd_ostream::raw_fd_ostream(StringRef Filename, std::error_code &EC,
                                sys::fs::FileAccess Access)
     : raw_fd_ostream(Filename, EC, sys::fs::CD_CreateAlways, Access,
                      sys::fs::OF_None) {}
 
-=======
->>>>>>> f72052ac
-raw_fd_ostream::raw_fd_ostream(StringRef Filename, std::error_code &EC,
-                               sys::fs::FileAccess Access)
-    : raw_fd_ostream(Filename, EC, sys::fs::CD_CreateAlways, Access,
-                     sys::fs::OF_None) {}
-
 raw_fd_ostream::raw_fd_ostream(StringRef Filename, std::error_code &EC,
                                sys::fs::OpenFlags Flags)
     : raw_fd_ostream(Filename, EC, sys::fs::CD_CreateAlways, sys::fs::FA_Write,
@@ -547,16 +539,6 @@
                                sys::fs::CreationDisposition Disp,
                                sys::fs::FileAccess Access,
                                sys::fs::OpenFlags Flags)
-<<<<<<< HEAD
-    : raw_fd_ostream(Filename, EC, sys::fs::CD_CreateAlways, sys::fs::FA_Write,
-                     Flags) {}
-
-raw_fd_ostream::raw_fd_ostream(StringRef Filename, std::error_code &EC,
-                               sys::fs::CreationDisposition Disp,
-                               sys::fs::FileAccess Access,
-                               sys::fs::OpenFlags Flags)
-=======
->>>>>>> f72052ac
     : raw_fd_ostream(getFD(Filename, EC, Disp, Access, Flags), true) {}
 
 /// FD is the file descriptor that this writes to.  If ShouldClose is true, this
@@ -619,7 +601,6 @@
   if (has_error())
     report_fatal_error("IO failure on output stream: " + error().message(),
                        /*GenCrashDiag=*/false);
-<<<<<<< HEAD
 }
 
 #if defined(_WIN32)
@@ -669,8 +650,6 @@
     WCharsWritten += ActuallyWritten;
   } while (WCharsWritten != WideText.size());
   return true;
-=======
->>>>>>> f72052ac
 }
 #endif
 
