// Copyright (c) FIRST and other WPILib contributors.
// Open Source Software; you can modify and/or share it under the terms of
// the WPILib BSD license file in the root directory of this project.

#include "wpi/DataLog.h"

#include <bit>
#include <cstdio>
#include <cstdlib>
#include <cstring>
#include <vector>

#include "wpi/Endian.h"
#include "wpi/Logger.h"
#include "wpi/SmallString.h"
#include "wpi/print.h"
#include "wpi/timestamp.h"

using namespace wpi::log;

static constexpr size_t kRecordMaxHeaderSize = 17;

static void DefaultLog(unsigned int level, const char* file, unsigned int line,
                       const char* msg) {
  if (level > wpi::WPI_LOG_INFO) {
    wpi::print(stderr, "DataLog: {}\n", msg);
  } else if (level == wpi::WPI_LOG_INFO) {
    wpi::print("DataLog: {}\n", msg);
  }
}

wpi::Logger DataLog::s_defaultMessageLog{DefaultLog};

template <typename T>
static unsigned int WriteVarInt(uint8_t* buf, T val) {
  unsigned int len = 0;
  do {
    *buf++ = static_cast<unsigned int>(val) & 0xff;
    ++len;
    val >>= 8;
  } while (val != 0);
  return len;
}

// min size: 4, max size: 17
static unsigned int WriteRecordHeader(uint8_t* buf, uint32_t entry,
                                      uint64_t timestamp,
                                      uint32_t payloadSize) {
  uint8_t* origbuf = buf++;

  unsigned int entryLen = WriteVarInt(buf, entry);
  buf += entryLen;
  unsigned int payloadLen = WriteVarInt(buf, payloadSize);
  buf += payloadLen;
  unsigned int timestampLen =
      WriteVarInt(buf, timestamp == 0 ? wpi::Now() : timestamp);
  buf += timestampLen;
  *origbuf =
      ((timestampLen - 1) << 4) | ((payloadLen - 1) << 2) | (entryLen - 1);
  return buf - origbuf;
}

void DataLog::StartFile() {
  std::scoped_lock lock{m_mutex};
  if (m_active) {
    return;
  }

  // Grab previously pending writes
  std::vector<Buffer> bufs;
  bufs.swap(m_outgoing);
  m_outgoing.reserve(bufs.size() + 1);

  // File header (version 1.0)
  uint8_t* buf = Reserve(m_extraHeader.size() + 12);
  static const uint8_t header[] = {'W', 'P', 'I', 'L', 'O', 'G', 0, 1};
  std::memcpy(buf, header, 8);
  support::endian::write32le(buf + 8, m_extraHeader.size());
  std::memcpy(buf + 12, m_extraHeader.data(), m_extraHeader.size());

  // Existing start and schema data records
  for (auto&& entryInfo : m_entries) {
    AppendStartRecord(entryInfo.second.id, entryInfo.first(),
                      entryInfo.second.type,
                      m_entryIds[entryInfo.second.id].metadata, 0);
    if (!entryInfo.second.schemaData.empty()) {
      StartRecord(entryInfo.second.id, 0, entryInfo.second.schemaData.size(),
                  0);
      AppendImpl(entryInfo.second.schemaData);
    }
  }

  // Append previously pending writes
  for (auto&& buf : bufs) {
    m_outgoing.emplace_back(std::move(buf));
  }

  m_active = true;
}

void DataLog::FlushBufs(std::vector<Buffer>* writeBufs) {
  std::scoped_lock lock{m_mutex};
  writeBufs->swap(m_outgoing);
  DoReleaseBufs(&m_outgoing);
}

void DataLog::ReleaseBufs(std::vector<Buffer>* bufs) {
  std::scoped_lock lock{m_mutex};
  DoReleaseBufs(bufs);
}

void DataLog::Pause() {
  std::scoped_lock lock{m_mutex};
  m_paused = true;
}

void DataLog::Resume() {
  std::scoped_lock lock{m_mutex};
  m_paused = false;
}

void DataLog::Stop() {
  std::scoped_lock lock{m_mutex};
  m_active = false;
}

void DataLog::BufferHalfFull() {}

bool DataLog::HasSchema(std::string_view name) const {
  std::scoped_lock lock{m_mutex};
  wpi::SmallString<128> fullName{"/.schema/"};
  fullName += name;
  auto it = m_entries.find(fullName);
  return it != m_entries.end();
}

void DataLog::AddSchema(std::string_view name, std::string_view type,
                        std::span<const uint8_t> schema, int64_t timestamp) {
  std::scoped_lock lock{m_mutex};
  wpi::SmallString<128> fullName{"/.schema/"};
  fullName += name;
  auto& entryInfo = m_entries[fullName];
  if (entryInfo.id != 0) {
    return;  // don't add duplicates
  }
  entryInfo.schemaData.assign(schema.begin(), schema.end());
  int entry = StartImpl(fullName, type, {}, timestamp);

  // inline AppendRaw() without releasing lock
  if (entry <= 0) {
    [[unlikely]] return;  // should never happen, but check anyway
  }
  if (!m_active) {
    [[unlikely]] return;
  }
  StartRecord(entry, timestamp, schema.size(), 0);
  AppendImpl(schema);
}

// Control records use the following format:
// 1-byte type
// 4-byte entry
// rest of data (depending on type)

int DataLog::Start(std::string_view name, std::string_view type,
                   std::string_view metadata, int64_t timestamp) {
  std::scoped_lock lock{m_mutex};
  return StartImpl(name, type, metadata, timestamp);
}

int DataLog::StartImpl(std::string_view name, std::string_view type,
                       std::string_view metadata, int64_t timestamp) {
  auto& entryInfo = m_entries[name];
  if (entryInfo.id == 0) {
    entryInfo.id = ++m_lastId;
  }
  auto& entryInfo2 = m_entryIds[entryInfo.id];
  ++entryInfo2.count;
  if (entryInfo2.count > 1) {
    if (entryInfo.type != type) {
      WPI_ERROR(m_msglog,
                "type mismatch for '{}': was '{}', requested '{}'; ignoring",
                name, entryInfo.type, type);
      return 0;
    }
    return entryInfo.id;
  }
  entryInfo.type = type;
  entryInfo2.metadata = metadata;

  if (!m_active) {
    [[unlikely]] return entryInfo.id;
  }

  AppendStartRecord(entryInfo.id, name, type, metadata, timestamp);
  return entryInfo.id;
}

void DataLog::AppendStartRecord(int id, std::string_view name,
                                std::string_view type,
                                std::string_view metadata, int64_t timestamp) {
  size_t strsize = name.size() + type.size() + metadata.size();
  uint8_t* buf = StartRecord(0, timestamp, 5 + 12 + strsize, 5);
  *buf++ = impl::kControlStart;
  wpi::support::endian::write32le(buf, id);
  AppendStringImpl(name);
  AppendStringImpl(type);
  AppendStringImpl(metadata);
}

void DataLog::DoReleaseBufs(std::vector<Buffer>* bufs) {
  for (auto&& buf : *bufs) {
    buf.Clear();
    if (m_free.size() < kMaxFreeCount) {
      [[likely]] m_free.emplace_back(std::move(buf));
    }
  }
  bufs->resize(0);
}

void DataLog::Finish(int entry, int64_t timestamp) {
  if (entry <= 0) {
    return;
  }
  std::scoped_lock lock{m_mutex};
  auto& entryInfo2 = m_entryIds[entry];
  if (entryInfo2.count == 0) {
    return;
  }
  --entryInfo2.count;
  if (entryInfo2.count != 0) {
    return;
  }
  m_entryIds.erase(entry);
  if (!m_active) {
    [[unlikely]] return;
  }
  uint8_t* buf = StartRecord(0, timestamp, 5, 5);
  *buf++ = impl::kControlFinish;
  wpi::support::endian::write32le(buf, entry);
}

void DataLog::SetMetadata(int entry, std::string_view metadata,
                          int64_t timestamp) {
  if (entry <= 0) {
    return;
  }
  std::scoped_lock lock{m_mutex};
  m_entryIds[entry].metadata = metadata;
  if (!m_active) {
    [[unlikely]] return;
  }
  uint8_t* buf = StartRecord(0, timestamp, 5 + 4 + metadata.size(), 5);
  *buf++ = impl::kControlSetMetadata;
  wpi::support::endian::write32le(buf, entry);
  AppendStringImpl(metadata);
}

uint8_t* DataLog::Reserve(size_t size) {
  assert(size <= kBlockSize);
  if (m_outgoing.empty() || size > m_outgoing.back().GetRemaining()) {
    if (m_outgoing.size() == kMaxBufferCount / 2) {
      [[unlikely]] BufferHalfFull();
    }
    if (m_free.empty()) {
      if (m_outgoing.size() >= kMaxBufferCount) {
        [[unlikely]]
        if (BufferFull()) {
          m_paused = true;
        }
      }
      m_outgoing.emplace_back();
    } else {
      m_outgoing.emplace_back(std::move(m_free.back()));
      m_free.pop_back();
    }
  }
  return m_outgoing.back().Reserve(size);
}

uint8_t* DataLog::StartRecord(uint32_t entry, uint64_t timestamp,
                              uint32_t payloadSize, size_t reserveSize) {
  uint8_t* buf = Reserve(kRecordMaxHeaderSize + reserveSize);
  auto headerLen = WriteRecordHeader(buf, entry, timestamp, payloadSize);
  m_outgoing.back().Unreserve(kRecordMaxHeaderSize - headerLen);
  buf += headerLen;
  return buf;
}

void DataLog::AppendImpl(std::span<const uint8_t> data) {
  while (data.size() > kBlockSize) {
    uint8_t* buf = Reserve(kBlockSize);
    std::memcpy(buf, data.data(), kBlockSize);
    data = data.subspan(kBlockSize);
  }
  if (!data.empty()) {
    uint8_t* buf = Reserve(data.size());
    std::memcpy(buf, data.data(), data.size());
  }
}

void DataLog::AppendStringImpl(std::string_view str) {
  uint8_t* buf = Reserve(4);
  wpi::support::endian::write32le(buf, str.size());
  AppendImpl({reinterpret_cast<const uint8_t*>(str.data()), str.size()});
}

void DataLog::AppendRaw(int entry, std::span<const uint8_t> data,
                        int64_t timestamp) {
  if (entry <= 0) {
    return;
  }
  std::scoped_lock lock{m_mutex};
  if (m_paused) {
    [[unlikely]] return;
  }
  StartRecord(entry, timestamp, data.size(), 0);
  AppendImpl(data);
}

void DataLog::AppendRaw2(int entry,
                         std::span<const std::span<const uint8_t>> data,
                         int64_t timestamp) {
  if (entry <= 0) {
    return;
  }
  std::scoped_lock lock{m_mutex};
  if (m_paused) {
    [[unlikely]] return;
  }
  size_t size = 0;
  for (auto&& chunk : data) {
    size += chunk.size();
  }
  StartRecord(entry, timestamp, size, 0);
  for (auto chunk : data) {
    AppendImpl(chunk);
  }
}

void DataLog::AppendBoolean(int entry, bool value, int64_t timestamp) {
  if (entry <= 0) {
    return;
  }
  std::scoped_lock lock{m_mutex};
  if (m_paused) {
    [[unlikely]] return;
  }
  uint8_t* buf = StartRecord(entry, timestamp, 1, 1);
  buf[0] = value ? 1 : 0;
}

void DataLog::AppendInteger(int entry, int64_t value, int64_t timestamp) {
  if (entry <= 0) {
    return;
  }
  std::scoped_lock lock{m_mutex};
  if (m_paused) {
    [[unlikely]] return;
  }
  uint8_t* buf = StartRecord(entry, timestamp, 8, 8);
  wpi::support::endian::write64le(buf, value);
}

void DataLog::AppendFloat(int entry, float value, int64_t timestamp) {
  if (entry <= 0) {
    return;
  }
  std::scoped_lock lock{m_mutex};
  if (m_paused) {
    [[unlikely]] return;
  }
  uint8_t* buf = StartRecord(entry, timestamp, 4, 4);
  if constexpr (std::endian::native == std::endian::little) {
    std::memcpy(buf, &value, 4);
  } else {
    wpi::support::endian::write32le(buf, wpi::bit_cast<uint32_t>(value));
  }
}

void DataLog::AppendDouble(int entry, double value, int64_t timestamp) {
  if (entry <= 0) {
    return;
  }
  std::scoped_lock lock{m_mutex};
  if (m_paused) {
    [[unlikely]] return;
  }
  uint8_t* buf = StartRecord(entry, timestamp, 8, 8);
  if constexpr (std::endian::native == std::endian::little) {
    std::memcpy(buf, &value, 8);
  } else {
    wpi::support::endian::write64le(buf, wpi::bit_cast<uint64_t>(value));
  }
}

void DataLog::AppendString(int entry, std::string_view value,
                           int64_t timestamp) {
  AppendRaw(entry,
            {reinterpret_cast<const uint8_t*>(value.data()), value.size()},
            timestamp);
}

void DataLog::AppendBooleanArray(int entry, std::span<const bool> arr,
                                 int64_t timestamp) {
  if (entry <= 0) {
    return;
  }
  std::scoped_lock lock{m_mutex};
  if (m_paused) {
    [[unlikely]] return;
  }
  StartRecord(entry, timestamp, arr.size(), 0);
  uint8_t* buf;
  while (arr.size() > kBlockSize) {
    buf = Reserve(kBlockSize);
    for (auto val : arr.subspan(0, kBlockSize)) {
      *buf++ = val ? 1 : 0;
    }
    arr = arr.subspan(kBlockSize);
  }
  buf = Reserve(arr.size());
  for (auto val : arr) {
    *buf++ = val ? 1 : 0;
  }
}

void DataLog::AppendBooleanArray(int entry, std::span<const int> arr,
                                 int64_t timestamp) {
  if (entry <= 0) {
    return;
  }
  std::scoped_lock lock{m_mutex};
  if (m_paused) {
    [[unlikely]] return;
  }
  StartRecord(entry, timestamp, arr.size(), 0);
  uint8_t* buf;
  while (arr.size() > kBlockSize) {
    buf = Reserve(kBlockSize);
    for (auto val : arr.subspan(0, kBlockSize)) {
      *buf++ = val & 1;
    }
    arr = arr.subspan(kBlockSize);
  }
  buf = Reserve(arr.size());
  for (auto val : arr) {
    *buf++ = val & 1;
  }
}

void DataLog::AppendBooleanArray(int entry, std::span<const uint8_t> arr,
                                 int64_t timestamp) {
  AppendRaw(entry, arr, timestamp);
}

void DataLog::AppendIntegerArray(int entry, std::span<const int64_t> arr,
                                 int64_t timestamp) {
  if constexpr (std::endian::native == std::endian::little) {
    AppendRaw(entry,
              {reinterpret_cast<const uint8_t*>(arr.data()), arr.size() * 8},
              timestamp);
  } else {
    if (entry <= 0) {
      return;
    }
    std::scoped_lock lock{m_mutex};
    if (m_paused) {
      [[unlikely]] return;
    }
    StartRecord(entry, timestamp, arr.size() * 8, 0);
    uint8_t* buf;
    while ((arr.size() * 8) > kBlockSize) {
      buf = Reserve(kBlockSize);
      for (auto val : arr.subspan(0, kBlockSize / 8)) {
        wpi::support::endian::write64le(buf, val);
        buf += 8;
      }
      arr = arr.subspan(kBlockSize / 8);
    }
    buf = Reserve(arr.size() * 8);
    for (auto val : arr) {
      wpi::support::endian::write64le(buf, val);
      buf += 8;
    }
  }
}

void DataLog::AppendFloatArray(int entry, std::span<const float> arr,
                               int64_t timestamp) {
  if constexpr (std::endian::native == std::endian::little) {
    AppendRaw(entry,
              {reinterpret_cast<const uint8_t*>(arr.data()), arr.size() * 4},
              timestamp);
  } else {
    if (entry <= 0) {
      return;
    }
    std::scoped_lock lock{m_mutex};
    if (m_paused) {
      [[unlikely]] return;
    }
    StartRecord(entry, timestamp, arr.size() * 4, 0);
    uint8_t* buf;
    while ((arr.size() * 4) > kBlockSize) {
      buf = Reserve(kBlockSize);
      for (auto val : arr.subspan(0, kBlockSize / 4)) {
        wpi::support::endian::write32le(buf, wpi::bit_cast<uint32_t>(val));
        buf += 4;
      }
      arr = arr.subspan(kBlockSize / 4);
    }
    buf = Reserve(arr.size() * 4);
    for (auto val : arr) {
      wpi::support::endian::write32le(buf, wpi::bit_cast<uint32_t>(val));
      buf += 4;
    }
  }
}

void DataLog::AppendDoubleArray(int entry, std::span<const double> arr,
                                int64_t timestamp) {
  if constexpr (std::endian::native == std::endian::little) {
    AppendRaw(entry,
              {reinterpret_cast<const uint8_t*>(arr.data()), arr.size() * 8},
              timestamp);
  } else {
    if (entry <= 0) {
      return;
    }
    std::scoped_lock lock{m_mutex};
    if (m_paused) {
      [[unlikely]] return;
    }
    StartRecord(entry, timestamp, arr.size() * 8, 0);
    uint8_t* buf;
    while ((arr.size() * 8) > kBlockSize) {
      buf = Reserve(kBlockSize);
      for (auto val : arr.subspan(0, kBlockSize / 8)) {
        wpi::support::endian::write64le(buf, wpi::bit_cast<uint64_t>(val));
        buf += 8;
      }
      arr = arr.subspan(kBlockSize / 8);
    }
    buf = Reserve(arr.size() * 8);
    for (auto val : arr) {
      wpi::support::endian::write64le(buf, wpi::bit_cast<uint64_t>(val));
      buf += 8;
    }
  }
}

void DataLog::AppendStringArray(int entry, std::span<const std::string> arr,
                                int64_t timestamp) {
  if (entry <= 0) {
    return;
  }
  // storage: 4-byte array length, each string prefixed by 4-byte length
  // calculate total size
  size_t size = 4;
  for (auto&& str : arr) {
    size += 4 + str.size();
  }
  std::scoped_lock lock{m_mutex};
  if (m_paused) {
    [[unlikely]] return;
  }
  uint8_t* buf = StartRecord(entry, timestamp, size, 4);
  wpi::support::endian::write32le(buf, arr.size());
  for (auto&& str : arr) {
    AppendStringImpl(str);
  }
}

void DataLog::AppendStringArray(int entry,
                                std::span<const std::string_view> arr,
                                int64_t timestamp) {
  if (entry <= 0) {
    return;
  }
  // storage: 4-byte array length, each string prefixed by 4-byte length
  // calculate total size
  size_t size = 4;
  for (auto&& str : arr) {
    size += 4 + str.size();
  }
  std::scoped_lock lock{m_mutex};
  if (m_paused) {
    [[unlikely]] return;
  }
  uint8_t* buf = StartRecord(entry, timestamp, size, 4);
  wpi::support::endian::write32le(buf, arr.size());
  for (auto&& sv : arr) {
    AppendStringImpl(sv);
  }
}

void DataLog::AppendStringArray(int entry,
                                std::span<const struct WPI_String> arr,
                                int64_t timestamp) {
  if (entry <= 0) {
    return;
  }
  // storage: 4-byte array length, each string prefixed by 4-byte length
  // calculate total size
  size_t size = 4;
  for (auto&& str : arr) {
    size += 4 + str.len;
  }
  std::scoped_lock lock{m_mutex};
  if (m_paused) {
    [[unlikely]] return;
  }
  uint8_t* buf = StartRecord(entry, timestamp, size, 4);
  wpi::support::endian::write32le(buf, arr.size());
  for (auto&& sv : arr) {
    AppendStringImpl(sv.str);
  }
}

extern "C" {

<<<<<<< HEAD
struct WPI_DataLog* WPI_DataLog_Create(const struct WPI_String* dir,
                                       const struct WPI_String* filename,
                                       double period,
                                       const struct WPI_String* extraHeader) {
  return reinterpret_cast<WPI_DataLog*>(
      new DataLog{wpi::to_string_view(dir), wpi::to_string_view(filename),
                  period, wpi::to_string_view(extraHeader)});
}

struct WPI_DataLog* WPI_DataLog_Create_Func(
    void (*write)(void* ptr, const uint8_t* data, size_t len), void* ptr,
    double period, const struct WPI_String* extraHeader) {
  return reinterpret_cast<WPI_DataLog*>(
      new DataLog{[=](auto data) { write(ptr, data.data(), data.size()); },
                  period, wpi::to_string_view(extraHeader)});
}

=======
>>>>>>> 178fe99f
void WPI_DataLog_Release(struct WPI_DataLog* datalog) {
  delete reinterpret_cast<DataLog*>(datalog);
}

<<<<<<< HEAD
void WPI_DataLog_SetFilename(struct WPI_DataLog* datalog,
                             const struct WPI_String* filename) {
  reinterpret_cast<DataLog*>(datalog)->SetFilename(
      wpi::to_string_view(filename));
}

=======
>>>>>>> 178fe99f
void WPI_DataLog_Flush(struct WPI_DataLog* datalog) {
  reinterpret_cast<DataLog*>(datalog)->Flush();
}

void WPI_DataLog_Pause(struct WPI_DataLog* datalog) {
  reinterpret_cast<DataLog*>(datalog)->Pause();
}

void WPI_DataLog_Resume(struct WPI_DataLog* datalog) {
  reinterpret_cast<DataLog*>(datalog)->Resume();
}

void WPI_DataLog_Stop(struct WPI_DataLog* datalog) {
  reinterpret_cast<DataLog*>(datalog)->Stop();
}

int WPI_DataLog_Start(struct WPI_DataLog* datalog,
                      const struct WPI_String* name,
                      const struct WPI_String* type,
                      const struct WPI_String* metadata, int64_t timestamp) {
  return reinterpret_cast<DataLog*>(datalog)->Start(
      wpi::to_string_view(name), wpi::to_string_view(type),
      wpi::to_string_view(metadata), timestamp);
}

void WPI_DataLog_Finish(struct WPI_DataLog* datalog, int entry,
                        int64_t timestamp) {
  reinterpret_cast<DataLog*>(datalog)->Finish(entry, timestamp);
}

void WPI_DataLog_SetMetadata(struct WPI_DataLog* datalog, int entry,
                             const struct WPI_String* metadata,
                             int64_t timestamp) {
  reinterpret_cast<DataLog*>(datalog)->SetMetadata(
      entry, wpi::to_string_view(metadata), timestamp);
}

void WPI_DataLog_AppendRaw(struct WPI_DataLog* datalog, int entry,
                           const uint8_t* data, size_t len, int64_t timestamp) {
  reinterpret_cast<DataLog*>(datalog)->AppendRaw(entry, {data, len}, timestamp);
}

void WPI_DataLog_AppendBoolean(struct WPI_DataLog* datalog, int entry,
                               int value, int64_t timestamp) {
  reinterpret_cast<DataLog*>(datalog)->AppendBoolean(entry, value, timestamp);
}

void WPI_DataLog_AppendInteger(struct WPI_DataLog* datalog, int entry,
                               int64_t value, int64_t timestamp) {
  reinterpret_cast<DataLog*>(datalog)->AppendInteger(entry, value, timestamp);
}

void WPI_DataLog_AppendFloat(struct WPI_DataLog* datalog, int entry,
                             float value, int64_t timestamp) {
  reinterpret_cast<DataLog*>(datalog)->AppendFloat(entry, value, timestamp);
}

void WPI_DataLog_AppendDouble(struct WPI_DataLog* datalog, int entry,
                              double value, int64_t timestamp) {
  reinterpret_cast<DataLog*>(datalog)->AppendDouble(entry, value, timestamp);
}

void WPI_DataLog_AppendString(struct WPI_DataLog* datalog, int entry,
                              const struct WPI_String* value,
                              int64_t timestamp) {
  reinterpret_cast<DataLog*>(datalog)->AppendString(
      entry, {value->str, value->len}, timestamp);
}

void WPI_DataLog_AppendBooleanArray(struct WPI_DataLog* datalog, int entry,
                                    const int* arr, size_t len,
                                    int64_t timestamp) {
  reinterpret_cast<DataLog*>(datalog)->AppendBooleanArray(entry, {arr, len},
                                                          timestamp);
}

void WPI_DataLog_AppendBooleanArrayByte(struct WPI_DataLog* datalog, int entry,
                                        const uint8_t* arr, size_t len,
                                        int64_t timestamp) {
  reinterpret_cast<DataLog*>(datalog)->AppendBooleanArray(entry, {arr, len},
                                                          timestamp);
}

void WPI_DataLog_AppendIntegerArray(struct WPI_DataLog* datalog, int entry,
                                    const int64_t* arr, size_t len,
                                    int64_t timestamp) {
  reinterpret_cast<DataLog*>(datalog)->AppendIntegerArray(entry, {arr, len},
                                                          timestamp);
}

void WPI_DataLog_AppendFloatArray(struct WPI_DataLog* datalog, int entry,
                                  const float* arr, size_t len,
                                  int64_t timestamp) {
  reinterpret_cast<DataLog*>(datalog)->AppendFloatArray(entry, {arr, len},
                                                        timestamp);
}

void WPI_DataLog_AppendDoubleArray(struct WPI_DataLog* datalog, int entry,
                                   const double* arr, size_t len,
                                   int64_t timestamp) {
  reinterpret_cast<DataLog*>(datalog)->AppendDoubleArray(entry, {arr, len},
                                                         timestamp);
}

void WPI_DataLog_AppendStringArray(struct WPI_DataLog* datalog, int entry,
                                   const struct WPI_String* arr, size_t len,
                                   int64_t timestamp) {
  reinterpret_cast<DataLog*>(datalog)->AppendStringArray(entry, {arr, len},
                                                         timestamp);
}

void WPI_DataLog_AddSchemaString(struct WPI_DataLog* datalog,
                                 const struct WPI_String* name,
                                 const struct WPI_String* type,
                                 const struct WPI_String* schema,
                                 int64_t timestamp) {
  reinterpret_cast<DataLog*>(datalog)->AddSchema(
      wpi::to_string_view(name), wpi::to_string_view(type),
      wpi::to_string_view(schema), timestamp);
}

void WPI_DataLog_AddSchema(struct WPI_DataLog* datalog,
                           const struct WPI_String* name,
                           const struct WPI_String* type, const uint8_t* schema,
                           size_t schema_len, int64_t timestamp) {
  reinterpret_cast<DataLog*>(datalog)->AddSchema(
      wpi::to_string_view(name), wpi::to_string_view(type),
      std::span<const uint8_t>{schema, schema_len}, timestamp);
}

}  // extern "C"<|MERGE_RESOLUTION|>--- conflicted
+++ resolved
@@ -620,39 +620,10 @@
 
 extern "C" {
 
-<<<<<<< HEAD
-struct WPI_DataLog* WPI_DataLog_Create(const struct WPI_String* dir,
-                                       const struct WPI_String* filename,
-                                       double period,
-                                       const struct WPI_String* extraHeader) {
-  return reinterpret_cast<WPI_DataLog*>(
-      new DataLog{wpi::to_string_view(dir), wpi::to_string_view(filename),
-                  period, wpi::to_string_view(extraHeader)});
-}
-
-struct WPI_DataLog* WPI_DataLog_Create_Func(
-    void (*write)(void* ptr, const uint8_t* data, size_t len), void* ptr,
-    double period, const struct WPI_String* extraHeader) {
-  return reinterpret_cast<WPI_DataLog*>(
-      new DataLog{[=](auto data) { write(ptr, data.data(), data.size()); },
-                  period, wpi::to_string_view(extraHeader)});
-}
-
-=======
->>>>>>> 178fe99f
 void WPI_DataLog_Release(struct WPI_DataLog* datalog) {
   delete reinterpret_cast<DataLog*>(datalog);
 }
 
-<<<<<<< HEAD
-void WPI_DataLog_SetFilename(struct WPI_DataLog* datalog,
-                             const struct WPI_String* filename) {
-  reinterpret_cast<DataLog*>(datalog)->SetFilename(
-      wpi::to_string_view(filename));
-}
-
-=======
->>>>>>> 178fe99f
 void WPI_DataLog_Flush(struct WPI_DataLog* datalog) {
   reinterpret_cast<DataLog*>(datalog)->Flush();
 }
