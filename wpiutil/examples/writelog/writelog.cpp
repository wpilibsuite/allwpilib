// Copyright (c) FIRST and other WPILib contributors.
// Open Source Software; you can modify and/or share it under the terms of
// the WPILib BSD license file in the root directory of this project.

#include <array>
#include <chrono>
#include <numeric>
#include <string>
#include <vector>

<<<<<<< HEAD
#include <fmt/format.h>

#include "wpi/DataLogBackgroundWriter.h"
=======
#include "wpi/DataLog.h"
#include "wpi/print.h"
>>>>>>> 305a0657

int main(int argc, char** argv) {
  using std::chrono::duration_cast;
  using std::chrono::high_resolution_clock;
  using std::chrono::microseconds;

  int kNumRuns = 10;

  if (argc == 2) {
    kNumRuns = std::stoi(argv[1]);
  }

  wpi::log::DataLogBackgroundWriter log;
  log.SetFilename("test.wpilog");

  auto testVec =
      std::vector<std::pair<std::string, void (*)(wpi::log::DataLog&)>>();

  testVec.push_back({"50 double append", [](auto& log) {
                       wpi::log::DoubleLogEntry entry{log, "fifty", 1};
                       for (int i = 0; i < 50; ++i) {
                         entry.Append(1.3 * i, 20000 * i);
                       }
                     }});
#if 0
  testVec.push_back({"500k double append", [](auto& log) {
                       wpi::log::DoubleLogEntry entry{log, "500k", 1};
                       for (uint64_t i = 0; i < 500000; ++i) {
                         entry.Append(1.3 * i, 20000 * i);
                       }
                     }});
#endif
  testVec.push_back({"50 string append", [](auto& log) {
                       wpi::log::StringLogEntry entry{log, "string", 1};
                       for (int i = 0; i < 50; ++i) {
                         entry.Append("hello", 20000 * i);
                       }
                     }});

  testVec.push_back({"Double array append", [](auto& log) {
                       wpi::log::DoubleArrayLogEntry entry{log, "double_array",
                                                           1};
                       entry.Append({1, 2, 3}, 20000);
                       entry.Append({4, 5}, 30000);
                     }});

  testVec.push_back({"String array append", [](auto& log) {
                       wpi::log::StringArrayLogEntry entry{log, "string_array",
                                                           1};
                       entry.Append({"Hello", "World"}, 20000);
                       entry.Append({"This", "Is", "Fun"}, 30000);
                     }});

  for (const auto& [name, fn] : testVec) {
    auto resVec = std::vector<microseconds::rep>();
    wpi::print("{}: ", name);

    for (int i = 0; i < kNumRuns; ++i) {
      auto start = high_resolution_clock::now();
      fn(log);
      auto stop = high_resolution_clock::now();
      resVec.push_back(duration_cast<microseconds>(stop - start).count());
    }

    wpi::print("{}us\n",
               std::accumulate(resVec.begin(), resVec.end(), 0) / kNumRuns);
  }

  return EXIT_SUCCESS;
}<|MERGE_RESOLUTION|>--- conflicted
+++ resolved
@@ -8,14 +8,8 @@
 #include <string>
 #include <vector>
 
-<<<<<<< HEAD
-#include <fmt/format.h>
-
 #include "wpi/DataLogBackgroundWriter.h"
-=======
-#include "wpi/DataLog.h"
 #include "wpi/print.h"
->>>>>>> 305a0657
 
 int main(int argc, char** argv) {
   using std::chrono::duration_cast;
