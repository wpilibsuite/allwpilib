load("@allwpilib_pip_deps//:requirements.bzl", "requirement")
load("@aspect_bazel_lib//lib:write_source_files.bzl", "write_source_files")
load("@rules_cc//cc:defs.bzl", "cc_binary", "cc_library", "cc_test")
load("@rules_java//java:defs.bzl", "java_binary")
load("@rules_pkg//pkg:zip.bzl", "pkg_zip")
load("@rules_python//python:defs.bzl", "py_binary")
load("//shared/bazel/rules:cc_rules.bzl", "third_party_cc_lib_helper", "wpilib_cc_library", "wpilib_cc_static_library")
load("//shared/bazel/rules:java_rules.bzl", "wpilib_java_junit5_test")
load("//shared/bazel/rules:jni_rules.bzl", "wpilib_jni_cc_library", "wpilib_jni_java_library")
load("//shared/bazel/rules:packaging.bzl", "pkg_java_files")
load("//shared/bazel/rules/gen:gen-resources.bzl", "generate_resources")
load("//wpiutil:generate.bzl", "generate_wpiutil")

py_binary(
    name = "nanopb_generator",
    srcs = glob(["src/main/native/thirdparty/nanopb/generator/**/*.py"]),
    data = ["src/main/native/thirdparty/nanopb/generator/proto/nanopb.proto"],
    imports = ["."],
    target_compatible_with = select({
        "@rules_bzlmodrio_toolchains//constraints/is_roborio:roborio": ["@platforms//:incompatible"],
        "@rules_bzlmodrio_toolchains//constraints/is_systemcore:systemcore": ["@platforms//:incompatible"],
        "//conditions:default": [],
    }),
    visibility = ["//visibility:public"],
    deps = [
        requirement("protobuf"),
        requirement("grpcio-tools"),
    ],
)

py_binary(
    name = "generate_nanopb",
    srcs = ["generate_nanopb.py"],
    target_compatible_with = select({
        "@rules_bzlmodrio_toolchains//constraints/is_roborio:roborio": ["@platforms//:incompatible"],
        "@rules_bzlmodrio_toolchains//constraints/is_systemcore:systemcore": ["@platforms//:incompatible"],
        "//conditions:default": [],
    }),
)

filegroup(
    name = "proto_files",
    srcs = glob(["src/test/proto/*.proto"]),
)

generate_wpiutil(
    name = "generate_wpiutil",
    proto_files = ":proto_files",
)

write_source_files(
    name = "write_wpiutil",
    files = {
        "src/generated/test/native/cpp": ":generate_wpiutil",
    },
    suggested_update_target = "//:write_all",
    tags = ["pregeneration"],
    visibility = ["//visibility:public"],
)

third_party_cc_lib_helper(
    name = "argparse",
    include_root = "src/main/native/thirdparty/argparse/include",
    src_root = None,
)

third_party_cc_lib_helper(
    name = "debugging",
    include_root = "src/main/native/thirdparty/debugging/include",
    src_root = "src/main/native/thirdparty/debugging/src",
)

third_party_cc_lib_helper(
    name = "expected",
    include_root = "src/main/native/thirdparty/expected/include",
)

<<<<<<< HEAD
third_party_cc_lib_helper(
    name = "fmtlib",
    include_root = "src/main/native/thirdparty/fmtlib/include",
    src_root = "src/main/native/thirdparty/fmtlib/src",
)

third_party_cc_lib_helper(
    name = "json",
    include_root = "src/main/native/thirdparty/json/include",
)

third_party_cc_lib_helper(
    name = "llvm",
    include_root = "src/main/native/thirdparty/llvm/include",
    src_root = "src/main/native/thirdparty/llvm/cpp",
=======
cc_library(
    name = "mpack-headers",
    hdrs = glob([
        "src/main/native/thirdparty/mpack/include/**/*.h",
    ]),
    includes = ["src/main/native/thirdparty/mpack/include"],
    strip_include_prefix = "src/main/native/thirdparty/mpack/include",
    visibility = ["//wpiutil:__subpackages__"],
>>>>>>> a3ce8803
)

third_party_cc_lib_helper(
    name = "memory",
    include_root = "src/main/native/thirdparty/memory/include",
    src_root = "src/main/native/thirdparty/memory/src",
)

third_party_cc_lib_helper(
    name = "mpack",
    include_root = "src/main/native/thirdparty/mpack/include",
    src_root = "src/main/native/thirdparty/mpack/src",
)

third_party_cc_lib_helper(
    name = "protobuf",
    include_root = "src/main/native/thirdparty/protobuf/include",
    src_root = "src/main/native/thirdparty/protobuf/src",
)

third_party_cc_lib_helper(
    name = "nanopb",
    include_root = "src/main/native/thirdparty/nanopb/include",
    src_root = "src/main/native/thirdparty/nanopb/src",
)

third_party_cc_lib_helper(
    name = "sigslot",
    include_root = "src/main/native/thirdparty/sigslot/include",
)

generate_resources(
    name = "generate-resources",
    namespace = "wpi",
    prefix = "WPI",
    resource_files = glob(["src/main/native/resources/*"]),
)

filegroup(
    name = "native-srcs",
    srcs = select({
        "@bazel_tools//src/conditions:windows": glob(["src/main/native/windows/*.cpp"]),
        "@rules_bzlmodrio_toolchains//constraints/combined:is_unix": glob(["src/main/native/unix/*.cpp"]),
    }),
)

wpilib_cc_library(
    name = "wpiutil",
    srcs = glob(
        ["src/main/native/cpp/**"],
        exclude = ["src/main/native/cpp/jni/**"],
    ) + [
        ":generate-resources",
<<<<<<< HEAD
=======
        ":llvm-srcs",
        ":mpack-srcs",
        ":nanopb-srcs",
>>>>>>> a3ce8803
        ":native-srcs",
    ],
    hdrs = glob(["src/main/native/include/**/*"]),
    extra_src_pkg_files = [":wpiutil-java-jni-hdrs-pkg"],
    includes = ["src/main/native/include"],
    strip_include_prefix = "src/main/native/include",
    third_party_header_only_libraries = [
        ":argparse",
        ":expected",
        ":json",
        ":sigslot",
    ],
    third_party_libraries = [
        ":debugging",
        ":fmtlib",
        ":llvm",
        ":memory",
        ":mpack",
        ":nanopb",
        ":protobuf",
    ],
    visibility = ["//visibility:public"],
<<<<<<< HEAD
    deps = select({
=======
    deps = [
        ":argparse-headers",
        ":concurrentqueue-headers",
        ":debugging-headers",
        ":expected-headers",
        ":fmtlib-headers",
        ":json-headers",
        ":llvm-headers",
        ":mpack-headers",
        ":nanopb-headers",
        ":protobuf-headers",
        ":sigslot-headers",
    ] + select({
>>>>>>> a3ce8803
        "@rules_bzlmodrio_toolchains//constraints/is_roborio:roborio": ["@bzlmodrio-ni//libraries/cpp/ni:shared"],
        "//conditions:default": [],
    }),
)

wpilib_cc_static_library(
    name = "static/wpiutil",
    visibility = ["//visibility:public"],
    deps = [
        ":wpiutil",
    ],
)

cc_library(
    name = "wpiutil-jni-hdrs",
    hdrs = glob([
        "src/main/native/include/**",
        "src/main/native/thirdparty/llvm/include/**",
        "src/main/native/thirdparty/fmtlib/include/**",
    ]),
    includes = [
        "src/main/native/include",
        "src/main/native/thirdparty/fmtlib/include",
        "src/main/native/thirdparty/llvm/include",
    ],
)

wpilib_jni_cc_library(
    name = "wpiutiljni",
    srcs = glob(["src/main/native/cpp/jni/**"]),
    java_dep = ":wpiutil-java",
    visibility = ["//visibility:public"],
    deps = [
        ":wpiutil",
    ],
)

wpilib_cc_static_library(
    name = "static/wpiutiljni",
    static_deps = [
        ":static/wpiutil",
    ],
    visibility = ["//visibility:public"],
    deps = [
        ":wpiutiljni",
    ],
)

wpilib_jni_java_library(
    name = "wpiutil-java",
    srcs = glob(["src/main/java/**/*.java"]),
    native_libs = [":wpiutiljni"],
    visibility = ["//visibility:public"],
    deps = [
        "@maven//:com_fasterxml_jackson_core_jackson_annotations",
        "@maven//:com_fasterxml_jackson_core_jackson_core",
        "@maven//:com_fasterxml_jackson_core_jackson_databind",
        "@maven//:us_hebi_quickbuf_quickbuf_runtime",
    ],
)

pkg_java_files(name = "wpiutil-java-srcs")

pkg_zip(
    name = "libwpiutil-java-sources",
    srcs = [":wpiutil-java-srcs"],
    out = "libwpiutil-java-sources.jar",
)

cc_library(
    name = "wpiutil-testlib",
    hdrs = glob(["src/test/native/include/**"]),
    strip_include_prefix = "src/test/native/include",
    visibility = ["//visibility:public"],
)

cc_library(
    name = "nanopb-test-headers",
    hdrs = glob(["src/generated/test/native/cpp/*.h"]),
    includes = ["src/generated/test/native/cpp"],
    strip_include_prefix = "src/generated/test/native/cpp",
)

cc_test(
    name = "wpiutil-cpp-test",
    size = "small",
    srcs = glob([
        "src/test/native/cpp/**",
        "src/generated/test/native/cpp/*",
    ]),
    linkstatic = True,
    tags = ["no-tsan"],  # TODO(pj.reiniger) Find problem
    deps = [
        ":nanopb-test-headers",
        ":wpiutil",
        ":wpiutil-testlib",
        "//thirdparty/googletest",
    ],
)

wpilib_java_junit5_test(
    name = "wpiutil-java-test",
    srcs = glob(["src/test/java/**/*.java"]),
    deps = [
        ":wpiutil-java",
    ],
)

cc_binary(
    name = "DevMain-Cpp",
    srcs = ["src/dev/native/cpp/main.cpp"],
    deps = [
        ":wpiutil",
    ],
)

java_binary(
    name = "DevMain-Java",
    srcs = ["src/dev/java/edu/wpi/first/util/DevMain.java"],
    main_class = "edu.wpi.first.util.DevMain",
    deps = [
        ":wpiutil-java",
    ],
)<|MERGE_RESOLUTION|>--- conflicted
+++ resolved
@@ -75,7 +75,6 @@
     include_root = "src/main/native/thirdparty/expected/include",
 )
 
-<<<<<<< HEAD
 third_party_cc_lib_helper(
     name = "fmtlib",
     include_root = "src/main/native/thirdparty/fmtlib/include",
@@ -91,22 +90,6 @@
     name = "llvm",
     include_root = "src/main/native/thirdparty/llvm/include",
     src_root = "src/main/native/thirdparty/llvm/cpp",
-=======
-cc_library(
-    name = "mpack-headers",
-    hdrs = glob([
-        "src/main/native/thirdparty/mpack/include/**/*.h",
-    ]),
-    includes = ["src/main/native/thirdparty/mpack/include"],
-    strip_include_prefix = "src/main/native/thirdparty/mpack/include",
-    visibility = ["//wpiutil:__subpackages__"],
->>>>>>> a3ce8803
-)
-
-third_party_cc_lib_helper(
-    name = "memory",
-    include_root = "src/main/native/thirdparty/memory/include",
-    src_root = "src/main/native/thirdparty/memory/src",
 )
 
 third_party_cc_lib_helper(
@@ -154,12 +137,6 @@
         exclude = ["src/main/native/cpp/jni/**"],
     ) + [
         ":generate-resources",
-<<<<<<< HEAD
-=======
-        ":llvm-srcs",
-        ":mpack-srcs",
-        ":nanopb-srcs",
->>>>>>> a3ce8803
         ":native-srcs",
     ],
     hdrs = glob(["src/main/native/include/**/*"]),
@@ -176,29 +153,12 @@
         ":debugging",
         ":fmtlib",
         ":llvm",
-        ":memory",
         ":mpack",
         ":nanopb",
         ":protobuf",
     ],
     visibility = ["//visibility:public"],
-<<<<<<< HEAD
     deps = select({
-=======
-    deps = [
-        ":argparse-headers",
-        ":concurrentqueue-headers",
-        ":debugging-headers",
-        ":expected-headers",
-        ":fmtlib-headers",
-        ":json-headers",
-        ":llvm-headers",
-        ":mpack-headers",
-        ":nanopb-headers",
-        ":protobuf-headers",
-        ":sigslot-headers",
-    ] + select({
->>>>>>> a3ce8803
         "@rules_bzlmodrio_toolchains//constraints/is_roborio:roborio": ["@bzlmodrio-ni//libraries/cpp/ni:shared"],
         "//conditions:default": [],
     }),
