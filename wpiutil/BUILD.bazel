load("@allwpilib_pip_deps//:requirements.bzl", "requirement")
load("@aspect_bazel_lib//lib:write_source_files.bzl", "write_source_files")
load("@rules_cc//cc:defs.bzl", "cc_binary", "cc_library", "cc_test")
load("@rules_java//java:defs.bzl", "java_binary")
load("@rules_pkg//:mappings.bzl", "pkg_filegroup", "pkg_files")
load("@rules_pkg//pkg:zip.bzl", "pkg_zip")
load("@rules_python//python:defs.bzl", "py_binary")
<<<<<<< HEAD
load("//:version.bzl", "VERSION")
=======
>>>>>>> 9a947999
load("//shared/bazel/rules:cc_rules.bzl", "third_party_cc_lib_helper", "wpilib_cc_library", "wpilib_cc_shared_library", "wpilib_cc_static_library")
load("//shared/bazel/rules:java_rules.bzl", "wpilib_java_junit5_test")
load("//shared/bazel/rules:jni_rules.bzl", "wpilib_jni_cc_library", "wpilib_jni_java_library")
load("//shared/bazel/rules:packaging.bzl", "pkg_java_files")
load("//shared/bazel/rules:publishing.bzl", "architectures_pkg_zip", "platform_prefix", "wpilib_maven_export")
load("//shared/bazel/rules/gen:gen-resources.bzl", "generate_resources")
load("//wpiutil:generate.bzl", "generate_wpiutil")

py_binary(
    name = "nanopb_generator",
    srcs = glob(["src/main/native/thirdparty/nanopb/generator/**/*.py"]),
    data = ["src/main/native/thirdparty/nanopb/generator/proto/nanopb.proto"],
    imports = ["."],
    target_compatible_with = select({
        "@rules_bzlmodrio_toolchains//constraints/is_roborio:roborio": ["@platforms//:incompatible"],
        "@rules_bzlmodrio_toolchains//constraints/is_systemcore:systemcore": ["@platforms//:incompatible"],
        "//conditions:default": [],
    }),
    visibility = ["//visibility:public"],
    deps = [
        requirement("protobuf"),
        requirement("grpcio-tools"),
    ],
)

py_binary(
    name = "generate_nanopb",
    srcs = ["generate_nanopb.py"],
    target_compatible_with = select({
        "@rules_bzlmodrio_toolchains//constraints/is_roborio:roborio": ["@platforms//:incompatible"],
        "@rules_bzlmodrio_toolchains//constraints/is_systemcore:systemcore": ["@platforms//:incompatible"],
        "//conditions:default": [],
    }),
)

filegroup(
    name = "proto_files",
    srcs = glob(["src/test/proto/*.proto"]),
)

generate_wpiutil(
    name = "generate_wpiutil",
    proto_files = ":proto_files",
)

write_source_files(
    name = "write_wpiutil",
    files = {
        "src/generated/test/native/cpp": ":generate_wpiutil",
    },
    suggested_update_target = "//:write_all",
    tags = ["pregeneration"],
    visibility = ["//visibility:public"],
)

third_party_cc_lib_helper(
    name = "argparse",
    include_root = "src/main/native/thirdparty/argparse/include",
    src_root = None,
)

third_party_cc_lib_helper(
    name = "debugging",
    include_root = "src/main/native/thirdparty/debugging/include",
    src_root = "src/main/native/thirdparty/debugging/src",
)

third_party_cc_lib_helper(
    name = "expected",
    include_root = "src/main/native/thirdparty/expected/include",
)

third_party_cc_lib_helper(
    name = "fmtlib",
    include_root = "src/main/native/thirdparty/fmtlib/include",
    src_root = "src/main/native/thirdparty/fmtlib/src",
)

third_party_cc_lib_helper(
    name = "json",
    include_root = "src/main/native/thirdparty/json/include",
)

third_party_cc_lib_helper(
    name = "llvm",
    include_root = "src/main/native/thirdparty/llvm/include",
    src_root = "src/main/native/thirdparty/llvm/cpp",
)

third_party_cc_lib_helper(
    name = "mpack",
    include_root = "src/main/native/thirdparty/mpack/include",
    src_root = "src/main/native/thirdparty/mpack/src",
)

third_party_cc_lib_helper(
    name = "protobuf",
    include_root = "src/main/native/thirdparty/protobuf/include",
    src_root = "src/main/native/thirdparty/protobuf/src",
)

third_party_cc_lib_helper(
    name = "nanopb",
    include_root = "src/main/native/thirdparty/nanopb/include",
    src_root = "src/main/native/thirdparty/nanopb/src",
)

third_party_cc_lib_helper(
    name = "sigslot",
    include_root = "src/main/native/thirdparty/sigslot/include",
)

generate_resources(
    name = "generate-resources",
    namespace = "wpi",
    prefix = "WPI",
    resource_files = glob(["src/main/native/resources/*"]),
)

filegroup(
    name = "native-srcs",
    srcs = select({
        "@bazel_tools//src/conditions:windows": glob(["src/main/native/windows/*.cpp"]),
        "@rules_bzlmodrio_toolchains//constraints/combined:is_unix": glob(["src/main/native/unix/*.cpp"]),
    }),
)

wpilib_cc_library(
    name = "wpiutil",
    srcs = glob(
        ["src/main/native/cpp/**"],
        exclude = ["src/main/native/cpp/jni/**"],
    ) + [
        ":generate-resources",
        ":native-srcs",
    ],
    hdrs = glob(["src/main/native/include/**/*"]),
    extra_src_pkg_files = [":wpiutil-java-jni-hdrs-pkg"],
    includes = ["src/main/native/include"],
    strip_include_prefix = "src/main/native/include",
    third_party_header_only_libraries = [
        ":argparse",
        ":expected",
        ":json",
        ":sigslot",
    ],
    third_party_libraries = [
        ":debugging",
        ":fmtlib",
        ":llvm",
        ":mpack",
        ":nanopb",
        ":protobuf",
    ],
    visibility = ["//visibility:public"],
    deps = select({
        "@rules_bzlmodrio_toolchains//constraints/is_roborio:roborio": ["@bzlmodrio-ni//libraries/cpp/ni:shared"],
        "//conditions:default": [],
    }),
)

wpilib_cc_shared_library(
    name = "shared/wpiutil",
    visibility = ["//visibility:public"],
    deps = [
        ":wpiutil",
    ],
)

wpilib_cc_static_library(
    name = "static/wpiutil",
    visibility = ["//visibility:public"],
    deps = [
        ":wpiutil",
    ],
)

cc_library(
    name = "wpiutil-jni-hdrs",
    hdrs = glob([
        "src/main/native/include/**",
        "src/main/native/thirdparty/llvm/include/**",
        "src/main/native/thirdparty/fmtlib/include/**",
    ]),
    includes = [
        "src/main/native/include",
        "src/main/native/thirdparty/fmtlib/include",
        "src/main/native/thirdparty/llvm/include",
    ],
)

wpilib_jni_cc_library(
    name = "wpiutiljni",
    srcs = glob([
        "src/main/native/cpp/jni/**",
    ]),
    java_dep = ":wpiutil-java",
    visibility = ["//visibility:public"],
    deps = [
        ":wpiutil",
    ],
)

wpilib_cc_shared_library(
    name = "shared/wpiutiljni",
<<<<<<< HEAD
    dynamic_deps = [
        ":shared/wpiutil",
    ],
    use_debug_name = False,
=======
    auto_export_windows_symbols = False,
    dynamic_deps = [
        ":shared/wpiutil",
    ],
>>>>>>> 9a947999
    visibility = ["//visibility:public"],
    deps = [":wpiutiljni"],
)

wpilib_cc_static_library(
    name = "static/wpiutiljni",
    static_deps = [
        ":static/wpiutil",
    ],
    visibility = ["//visibility:public"],
    deps = [
        ":wpiutiljni",
    ],
)

wpilib_jni_java_library(
    name = "wpiutil-java",
    srcs = glob(["src/main/java/**/*.java"]),
    native_libs = [":wpiutiljni"],
<<<<<<< HEAD
    tags = ["maven_coordinates=edu.wpi.first.wpiutil:wpiutil-java:" + VERSION],
=======
    tags = ["maven_coordinates=edu.wpi.first.wpiutil:wpiutil-java:$(WPILIB_VERSION)"],
>>>>>>> 9a947999
    visibility = ["//visibility:public"],
    deps = [
        "@maven//:com_fasterxml_jackson_core_jackson_annotations",
        "@maven//:com_fasterxml_jackson_core_jackson_core",
        "@maven//:com_fasterxml_jackson_core_jackson_databind",
        "@maven//:us_hebi_quickbuf_quickbuf_runtime",
    ],
)

pkg_java_files(name = "wpiutil-java-srcs")

pkg_zip(
    name = "libwpiutil-java-sources",
    srcs = [":wpiutil-java-srcs"],
    out = "libwpiutil-java-sources.jar",
)

cc_library(
    name = "wpiutil-testlib",
    hdrs = glob(["src/test/native/include/**"]),
    strip_include_prefix = "src/test/native/include",
    visibility = ["//visibility:public"],
)

cc_library(
    name = "nanopb-test-headers",
    hdrs = glob(["src/generated/test/native/cpp/*.h"]),
    includes = ["src/generated/test/native/cpp"],
    strip_include_prefix = "src/generated/test/native/cpp",
)

cc_test(
    name = "wpiutil-cpp-test",
    size = "small",
    srcs = glob([
        "src/test/native/cpp/**",
        "src/generated/test/native/cpp/*",
    ]),
    linkstatic = True,
    tags = ["no-tsan"],  # TODO(pj.reiniger) Find problem
    deps = [
        ":nanopb-test-headers",
        ":wpiutil",
        ":wpiutil-testlib",
        "//thirdparty/googletest",
    ],
)

wpilib_java_junit5_test(
    name = "wpiutil-java-test",
    srcs = glob(["src/test/java/**/*.java"]),
    deps = [
        ":wpiutil-java",
    ],
)

cc_binary(
    name = "DevMain-Cpp",
    srcs = ["src/dev/native/cpp/main.cpp"],
    deps = [
        ":wpiutil",
    ],
)

java_binary(
    name = "DevMain-Java",
    srcs = ["src/dev/java/edu/wpi/first/util/DevMain.java"],
    main_class = "edu.wpi.first.util.DevMain",
    deps = [
        ":wpiutil-java",
    ],
)

pkg_files(
    name = "wpiutil-static-files",
    srcs = [
        ":static/wpiutil",
    ],
    prefix = platform_prefix("static"),
    strip_prefix = "static",
)

pkg_filegroup(
    name = "wpiutil-shared-files",
    srcs = [
        ":shared/libwpiutil-shared-files",
        ":shared/libwpiutiljni-shared-files",
    ],
    prefix = platform_prefix("shared"),
)

architectures_pkg_zip(
    name = "wpiutil_static_zip",
    srcs = [
        ":wpiutil-static-files",
        "//:license_pkg_files",
    ],
)

architectures_pkg_zip(
    name = "wpiutil_shared_zip",
    srcs = [
        ":wpiutil-shared-files",
        "//:license_pkg_files",
    ],
)

wpilib_maven_export(
    name = "wpiutil-cpp_publish",
    classifier_artifacts = {
        "headers": ":wpiutil-hdrs-zip",
        "linuxsystemcore": ":wpiutil_shared_zip-opt-systemcore",
        "linuxsystemcoredebug": ":wpiutil_shared_zip-dbg-systemcore",
        "linuxsystemcorestatic": ":wpiutil_static_zip-opt-systemcore",
        "linuxsystemcorestaticdebug": ":wpiutil_static_zip-dbg-systemcore",
        "sources": ":wpiutil-srcs-zip",
    },
    linux_artifacts = {
        "linuxx86-64": ":wpiutil_shared_zip-opt-linux-x86-64",
        "linuxx86-64debug": ":wpiutil_shared_zip-dbg-linux-x86-64",
        "linuxx86-64static": ":wpiutil_static_zip-opt-linux-x86-64",
        "linuxx86-64staticdebug": ":wpiutil_static_zip-dbg-linux-x86-64",
    },
    maven_coordinates = "edu.wpi.first.wpiutil:wpiutil-cpp:$(WPILIB_VERSION)",
    osx_artifacts = {
        "osxuniversal": ":wpiutil_shared_zip-opt-osxuniversal",
        "osxuniversaldebug": ":wpiutil_shared_zip-dbg-osxuniversal",
        "osxuniversalstatic": ":wpiutil_static_zip-opt-osxuniversal",
        "osxuniversalstaticdebug": ":wpiutil_static_zip-dbg-osxuniversal",
    },
    visibility = ["//visibility:public"],
    windows_artifacts = {
        "windowsarm64": ":wpiutil_shared_zip-opt-windows-arm64",
        "windowsarm64debug": ":wpiutil_shared_zip-dbg-windows-arm64",
        "windowsarm64static": ":wpiutil_static_zip-opt-windows-arm64",
        "windowsarm64staticdebug": ":wpiutil_static_zip-dbg-windows-arm64",
        "windowsx86-64": ":wpiutil_shared_zip-opt-windows-x86-64",
        "windowsx86-64debug": ":wpiutil_shared_zip-dbg-windows-x86-64",
        "windowsx86-64static": ":wpiutil_static_zip-opt-windows-x86-64",
        "windowsx86-64staticdebug": ":wpiutil_static_zip-dbg-windows-x86-64",
    },
)

wpilib_maven_export(
    name = "wpiutil-java_publish",
    classifier_artifacts = {"sources": ":libwpiutil-java-sources.jar"},
    lib_name = "wpiutil-java",
    maven_coordinates = "edu.wpi.first.wpiutil:wpiutil-java:$(WPILIB_VERSION)",
    visibility = ["//visibility:public"],
)<|MERGE_RESOLUTION|>--- conflicted
+++ resolved
@@ -5,10 +5,6 @@
 load("@rules_pkg//:mappings.bzl", "pkg_filegroup", "pkg_files")
 load("@rules_pkg//pkg:zip.bzl", "pkg_zip")
 load("@rules_python//python:defs.bzl", "py_binary")
-<<<<<<< HEAD
-load("//:version.bzl", "VERSION")
-=======
->>>>>>> 9a947999
 load("//shared/bazel/rules:cc_rules.bzl", "third_party_cc_lib_helper", "wpilib_cc_library", "wpilib_cc_shared_library", "wpilib_cc_static_library")
 load("//shared/bazel/rules:java_rules.bzl", "wpilib_java_junit5_test")
 load("//shared/bazel/rules:jni_rules.bzl", "wpilib_jni_cc_library", "wpilib_jni_java_library")
@@ -214,17 +210,11 @@
 
 wpilib_cc_shared_library(
     name = "shared/wpiutiljni",
-<<<<<<< HEAD
-    dynamic_deps = [
-        ":shared/wpiutil",
-    ],
-    use_debug_name = False,
-=======
     auto_export_windows_symbols = False,
     dynamic_deps = [
         ":shared/wpiutil",
     ],
->>>>>>> 9a947999
+    use_debug_name = False,
     visibility = ["//visibility:public"],
     deps = [":wpiutiljni"],
 )
@@ -244,11 +234,7 @@
     name = "wpiutil-java",
     srcs = glob(["src/main/java/**/*.java"]),
     native_libs = [":wpiutiljni"],
-<<<<<<< HEAD
-    tags = ["maven_coordinates=edu.wpi.first.wpiutil:wpiutil-java:" + VERSION],
-=======
     tags = ["maven_coordinates=edu.wpi.first.wpiutil:wpiutil-java:$(WPILIB_VERSION)"],
->>>>>>> 9a947999
     visibility = ["//visibility:public"],
     deps = [
         "@maven//:com_fasterxml_jackson_core_jackson_annotations",
