#!/usr/bin/env python3

# Copyright (c) FIRST and other WPILib contributors.
# Open Source Software; you can modify and/or share it under the terms of
# the WPILib BSD license file in the root directory of this project.

import argparse
import json
import os
<<<<<<< HEAD
import sys
=======
>>>>>>> 7a6c7af4
from pathlib import Path
from typing import Any, Dict

from jinja2 import Environment, FileSystemLoader
from jinja2.environment import Template


def render_template(
    template: Template, output_dir: Path, filename: str, controller: Dict[str, Any]
):
    output_dir.mkdir(parents=True, exist_ok=True)

    output_file = output_dir / filename
    output_file.write_text(template.render(controller), encoding="utf-8", newline="\n")


def generate_cpp_headers(
    output_root: Path, template_root: Path, pwm_motor_controllers: Dict[str, Any]
):
    header_template_root = template_root / "main/native/include/frc/motorcontroller"
    env = Environment(
        loader=FileSystemLoader(header_template_root),
        autoescape=False,
        keep_trailing_newline=True,
    )

    root_path = output_root / "main/native/include/frc/motorcontrol"
    template = env.get_template("pwm_motor_controller.h.jinja")

    for controller in pwm_motor_controllers:
        controller_name = os.path.basename(f"{controller['name']}.h")
        render_template(template, root_path, controller_name, controller)


def generate_cpp_sources(output_root, template_root, pwm_motor_controllers):
    cpp_template_root = str(template_root / "main/native/cpp/motorcontroller")
    env = Environment(
        loader=FileSystemLoader(cpp_template_root),
        autoescape=False,
        keep_trailing_newline=True,
    )

    root_path = output_root / "main/native/cpp/motorcontrol"
    template = env.get_template("pwm_motor_controller.cpp.jinja")

    for controller in pwm_motor_controllers:
        controller_name = os.path.basename(f"{controller['name']}.cpp")
        render_template(template, root_path, controller_name, controller)


def generate_pwm_motor_controllers(
    output_root: Path, template_root: Path, schema_root: Path
):
    with (schema_root / "pwm_motor_controllers.json").open(encoding="utf-8") as f:
        controllers = json.load(f)

    generate_cpp_headers(output_root, template_root, controllers)
    generate_cpp_sources(output_root, template_root, controllers)


def main():
    script_path = Path(__file__).resolve()
    dirname = script_path.parent

    parser = argparse.ArgumentParser()
    parser.add_argument(
        "--output_directory",
        help="Optional. If set, will output the generated files to this directory, otherwise it will use a path relative to the script",
        default=dirname / "src/generated",
        type=Path,
    )
    parser.add_argument(
        "--schema_root",
        help="Optional. If set, will use this directory as the root for discovering the pwm controller schema",
        default=dirname / "../wpilibj/src/generate",
        type=Path,
    )
    parser.add_argument(
        "--template_root",
        help="Optional. If set, will use this directory as the root for the jinja templates",
        default=dirname / "src/generate",
        type=Path,
    )
    args = parser.parse_args()

    generate_pwm_motor_controllers(
        args.output_directory, args.template_root, args.schema_root
    )


if __name__ == "__main__":
    main()<|MERGE_RESOLUTION|>--- conflicted
+++ resolved
@@ -7,10 +7,6 @@
 import argparse
 import json
 import os
-<<<<<<< HEAD
-import sys
-=======
->>>>>>> 7a6c7af4
 from pathlib import Path
 from typing import Any, Dict
 
