#!/usr/bin/env python3

# Copyright (c) FIRST and other WPILib contributors.
# Open Source Software; you can modify and/or share it under the terms of
# the WPILib BSD license file in the root directory of this project.

import argparse
import json
import os
<<<<<<< HEAD
import sys
=======
>>>>>>> 44c0bbc4
from pathlib import Path
from typing import Any, Dict

from jinja2 import Environment, FileSystemLoader
from jinja2.environment import Template


def render_template(
    template: Template, output_dir: Path, filename: str, controller: Dict[str, Any]
):
    output_dir.mkdir(parents=True, exist_ok=True)

    output_file = output_dir / filename
    output_file.write_text(template.render(controller), encoding="utf-8", newline="\n")


def generate_cpp_headers(
    output_root: Path, template_root: Path, pwm_motor_controllers: Dict[str, Any]
):
    header_template_root = template_root / "main/native/include/frc/motorcontroller"
    env = Environment(
        loader=FileSystemLoader(header_template_root),
        autoescape=False,
        keep_trailing_newline=True,
    )

    root_path = output_root / "main/native/include/frc/motorcontrol"
    template = env.get_template("pwm_motor_controller.h.jinja")

    for controller in pwm_motor_controllers:
        controller_name = os.path.basename(f"{controller['name']}.h")
        render_template(template, root_path, controller_name, controller)


def generate_cpp_sources(output_root, template_root, pwm_motor_controllers):
    cpp_template_root = str(template_root / "main/native/cpp/motorcontroller")
    env = Environment(
        loader=FileSystemLoader(cpp_template_root),
        autoescape=False,
        keep_trailing_newline=True,
    )

    root_path = output_root / "main/native/cpp/motorcontrol"
    template = env.get_template("pwm_motor_controller.cpp.jinja")

    for controller in pwm_motor_controllers:
        controller_name = os.path.basename(f"{controller['name']}.cpp")
        render_template(template, root_path, controller_name, controller)


def generate_pwm_motor_controllers(
    output_root: Path, template_root: Path, schema_root: Path
):
    with (schema_root / "pwm_motor_controllers.json").open(encoding="utf-8") as f:
        controllers = json.load(f)

    generate_cpp_headers(output_root, template_root, controllers)
    generate_cpp_sources(output_root, template_root, controllers)


def main():
    script_path = Path(__file__).resolve()
    dirname = script_path.parent

    parser = argparse.ArgumentParser()
    parser.add_argument(
        "--output_directory",
        help="Optional. If set, will output the generated files to this directory, otherwise it will use a path relative to the script",
        default=dirname / "src/generated",
        type=Path,
    )
    parser.add_argument(
        "--schema_root",
        help="Optional. If set, will use this directory as the root for discovering the pwm controller schema",
        default=dirname / "../wpilibj/src/generate",
        type=Path,
    )
    parser.add_argument(
        "--template_root",
        help="Optional. If set, will use this directory as the root for the jinja templates",
        default=dirname / "src/generate",
        type=Path,
    )
    args = parser.parse_args()

    generate_pwm_motor_controllers(
        args.output_directory, args.template_root, args.schema_root
    )


if __name__ == "__main__":
    main()<|MERGE_RESOLUTION|>--- conflicted
+++ resolved
@@ -7,10 +7,6 @@
 import argparse
 import json
 import os
-<<<<<<< HEAD
-import sys
-=======
->>>>>>> 44c0bbc4
 from pathlib import Path
 from typing import Any, Dict
 
