// Copyright (c) FIRST and other WPILib contributors.
// Open Source Software; you can modify and/or share it under the terms of
// the WPILib BSD license file in the root directory of this project.

#include "wpi/simulation/ElevatorSim.hpp"

#include <gtest/gtest.h>

#include "wpi/hardware/motor/PWMVictorSPX.hpp"
#include "wpi/hardware/rotation/Encoder.hpp"
#include "wpi/math/controller/PIDController.hpp"
#include "wpi/math/system/NumericalIntegration.hpp"
#include "wpi/math/system/plant/DCMotor.hpp"
#include "wpi/math/system/plant/LinearSystemId.hpp"
#include "wpi/simulation/EncoderSim.hpp"
#include "wpi/system/RobotController.hpp"
#include "wpi/units/math.hpp"
#include "wpi/units/time.hpp"

#define EXPECT_NEAR_UNITS(val1, val2, eps) \
  EXPECT_LE(wpi::units::math::abs(val1 - val2), eps)

TEST(ElevatorSimTest, StateSpaceSim) {
  wpi::sim::ElevatorSim sim(wpi::math::DCMotor::Vex775Pro(4), 14.67, 8_kg,
                            0.75_in, 0_m, 3_m, true, 0_m, {0.01});
  wpi::math::PIDController controller(10, 0.0, 0.0);

  wpi::PWMVictorSPX motor(0);
  wpi::Encoder encoder(0, 1);
  wpi::sim::EncoderSim encoderSim(encoder);

  for (size_t i = 0; i < 100; ++i) {
    controller.SetSetpoint(2.0);
    auto nextVoltage = controller.Calculate(encoderSim.GetDistance());
    motor.Set(nextVoltage / wpi::RobotController::GetInputVoltage());

    wpi::math::Vectord<1> u{motor.Get() *
                            wpi::RobotController::GetInputVoltage()};
    sim.SetInput(u);
    sim.Update(20_ms);

    const auto& y = sim.GetOutput();
    encoderSim.SetDistance(y(0));
  }

  EXPECT_NEAR(controller.GetSetpoint(), sim.GetPosition().value(), 0.2);
}

TEST(ElevatorSimTest, InitialState) {
  constexpr auto startingHeight = 0.5_m;
  wpi::sim::ElevatorSim sim(wpi::math::DCMotor::KrakenX60(2), 20, 8_kg, 0.1_m,
                            0_m, 1_m, true, startingHeight, {0.01, 0.0});

  EXPECT_DOUBLE_EQ(startingHeight.value(), sim.GetPosition().value());
  EXPECT_DOUBLE_EQ(0, sim.GetVelocity().value());
}

TEST(ElevatorSimTest, MinMax) {
  wpi::sim::ElevatorSim sim(wpi::math::DCMotor::Vex775Pro(4), 14.67, 8_kg,
                            0.75_in, 0_m, 1_m, true, 0_m, {0.01});
  for (size_t i = 0; i < 100; ++i) {
    sim.SetInput(wpi::math::Vectord<1>{0.0});
    sim.Update(20_ms);

    auto height = sim.GetPosition();
    EXPECT_TRUE(height > -0.05_m);
  }

  for (size_t i = 0; i < 100; ++i) {
    sim.SetInput(wpi::math::Vectord<1>{12.0});
    sim.Update(20_ms);

    auto height = sim.GetPosition();
    EXPECT_TRUE(height < 1.05_m);
  }
}

TEST(ElevatorSimTest, Stability) {
  wpi::sim::ElevatorSim sim{wpi::math::DCMotor::Vex775Pro(4),
                            100,
                            4_kg,
                            0.5_in,
                            0_m,
                            10_m,
                            false,
                            0_m};

  sim.SetState(wpi::math::Vectord<2>{0.0, 0.0});
  sim.SetInput(wpi::math::Vectord<1>{12.0});
  for (int i = 0; i < 50; ++i) {
    sim.Update(20_ms);
  }

  wpi::math::LinearSystem<2, 1, 1> system =
      wpi::math::LinearSystemId::ElevatorSystem(
          wpi::math::DCMotor::Vex775Pro(4), 4_kg, 0.5_in, 100)
          .Slice(0);
<<<<<<< HEAD
  EXPECT_NEAR_UNITS(wpi::units::meter_t{system.CalculateX(
                        wpi::math::Vectord<2>{0.0, 0.0},
                        wpi::math::Vectord<1>{12.0}, 20_ms * 50)(0)},
                    sim.GetPosition(), 1_cm);
=======
  EXPECT_NEAR_UNITS(
      units::meter_t{system.CalculateX(frc::Vectord<2>{0.0, 0.0},
                                       frc::Vectord<1>{12.0}, 20_ms * 50)(0)},
      sim.GetPosition(), 1_cm);
}

TEST(ElevatorSimTest, CurrentDraw) {
  auto const motor = frc::DCMotor::KrakenX60(2);
  frc::sim::ElevatorSim sim(motor, 20, 8_kg, 0.1_m, 0_m, 1_m, true, 0_m,
                            {0.01, 0.0});

  EXPECT_DOUBLE_EQ(0.0, sim.GetCurrentDraw().value());
  sim.SetInputVoltage(motor.Voltage(motor.Torque(60_A), 0_rad_per_s));
  sim.Update(100_ms);
  // current draw should start at 60 A and decrease as the back emf catches up
  EXPECT_TRUE(0_A < sim.GetCurrentDraw() && sim.GetCurrentDraw() < 60_A);
>>>>>>> 769ce5e9
}<|MERGE_RESOLUTION|>--- conflicted
+++ resolved
@@ -95,16 +95,10 @@
       wpi::math::LinearSystemId::ElevatorSystem(
           wpi::math::DCMotor::Vex775Pro(4), 4_kg, 0.5_in, 100)
           .Slice(0);
-<<<<<<< HEAD
   EXPECT_NEAR_UNITS(wpi::units::meter_t{system.CalculateX(
                         wpi::math::Vectord<2>{0.0, 0.0},
                         wpi::math::Vectord<1>{12.0}, 20_ms * 50)(0)},
                     sim.GetPosition(), 1_cm);
-=======
-  EXPECT_NEAR_UNITS(
-      units::meter_t{system.CalculateX(frc::Vectord<2>{0.0, 0.0},
-                                       frc::Vectord<1>{12.0}, 20_ms * 50)(0)},
-      sim.GetPosition(), 1_cm);
 }
 
 TEST(ElevatorSimTest, CurrentDraw) {
@@ -117,5 +111,4 @@
   sim.Update(100_ms);
   // current draw should start at 60 A and decrease as the back emf catches up
   EXPECT_TRUE(0_A < sim.GetCurrentDraw() && sim.GetCurrentDraw() < 60_A);
->>>>>>> 769ce5e9
 }