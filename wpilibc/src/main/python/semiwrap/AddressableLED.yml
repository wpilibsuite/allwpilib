--- conflicted
+++ resolved
@@ -39,10 +39,5 @@
       SetHSV:
       SetLED:
         overloads:
-<<<<<<< HEAD
-          const Color&:
-          const Color8Bit&:
-=======
           const wpi::util::Color&:
           const wpi::util::Color8Bit&:
->>>>>>> 936be71a
