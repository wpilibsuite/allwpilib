// Copyright (c) FIRST and other WPILib contributors.
// Open Source Software; you can modify and/or share it under the terms of
// the WPILib BSD license file in the root directory of this project.

#pragma once

#include <stdint.h>

#include <atomic>
#include <functional>
#include <string_view>
#include <thread>
#include <type_traits>
#include <utility>

#include <semiwrap.h>

#include "wpi/hal/Types.h"
#include "wpi/units/time.hpp"
#include "wpi/util/mutex.hpp"

namespace wpi {

class PyNotifier {
 public:
  /**
   * Create a Notifier for timer event notification.
   *
   * @param handler The handler is called at the notification time which is set
   *                using StartSingle or StartPeriodic.
   */
  explicit PyNotifier(std::function<void()> handler);

  //   template <typename Callable, typename Arg, typename... Args>
  //   PyNotifier(Callable &&f, Arg &&arg, Args &&... args)
  //       : PyNotifier(std::bind(std::forward<Callable>(f),
  //       std::forward<Arg>(arg),
  //                              std::forward<Args>(args)...)) {}

  /**
   * Free the resources for a timer event.
   */
  virtual ~PyNotifier();

  PyNotifier(PyNotifier&& rhs);
  PyNotifier& operator=(PyNotifier&& rhs);

  /**
   * Sets the name of the notifier.  Used for debugging purposes only.
   *
   * @param name Name
   */
  void SetName(std::string_view name);

  /**
   * Change the handler function.
   *
   * @param handler Handler
   */
  void SetCallback(std::function<void()> handler);

  /**
   * Register for single event notification.
   *
   * A timer event is queued for a single event after the specified delay.
   *
   * @param delay Amount of time to wait before the handler is called.
   */
  void StartSingle(wpi::units::second_t delay);

  /**
   * Register for periodic event notification.
   *
   * A timer event is queued for periodic event notification. Each time the
   * interrupt occurs, the event will be immediately requeued for the same time
   * interval.
   *
   * @param period Period to call the handler starting one period
   *               after the call to this method.
   */
  void StartPeriodic(wpi::units::second_t period);

  /**
   * Stop timer events from occurring.
   *
   * Stop any repeating timer events from occurring. This will also remove any
   * single notification events from the queue.
   *
   * If a timer-based call to the registered handler is in progress, this
   * function will block until the handler call is complete.
   */
  void Stop();

  /**
   * Gets the overrun count.
   *
   * An overrun occurs when a notifier's alarm is not serviced before the next
   * scheduled alarm time.
   *
   * @return overrun count
   */
  int32_t GetOverrun() const;

  /**
   * Sets the HAL notifier thread priority.
   *
   * The HAL notifier thread is responsible for managing the FPGA's notifier
   * interrupt and waking up user's Notifiers when it's their time to run.
   * Giving the HAL notifier thread real-time priority helps ensure the user's
   * real-time Notifiers, if any, are notified to run in a timely manner.
   *
   * @param realTime Set to true to set a real-time priority, false for standard
   *                 priority.
   * @param priority Priority to set the thread to. For real-time, this is 1-99
   *                 with 99 being highest. For non-real-time, this is forced to
   *                 0. See "man 7 sched" for more details.
   * @return         True on success.
   */
  static bool SetHALThreadPriority(bool realTime, int32_t priority);

<<<<<<< HEAD
 private:
  /**
   * Update the HAL alarm time.
   *
   * @param triggerTime the time at which the next alarm will be triggered
   */
  void UpdateAlarm(uint64_t triggerTime);

  /**
   * Update the HAL alarm time based on m_expirationTime.
   */
  void UpdateAlarm();

=======
private:
>>>>>>> 936be71a
  // The thread waiting on the HAL alarm
  py::object m_thread;

  // Held while updating process information
  wpi::util::mutex m_processMutex;

  // HAL handle, atomic for proper destruction
  std::atomic<HAL_NotifierHandle> m_notifier{0};

  // Address of the handler
  std::function<void()> m_handler;
};

}  // namespace wpi<|MERGE_RESOLUTION|>--- conflicted
+++ resolved
@@ -118,23 +118,7 @@
    */
   static bool SetHALThreadPriority(bool realTime, int32_t priority);
 
-<<<<<<< HEAD
- private:
-  /**
-   * Update the HAL alarm time.
-   *
-   * @param triggerTime the time at which the next alarm will be triggered
-   */
-  void UpdateAlarm(uint64_t triggerTime);
-
-  /**
-   * Update the HAL alarm time based on m_expirationTime.
-   */
-  void UpdateAlarm();
-
-=======
 private:
->>>>>>> 936be71a
   // The thread waiting on the HAL alarm
   py::object m_thread;
 
