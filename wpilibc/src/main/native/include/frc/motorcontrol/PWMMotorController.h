--- conflicted
+++ resolved
@@ -4,13 +4,8 @@
 
 #pragma once
 
-<<<<<<< HEAD
+#include <string>
 #include <string_view>
-=======
-#include <string>
-
-#include <wpi/Twine.h>
->>>>>>> 50915cb7
 
 #include "frc/MotorSafety.h"
 #include "frc/PWM.h"
