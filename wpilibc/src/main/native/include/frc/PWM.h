--- conflicted
+++ resolved
@@ -12,11 +12,7 @@
 
 namespace frc {
 class AddressableLED;
-<<<<<<< HEAD
-class SendableBuilder;
 class DMA;
-=======
->>>>>>> b417d961
 
 /**
  * Class implements the PWM generation in the FPGA.
