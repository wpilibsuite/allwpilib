--- conflicted
+++ resolved
@@ -60,25 +60,15 @@
    */
   virtual double GetYaw() const = 0;
 
-<<<<<<< HEAD
   /**
    * Return the heading of the robot as a Rotation3d.
    *
    * @return the current heading of the robot as a Rotation3d.
    */
   virtual Rotation3d GetRotation3d() const {
-    return units::degree_t{GetRoll(), GetPitch(), GetYaw()};
+    return Rotation3d{GetRoll(), GetPitch(), GetYaw()};
   }
-=======
-        /**
-         * Return the heading of the robot as a Rotation3d.
-         *
-         * @return the current heading of the robot as a Rotation3d.
-         */
-        virtual Rotation3d GetRotation3d() const {
-            return Rotation3d{GetRoll(), GetPitch(), GetYaw()};
-        }
->>>>>>> 61e90bdb
+
 };
 
 }  // namespace frc