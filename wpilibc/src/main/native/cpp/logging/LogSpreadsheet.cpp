/*----------------------------------------------------------------------------*/
/* Copyright (c) 2019 FIRST. All Rights Reserved.                             */
/* Open Source Software - may be modified and shared by FRC teams. The code   */
/* must be accompanied by the FIRST BSD license file in the root directory of */
/* the project.                                                               */
/*----------------------------------------------------------------------------*/

#include "frc/logging/LogSpreadsheet.h"

#include <chrono>
#include <cstdio>
#include <ctime>
#include <iostream>

using namespace frc;

LogSpreadsheet::LogSpreadsheet(std::string name)
    : m_name(name),
      m_cells(),
      m_timestampCell("Timestamp (ms)"),
      m_time(0),
      m_active(false) {
  RegisterCell(m_timestampCell);
}

LogSpreadsheet::~LogSpreadsheet() {
  if (m_active) m_logFile.close();
}

void LogSpreadsheet::RegisterCell(LogCell& cell) {
  if (m_active) {
    std::cout << "You can't add a new cell when the spreadsheet is active: "
              << cell.GetName() << std::endl;
  } else {
    m_cells.push_back(&cell);
  }
}

void LogSpreadsheet::Start() {
  if (m_active) {
    std::cout << "This table has already been initialized" << std::endl;
    return;
  }

  m_time = std::time(0);
  std::string filename = CreateFilename(m_time);

  m_logFile.open(filename.c_str());

  if (m_logFile.fail()) {
    std::cout << "Could not open file `" << filename << "` for writing."
              << std::endl;
    return;
  }

  for (size_t i = 0; i < m_cells.size(); i++) {
    m_logFile << "\"" << m_cells[i]->GetName() << "\",";
  }
  m_logFile << std::endl;

  m_active = true;
}

void LogSpreadsheet::Stop() {
  if (m_active) {
    m_logFile.close();
    m_active = false;
  }
}

void LogSpreadsheet::Periodic() {
  if (m_active) {
    UpdateFilename();
    std::chrono::milliseconds timestamp =
        std::chrono::duration_cast<std::chrono::milliseconds>(
            std::chrono::system_clock::now().time_since_epoch());
    m_timestampCell.Log(timestamp.count());
    WriteRow();
  }
}

void LogSpreadsheet::WriteRow() {
  for (size_t i = 0; i < m_cells.size(); i++) {
    m_logFile << "\"" << m_cells[i]->GetContent() << "\",";
  }
  m_logFile << std::endl;
}

void LogSpreadsheet::UpdateFilename() {
  std::time_t newTime = std::time(0);
  // If the difference between the two timestamps is more than 24 hours
  if (std::difftime(newTime, m_time) > 86400) {
    std::rename(CreateFilename(m_time).c_str(),
                CreateFilename(newTime).c_str());
  }

  m_time = newTime;
}

std::string LogSpreadsheet::CreateFilename(std::time_t time) {
  // Get current date/time, format is YYYY-MM-DD.HH:mm:ss
<<<<<<< HEAD
  struct tm localTime = *std::localtime(&time);
  char datetime[80];
  std::strftime(datetime, sizeof(datetime), "%Y-%m-%d.%X", &localTime);
=======
  std::time_t now = std::time(0);
  struct tm time;
  char buf[80];
  time = *std::localtime(&now);
  std::strftime(buf, sizeof(buf), "%Y-%m-%d.%X", &time);
>>>>>>> bc7e50ae

  return "log-" + m_name + "-" + datetime + ".txt";
}<|MERGE_RESOLUTION|>--- conflicted
+++ resolved
@@ -99,17 +99,9 @@
 
 std::string LogSpreadsheet::CreateFilename(std::time_t time) {
   // Get current date/time, format is YYYY-MM-DD.HH:mm:ss
-<<<<<<< HEAD
-  struct tm localTime = *std::localtime(&time);
   char datetime[80];
   std::strftime(datetime, sizeof(datetime), "%Y-%m-%d.%X", &localTime);
-=======
-  std::time_t now = std::time(0);
-  struct tm time;
-  char buf[80];
-  time = *std::localtime(&now);
-  std::strftime(buf, sizeof(buf), "%Y-%m-%d.%X", &time);
->>>>>>> bc7e50ae
+  struct tm localTime = *std::localtime(&time);
 
   return "log-" + m_name + "-" + datetime + ".txt";
 }