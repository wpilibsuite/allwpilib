--- conflicted
+++ resolved
@@ -100,13 +100,11 @@
   }
 }
 
-<<<<<<< HEAD
-int periodics = 0;
-=======
 uint64_t TimedRobot::GetLoopStartTime() {
   return m_loopStartTimeUs;
 }
->>>>>>> 80c391e1
+
+int periodics = 0;
 
 void TimedRobot::AddPeriodic(std::function<void()> callback,
                              units::second_t period, units::second_t offset) {
