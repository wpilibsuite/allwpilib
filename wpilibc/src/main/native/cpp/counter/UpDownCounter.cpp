// Copyright (c) FIRST and other WPILib contributors.
// Open Source Software; you can modify and/or share it under the terms of
// the WPILib BSD license file in the root directory of this project.

#include "frc/counter/UpDownCounter.h"

#include <memory>
#include <string>

#include <hal/Counter.h>
#include <hal/FRCUsageReporting.h>
#include <wpi/StackTrace.h>
#include <wpi/sendable/SendableBuilder.h>

#include "frc/DigitalSource.h"
#include "frc/Errors.h"

using namespace frc;

UpDownCounter::UpDownCounter(int channel, EdgeConfiguration configuration)
    : m_channel{channel} {
  int32_t status = 0;
  std::string stackTrace = wpi::GetStackTrace(1);
  m_handle = HAL_InitializeCounter(
      channel, configuration == EdgeConfiguration::kRisingEdge,
      stackTrace.c_str(), &status);
  FRC_CheckErrorStatus(status, "{}", channel);

  Reset();

<<<<<<< HEAD
  HAL_Report(HALUsageReporting::kResourceType_Counter, channel + 1);
  wpi::SendableRegistry::AddLW(this, "UpDown Counter", channel);
=======
  HAL_Report(HALUsageReporting::kResourceType_Counter, m_index + 1);
  wpi::SendableRegistry::Add(this, "UpDown Counter", m_index);
>>>>>>> 3b345fe2
}

int UpDownCounter::GetCount() const {
  int32_t status = 0;
  int val = HAL_GetCounter(m_handle, &status);
  FRC_CheckErrorStatus(status, "{}", m_channel);
  return val;
}

void UpDownCounter::Reset() {
  int32_t status = 0;
  HAL_ResetCounter(m_handle, &status);
  FRC_CheckErrorStatus(status, "{}", m_channel);
}

void UpDownCounter::SetEdgeConfiguration(EdgeConfiguration configuration) {
  int32_t status = 0;
  bool rising = configuration == EdgeConfiguration::kRisingEdge;
  HAL_SetCounterEdgeConfiguration(m_handle, rising, &status);
  FRC_CheckErrorStatus(status, "{}", m_channel);
}

void UpDownCounter::InitSendable(wpi::SendableBuilder& builder) {
  builder.SetSmartDashboardType("UpDown Counter");
  builder.AddDoubleProperty("Count", [&] { return GetCount(); }, nullptr);
}<|MERGE_RESOLUTION|>--- conflicted
+++ resolved
@@ -28,13 +28,8 @@
 
   Reset();
 
-<<<<<<< HEAD
   HAL_Report(HALUsageReporting::kResourceType_Counter, channel + 1);
-  wpi::SendableRegistry::AddLW(this, "UpDown Counter", channel);
-=======
-  HAL_Report(HALUsageReporting::kResourceType_Counter, m_index + 1);
-  wpi::SendableRegistry::Add(this, "UpDown Counter", m_index);
->>>>>>> 3b345fe2
+  wpi::SendableRegistry::Add(this, "UpDown Counter", channel);
 }
 
 int UpDownCounter::GetCount() const {
