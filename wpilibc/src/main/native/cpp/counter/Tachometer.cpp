--- conflicted
+++ resolved
@@ -25,27 +25,14 @@
   FRC_CheckErrorStatus(status, "{}", channel);
 
   HAL_Report(HALUsageReporting::kResourceType_Counter, channel + 1);
-  wpi::SendableRegistry::AddLW(this, "Tachometer", channel);
+  wpi::SendableRegistry::Add(this, "Tachometer", channel);
 }
 
 void Tachometer::SetEdgeConfiguration(EdgeConfiguration configuration) {
   int32_t status = 0;
-<<<<<<< HEAD
   bool rising = configuration == EdgeConfiguration::kRisingEdge;
   HAL_SetCounterEdgeConfiguration(m_handle, rising, &status);
   FRC_CheckErrorStatus(status, "{}", m_channel);
-=======
-  HAL_SetCounterUpSource(m_handle, m_source->GetPortHandleForRouting(),
-                         static_cast<HAL_AnalogTriggerType>(
-                             m_source->GetAnalogTriggerTypeForRouting()),
-                         &status);
-  FRC_CheckErrorStatus(status, "{}", m_index);
-  HAL_SetCounterUpSourceEdge(m_handle, true, false, &status);
-  FRC_CheckErrorStatus(status, "{}", m_index);
-
-  HAL_Report(HALUsageReporting::kResourceType_Counter, m_index + 1);
-  wpi::SendableRegistry::Add(this, "Tachometer", m_index);
->>>>>>> 3b345fe2
 }
 
 units::hertz_t Tachometer::GetFrequency() const {
