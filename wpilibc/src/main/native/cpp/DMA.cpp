// Copyright (c) FIRST and other WPILib contributors.
// Open Source Software; you can modify and/or share it under the terms of
// the WPILib BSD license file in the root directory of this project.

#include "frc/DMA.h"

<<<<<<< HEAD
#include <frc/AnalogInput.h>
#include <frc/Counter.h>
#include <frc/DigitalSource.h>
#include <frc/DutyCycle.h>
#include <frc/Encoder.h>
#include <frc/PWM.h>

=======
>>>>>>> 8d054c94
#include <hal/DMA.h>
#include <hal/HALBase.h>

#include "frc/AnalogInput.h"
#include "frc/Counter.h"
#include "frc/DigitalSource.h"
#include "frc/DutyCycle.h"
#include "frc/Encoder.h"
#include "frc/Errors.h"

using namespace frc;

DMA::DMA() {
  int32_t status = 0;
  dmaHandle = HAL_InitializeDMA(&status);
  FRC_CheckErrorStatus(status, "{}", "InitializeDMA");
}

DMA::~DMA() {
  HAL_FreeDMA(dmaHandle);
}

void DMA::SetPause(bool pause) {
  int32_t status = 0;
  HAL_SetDMAPause(dmaHandle, pause, &status);
  FRC_CheckErrorStatus(status, "{}", "SetPause");
}

void DMA::SetTimedTrigger(units::second_t seconds) {
  int32_t status = 0;
<<<<<<< HEAD
  HAL_SetDMATimedTrigger(dmaHandle, seconds.to<double>(), &status);
  wpi_setErrorWithContext(status, HAL_GetErrorMessage(status));
}

void DMA::SetTimedTriggerCycles(int cycles) {
  int32_t status = 0;
  HAL_SetDMATimedTriggerCycles(dmaHandle, cycles, &status);
  wpi_setErrorWithContext(status, HAL_GetErrorMessage(status));
=======
  HAL_SetDMARate(dmaHandle, cycles, &status);
  FRC_CheckErrorStatus(status, "{}", "SetRate");
>>>>>>> 8d054c94
}

void DMA::AddEncoder(const Encoder* encoder) {
  int32_t status = 0;
  HAL_AddDMAEncoder(dmaHandle, encoder->m_encoder, &status);
  FRC_CheckErrorStatus(status, "{}", "AddEncoder");
}

void DMA::AddEncoderPeriod(const Encoder* encoder) {
  int32_t status = 0;
  HAL_AddDMAEncoderPeriod(dmaHandle, encoder->m_encoder, &status);
  FRC_CheckErrorStatus(status, "{}", "AddEncoderPeriod");
}

void DMA::AddCounter(const Counter* counter) {
  int32_t status = 0;
  HAL_AddDMACounter(dmaHandle, counter->m_counter, &status);
  FRC_CheckErrorStatus(status, "{}", "AddCounter");
}

void DMA::AddCounterPeriod(const Counter* counter) {
  int32_t status = 0;
  HAL_AddDMACounterPeriod(dmaHandle, counter->m_counter, &status);
  FRC_CheckErrorStatus(status, "{}", "AddCounterPeriod");
}

void DMA::AddDigitalSource(const DigitalSource* digitalSource) {
  int32_t status = 0;
  HAL_AddDMADigitalSource(dmaHandle, digitalSource->GetPortHandleForRouting(),
                          &status);
  FRC_CheckErrorStatus(status, "{}", "AddDigitalSource");
}

void DMA::AddDutyCycle(const DutyCycle* dutyCycle) {
  int32_t status = 0;
  HAL_AddDMADutyCycle(dmaHandle, dutyCycle->m_handle, &status);
  FRC_CheckErrorStatus(status, "{}", "AddDutyCycle");
}

void DMA::AddAnalogInput(const AnalogInput* analogInput) {
  int32_t status = 0;
  HAL_AddDMAAnalogInput(dmaHandle, analogInput->m_port, &status);
  FRC_CheckErrorStatus(status, "{}", "AddAnalogInput");
}

void DMA::AddAveragedAnalogInput(const AnalogInput* analogInput) {
  int32_t status = 0;
  HAL_AddDMAAveragedAnalogInput(dmaHandle, analogInput->m_port, &status);
  FRC_CheckErrorStatus(status, "{}", "AddAveragedAnalogInput");
}

void DMA::AddAnalogAccumulator(const AnalogInput* analogInput) {
  int32_t status = 0;
  HAL_AddDMAAnalogAccumulator(dmaHandle, analogInput->m_port, &status);
  FRC_CheckErrorStatus(status, "{}", "AddAnalogAccumulator");
}

int DMA::SetExternalTrigger(DigitalSource* source, bool rising, bool falling) {
  int32_t status = 0;
  int32_t idx =
      HAL_SetDMAExternalTrigger(dmaHandle, source->GetPortHandleForRouting(),
                                static_cast<HAL_AnalogTriggerType>(
                                    source->GetAnalogTriggerTypeForRouting()),
                                rising, falling, &status);
  wpi_setErrorWithContext(status, HAL_GetErrorMessage(status));
  return idx;
}

int DMA::SetPwmEdgeTrigger(PWM* source, bool rising, bool falling) {
  int32_t status = 0;
  int32_t idx = HAL_SetDMAExternalTrigger(
      dmaHandle, source->m_handle, HAL_AnalogTriggerType::HAL_Trigger_kInWindow,
      rising, falling, &status);
  wpi_setErrorWithContext(status, HAL_GetErrorMessage(status));
  return idx;
}

void DMA::ClearSensors() {
  int32_t status = 0;
  HAL_ClearDMASensors(dmaHandle, &status);
  wpi_setErrorWithContext(status, HAL_GetErrorMessage(status));
}

void DMA::ClearExternalTriggers() {
  int32_t status = 0;
<<<<<<< HEAD
  HAL_ClearDMAExternalTriggers(dmaHandle, &status);
  wpi_setErrorWithContext(status, HAL_GetErrorMessage(status));
=======
  HAL_SetDMAExternalTrigger(dmaHandle, source->GetPortHandleForRouting(),
                            static_cast<HAL_AnalogTriggerType>(
                                source->GetAnalogTriggerTypeForRouting()),
                            rising, falling, &status);
  FRC_CheckErrorStatus(status, "{}", "SetExternalTrigger");
>>>>>>> 8d054c94
}

void DMA::Start(int queueDepth) {
  int32_t status = 0;
  HAL_StartDMA(dmaHandle, queueDepth, &status);
  FRC_CheckErrorStatus(status, "{}", "StartDMA");
}

void DMA::Stop() {
  int32_t status = 0;
  HAL_StopDMA(dmaHandle, &status);
  FRC_CheckErrorStatus(status, "{}", "StopDMA");
}<|MERGE_RESOLUTION|>--- conflicted
+++ resolved
@@ -4,7 +4,6 @@
 
 #include "frc/DMA.h"
 
-<<<<<<< HEAD
 #include <frc/AnalogInput.h>
 #include <frc/Counter.h>
 #include <frc/DigitalSource.h>
@@ -12,8 +11,6 @@
 #include <frc/Encoder.h>
 #include <frc/PWM.h>
 
-=======
->>>>>>> 8d054c94
 #include <hal/DMA.h>
 #include <hal/HALBase.h>
 
@@ -44,19 +41,14 @@
 
 void DMA::SetTimedTrigger(units::second_t seconds) {
   int32_t status = 0;
-<<<<<<< HEAD
   HAL_SetDMATimedTrigger(dmaHandle, seconds.to<double>(), &status);
-  wpi_setErrorWithContext(status, HAL_GetErrorMessage(status));
+  FRC_CheckErrorStatus(status, "{}", "SetTimedTrigger");
 }
 
 void DMA::SetTimedTriggerCycles(int cycles) {
   int32_t status = 0;
   HAL_SetDMATimedTriggerCycles(dmaHandle, cycles, &status);
-  wpi_setErrorWithContext(status, HAL_GetErrorMessage(status));
-=======
-  HAL_SetDMARate(dmaHandle, cycles, &status);
-  FRC_CheckErrorStatus(status, "{}", "SetRate");
->>>>>>> 8d054c94
+  FRC_CheckErrorStatus(status, "{}", "SetTimedTriggerCycles");
 }
 
 void DMA::AddEncoder(const Encoder* encoder) {
@@ -121,7 +113,7 @@
                                 static_cast<HAL_AnalogTriggerType>(
                                     source->GetAnalogTriggerTypeForRouting()),
                                 rising, falling, &status);
-  wpi_setErrorWithContext(status, HAL_GetErrorMessage(status));
+  FRC_CheckErrorStatus(status, "{}", "SetExternalTrigger");
   return idx;
 }
 
@@ -130,38 +122,30 @@
   int32_t idx = HAL_SetDMAExternalTrigger(
       dmaHandle, source->m_handle, HAL_AnalogTriggerType::HAL_Trigger_kInWindow,
       rising, falling, &status);
-  wpi_setErrorWithContext(status, HAL_GetErrorMessage(status));
+  FRC_CheckErrorStatus(status, "{}", "SetPWmEdgeTrigger");
   return idx;
 }
 
 void DMA::ClearSensors() {
   int32_t status = 0;
   HAL_ClearDMASensors(dmaHandle, &status);
-  wpi_setErrorWithContext(status, HAL_GetErrorMessage(status));
+  FRC_CheckErrorStatus(status, "{}", "ClearSensors");
 }
 
 void DMA::ClearExternalTriggers() {
   int32_t status = 0;
-<<<<<<< HEAD
   HAL_ClearDMAExternalTriggers(dmaHandle, &status);
-  wpi_setErrorWithContext(status, HAL_GetErrorMessage(status));
-=======
-  HAL_SetDMAExternalTrigger(dmaHandle, source->GetPortHandleForRouting(),
-                            static_cast<HAL_AnalogTriggerType>(
-                                source->GetAnalogTriggerTypeForRouting()),
-                            rising, falling, &status);
-  FRC_CheckErrorStatus(status, "{}", "SetExternalTrigger");
->>>>>>> 8d054c94
+  FRC_CheckErrorStatus(status, "{}", "ClearExternalTriggers");
 }
 
 void DMA::Start(int queueDepth) {
   int32_t status = 0;
   HAL_StartDMA(dmaHandle, queueDepth, &status);
-  FRC_CheckErrorStatus(status, "{}", "StartDMA");
+  FRC_CheckErrorStatus(status, "{}", "Start");
 }
 
 void DMA::Stop() {
   int32_t status = 0;
   HAL_StopDMA(dmaHandle, &status);
-  FRC_CheckErrorStatus(status, "{}", "StopDMA");
+  FRC_CheckErrorStatus(status, "{}", "Stop");
 }