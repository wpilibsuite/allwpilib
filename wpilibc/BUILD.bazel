load("@allwpilib_pip_deps//:requirements.bzl", "requirement")
load("@aspect_bazel_lib//lib:write_source_files.bzl", "write_source_files")
load("@rules_cc//cc:defs.bzl", "cc_binary", "cc_library", "cc_test")
<<<<<<< HEAD
load("//shared/bazel/rules:cc_rules.bzl", "third_party_cc_lib_helper", "wpilib_cc_library")
load("//shared/bazel/rules/gen:gen-version-file.bzl", "generate_version_file")
load("//shared/bazel/rules/publishing:publishing.bzl", "bundle_library_artifacts")
=======
load("@rules_python//python:defs.bzl", "py_binary")
load("//shared/bazel/rules/gen:gen-version-file.bzl", "generate_version_file")
load("//wpilibc:generate.bzl", "generate_wpilibc")

py_binary(
    name = "generate_hids",
    srcs = ["generate_hids.py"],
    tags = ["manual"],
    visibility = ["//visibility:public"],
    deps = [requirement("jinja2")],
)

py_binary(
    name = "generate_pwm_motor_controllers",
    srcs = ["generate_pwm_motor_controllers.py"],
    tags = ["manual"],
    visibility = ["//visibility:public"],
    deps = [requirement("jinja2")],
)

py_binary(
    name = "generate_wpilibc_py",
    srcs = ["generate_wpilibc.py"],
    main = "generate_wpilibc.py",
    target_compatible_with = select({
        "@rules_bzlmodrio_toolchains//constraints/is_roborio:roborio": ["@platforms//:incompatible"],
        "@rules_bzlmodrio_toolchains//constraints/is_systemcore:systemcore": ["@platforms//:incompatible"],
        "//conditions:default": [],
    }),
    visibility = ["//visibility:public"],
    deps = [
        ":generate_hids",
        ":generate_pwm_motor_controllers",
    ],
)

filegroup(
    name = "templates",
    srcs = glob(["src/generate/main/native/**"]) + [
        "//wpilibj:hid_schema",
        "//wpilibj:pwm_schema",
    ],
    visibility = ["//wpilibc:__subpackages__"],
)

generate_wpilibc(
    name = "generate_wpilibc",
)
>>>>>>> 6e3f48da

generate_version_file(
    name = "generate-version",
    output_file = "WPILibVersion.cpp",
    template = "src/generate/WPILibVersion.cpp.in",
    visibility = ["//wpilibc:__subpackages__"],
)

<<<<<<< HEAD
third_party_cc_lib_helper(
    name = "generated_cc",
    include_root = "src/generated/main/native/include",
    src_root = "src/generated/main/native/cpp",
    visibility = ["//wpilibNewCommands:__subpackages__"],
=======
write_source_files(
    name = "write_wpilibc",
    files = {
        "src/generated": ":generate_wpilibc",
    },
    suggested_update_target = "//:write_all",
    tags = ["pregeneration"],
    visibility = ["//visibility:public"],
)

cc_library(
    name = "generated_cc_headers",
    hdrs = glob(["src/generated/main/native/include/**"]),
    includes = ["src/generated/main/native/include"],
    strip_include_prefix = "src/generated/main/native/include",
    visibility = ["//wpilibc:__subpackages__"],
)

filegroup(
    name = "generated_cc_source",
    srcs = glob(
        ["src/generated/main/native/cpp/**"],
        exclude = ["src/generated/main/native/cpp/jni/**"],
    ),
    visibility = ["//wpilibc:__subpackages__"],
>>>>>>> 6e3f48da
)

wpilib_cc_library(
    name = "wpilibc.static",
    srcs = [
        ":generate-version",
    ] + glob([
        "src/main/native/cppcs/**",
        "src/main/native/cpp/**",
    ]),
    hdrs = glob(["src/main/native/include/**"]),
    include_license_files = True,
    strip_include_prefix = "src/main/native/include",
    third_party_libraries = [
        ":generated_cc",
    ],
    visibility = ["//visibility:public"],
    deps = [
        "//cameraserver:cameraserver.static",
        "//cscore:cscore.static",
        "//datalog:datalog.static",
        "//hal:wpiHal.static",
        "//ntcore:ntcore.static",
        "//wpimath:wpimath.static",
        "//wpinet:wpinet.static",
        "//wpiutil:wpiutil.static",
    ],
)

cc_library(
    name = "test-headers",
    testonly = True,
    hdrs = glob(["src/test/native/include/**"]),
    includes = ["src/test/native/include"],
)

cc_test(
    name = "wpilibc-test",
    size = "small",
    srcs = glob(["src/test/native/cpp/**"]),
    tags = [
        "no-asan",
        "no-tsan",
        "no-ubsan",
    ],
    deps = [
        ":test-headers",
        ":wpilibc.static",
        "//thirdparty/googletest:googletest.static",
    ],
)

cc_binary(
    name = "DevMain-Cpp",
    srcs = ["src/dev/native/cpp/main.cpp"],
    deps = [
        ":wpilibc.static",
    ],
)

bundle_library_artifacts(
    name = "publishing_bundle",
    cc_hdr_pkg = ":wpilibc.static-hdrs-zip",
    cc_src_pkg = ":wpilibc.static-srcs-zip",
    cc_static_library_pkg = ":wpilibc.static-zip",
    group_id = "edu.wpi.first.wpilibc",
    library_base_name = "wpilibc",
)<|MERGE_RESOLUTION|>--- conflicted
+++ resolved
@@ -1,13 +1,10 @@
 load("@allwpilib_pip_deps//:requirements.bzl", "requirement")
 load("@aspect_bazel_lib//lib:write_source_files.bzl", "write_source_files")
 load("@rules_cc//cc:defs.bzl", "cc_binary", "cc_library", "cc_test")
-<<<<<<< HEAD
+load("@rules_python//python:defs.bzl", "py_binary")
 load("//shared/bazel/rules:cc_rules.bzl", "third_party_cc_lib_helper", "wpilib_cc_library")
 load("//shared/bazel/rules/gen:gen-version-file.bzl", "generate_version_file")
 load("//shared/bazel/rules/publishing:publishing.bzl", "bundle_library_artifacts")
-=======
-load("@rules_python//python:defs.bzl", "py_binary")
-load("//shared/bazel/rules/gen:gen-version-file.bzl", "generate_version_file")
 load("//wpilibc:generate.bzl", "generate_wpilibc")
 
 py_binary(
@@ -54,7 +51,6 @@
 generate_wpilibc(
     name = "generate_wpilibc",
 )
->>>>>>> 6e3f48da
 
 generate_version_file(
     name = "generate-version",
@@ -63,13 +59,6 @@
     visibility = ["//wpilibc:__subpackages__"],
 )
 
-<<<<<<< HEAD
-third_party_cc_lib_helper(
-    name = "generated_cc",
-    include_root = "src/generated/main/native/include",
-    src_root = "src/generated/main/native/cpp",
-    visibility = ["//wpilibNewCommands:__subpackages__"],
-=======
 write_source_files(
     name = "write_wpilibc",
     files = {
@@ -80,22 +69,11 @@
     visibility = ["//visibility:public"],
 )
 
-cc_library(
-    name = "generated_cc_headers",
-    hdrs = glob(["src/generated/main/native/include/**"]),
-    includes = ["src/generated/main/native/include"],
-    strip_include_prefix = "src/generated/main/native/include",
-    visibility = ["//wpilibc:__subpackages__"],
-)
-
-filegroup(
-    name = "generated_cc_source",
-    srcs = glob(
-        ["src/generated/main/native/cpp/**"],
-        exclude = ["src/generated/main/native/cpp/jni/**"],
-    ),
-    visibility = ["//wpilibc:__subpackages__"],
->>>>>>> 6e3f48da
+third_party_cc_lib_helper(
+    name = "generated_cc",
+    include_root = "src/generated/main/native/include",
+    src_root = "src/generated/main/native/cpp",
+    visibility = ["//wpilibNewCommands:__subpackages__"],
 )
 
 wpilib_cc_library(
