--- conflicted
+++ resolved
@@ -1,100 +1,3 @@
-<<<<<<< HEAD
-
-import org.gradle.api.GradleException;
-import org.gradle.api.Plugin;
-import org.gradle.api.Project;
-import org.gradle.api.Task;
-import org.gradle.api.file.FileTree;
-import org.gradle.api.tasks.compile.JavaCompile;
-import org.gradle.language.base.internal.ProjectLayout;
-import org.gradle.language.base.plugins.ComponentModelBasePlugin;
-import org.gradle.language.nativeplatform.tasks.AbstractNativeSourceCompileTask;
-import org.gradle.model.ModelMap;
-import org.gradle.model.Mutate;
-import org.gradle.nativeplatform.test.googletest.GoogleTestTestSuiteBinarySpec;
-import org.gradle.model.RuleSource;
-import org.gradle.model.Validate;
-import org.gradle.nativeplatform.NativeExecutableBinarySpec
-import org.gradle.nativeplatform.NativeBinarySpec;
-import org.gradle.nativeplatform.NativeComponentSpec;
-import org.gradle.nativeplatform.NativeLibrarySpec;
-import org.gradle.nativeplatform.SharedLibraryBinarySpec;
-import org.gradle.nativeplatform.StaticLibraryBinarySpec;
-import org.gradle.nativeplatform.platform.internal.NativePlatformInternal;
-import org.gradle.nativeplatform.toolchain.NativeToolChain;
-import org.gradle.nativeplatform.toolchain.NativeToolChainRegistry;
-import org.gradle.nativeplatform.toolchain.internal.PlatformToolProvider;
-import org.gradle.nativeplatform.toolchain.internal.ToolType;
-import org.gradle.nativeplatform.toolchain.internal.gcc.AbstractGccCompatibleToolChain;
-import org.gradle.nativeplatform.toolchain.internal.msvcpp.VisualCppToolChain;
-import org.gradle.nativeplatform.toolchain.internal.tools.ToolRegistry;
-import org.gradle.platform.base.BinarySpec;
-import org.gradle.platform.base.ComponentSpec;
-import org.gradle.platform.base.ComponentSpecContainer;
-import org.gradle.platform.base.BinaryContainer;
-import org.gradle.platform.base.ComponentType;
-import org.gradle.platform.base.TypeBuilder;
-import org.gradle.nativeplatform.tasks.ObjectFilesToBinary;
-import groovy.transform.CompileStatic;
-import groovy.transform.CompileDynamic
-import org.gradle.nativeplatform.BuildTypeContainer
-
-@CompileStatic
-class MultiBuilds implements Plugin<Project> {
-  @CompileStatic
-  public void apply(Project project) {
-
-  }
-
-  @CompileStatic
-  static class Rules extends RuleSource {
-    @Mutate
-    void setupBuildTypes(BuildTypeContainer buildTypes, ProjectLayout projectLayout) {
-        def project = (Project) projectLayout.projectIdentifier
-        if (project.hasProperty('releaseBuild')) {
-            buildTypes.create('debug')
-        } else {
-            buildTypes.create('release')
-        }
-    }
-
-    @CompileDynamic
-    private static void setBuildableFalseDynamically(NativeBinarySpec binary) {
-        binary.buildable = false
-    }
-
-    @Mutate
-    @CompileStatic
-    void disableReleaseGoogleTest(BinaryContainer binaries, ProjectLayout projectLayout) {
-      def project = (Project) projectLayout.projectIdentifier
-      if (project.hasProperty('testRelease')) {
-        return
-      }
-      binaries.withType(GoogleTestTestSuiteBinarySpec) { oSpec ->
-        GoogleTestTestSuiteBinarySpec spec = (GoogleTestTestSuiteBinarySpec) oSpec
-        if (spec.buildType.name == 'release') {
-          Rules.setBuildableFalseDynamically(spec)
-        }
-      }
-        // def crossCompileConfigs = []
-        // for (BuildConfig config : configs) {
-        //     if (!BuildConfigRulesBase.isCrossCompile(config)) {
-        //         continue
-        //     }
-        //     crossCompileConfigs << config.architecture
-        // }
-        // if (!crossCompileConfigs.empty) {
-        //     binaries.withType(GoogleTestTestSuiteBinarySpec) { oSpec ->
-        //         GoogleTestTestSuiteBinarySpec spec = (GoogleTestTestSuiteBinarySpec) oSpec
-        //         if (crossCompileConfigs.contains(spec.targetPlatform.architecture.name)) {
-        //             setBuildableFalseDynamically(spec)
-        //         }
-        //     }
-        // }
-    }
-  }
-}
-=======
 
 import org.gradle.api.GradleException;
 import org.gradle.api.Plugin;
@@ -179,5 +82,4 @@
         // }
     }
   }
-}
->>>>>>> c7ab2baa
+}