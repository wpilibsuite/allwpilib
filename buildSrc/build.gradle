--- conflicted
+++ resolved
@@ -9,9 +9,5 @@
     }
 }
 dependencies {
-<<<<<<< HEAD
-    implementation "edu.wpi.first:native-utils:2025.12.1"
-=======
     implementation "edu.wpi.first:native-utils:2026.0.0"
->>>>>>> 2fb5271c
 }