--- conflicted
+++ resolved
@@ -233,7 +233,46 @@
 
 apple_support_dependencies()
 
-<<<<<<< HEAD
+# Setup quickbuf compiler
+QUICKBUF_VERSION = "1.3.2"
+
+http_file(
+    name = "quickbuffer_protoc_linux",
+    executable = True,
+    sha256 = "f9a041bccaa7040db523666ef1b5fe9f6f94e70a82c88951f18f58aadd9c50b5",
+    url = "https://repo1.maven.org/maven2/us/hebi/quickbuf/protoc-gen-quickbuf/" + QUICKBUF_VERSION + "/protoc-gen-quickbuf-" + QUICKBUF_VERSION + "-linux-x86_64.exe",
+)
+
+http_file(
+    name = "quickbuffer_protoc_osx",
+    executable = True,
+    sha256 = "ea307c2b69664ae7e7c69db4cddf5803187e5a34bceffd09a21652f0f16044f7",
+    url = "https://repo1.maven.org/maven2/us/hebi/quickbuf/protoc-gen-quickbuf/" + QUICKBUF_VERSION + "/protoc-gen-quickbuf-" + QUICKBUF_VERSION + "-osx-x86_64.exe   ",
+)
+
+http_file(
+    name = "quickbuffer_protoc_windows",
+    executable = True,
+    sha256 = "27dc1f29764a62b5e6a813a4bcd63e81bbdc3394da760a44acae1025b4a89f1d",
+    url = "https://repo1.maven.org/maven2/us/hebi/quickbuf/protoc-gen-quickbuf/" + QUICKBUF_VERSION + "/protoc-gen-quickbuf-" + QUICKBUF_VERSION + "-windows-x86_64.exe ",
+)
+
+# Setup rules_proto
+http_archive(
+    name = "rules_proto",
+    sha256 = "0e5c64a2599a6e26c6a03d6162242d231ecc0de219534c38cb4402171def21e8",
+    strip_prefix = "rules_proto-7.0.2",
+    url = "https://github.com/bazelbuild/rules_proto/releases/download/7.0.2/rules_proto-7.0.2.tar.gz",
+)
+
+load("@rules_proto//proto:repositories.bzl", "rules_proto_dependencies")
+
+rules_proto_dependencies()
+
+load("@rules_proto//proto:setup.bzl", "rules_proto_setup")
+
+rules_proto_setup()
+
 http_archive(
     name = "rules_pkg",
     sha256 = "cad05f864a32799f6f9022891de91ac78f30e0fa07dc68abac92a628121b5b11",
@@ -244,45 +283,4 @@
 
 load("@rules_pkg//:deps.bzl", "rules_pkg_dependencies")
 
-rules_pkg_dependencies()
-=======
-# Setup quickbuf compiler
-QUICKBUF_VERSION = "1.3.2"
-
-http_file(
-    name = "quickbuffer_protoc_linux",
-    executable = True,
-    sha256 = "f9a041bccaa7040db523666ef1b5fe9f6f94e70a82c88951f18f58aadd9c50b5",
-    url = "https://repo1.maven.org/maven2/us/hebi/quickbuf/protoc-gen-quickbuf/" + QUICKBUF_VERSION + "/protoc-gen-quickbuf-" + QUICKBUF_VERSION + "-linux-x86_64.exe",
-)
-
-http_file(
-    name = "quickbuffer_protoc_osx",
-    executable = True,
-    sha256 = "ea307c2b69664ae7e7c69db4cddf5803187e5a34bceffd09a21652f0f16044f7",
-    url = "https://repo1.maven.org/maven2/us/hebi/quickbuf/protoc-gen-quickbuf/" + QUICKBUF_VERSION + "/protoc-gen-quickbuf-" + QUICKBUF_VERSION + "-osx-x86_64.exe   ",
-)
-
-http_file(
-    name = "quickbuffer_protoc_windows",
-    executable = True,
-    sha256 = "27dc1f29764a62b5e6a813a4bcd63e81bbdc3394da760a44acae1025b4a89f1d",
-    url = "https://repo1.maven.org/maven2/us/hebi/quickbuf/protoc-gen-quickbuf/" + QUICKBUF_VERSION + "/protoc-gen-quickbuf-" + QUICKBUF_VERSION + "-windows-x86_64.exe ",
-)
-
-# Setup rules_proto
-http_archive(
-    name = "rules_proto",
-    sha256 = "0e5c64a2599a6e26c6a03d6162242d231ecc0de219534c38cb4402171def21e8",
-    strip_prefix = "rules_proto-7.0.2",
-    url = "https://github.com/bazelbuild/rules_proto/releases/download/7.0.2/rules_proto-7.0.2.tar.gz",
-)
-
-load("@rules_proto//proto:repositories.bzl", "rules_proto_dependencies")
-
-rules_proto_dependencies()
-
-load("@rules_proto//proto:setup.bzl", "rules_proto_setup")
-
-rules_proto_setup()
->>>>>>> 6e3f48da
+rules_pkg_dependencies()