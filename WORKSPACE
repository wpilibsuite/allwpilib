--- conflicted
+++ resolved
@@ -15,15 +15,9 @@
     name = "rules_cc",
     patch_args = ["-p1"],
     patches = ["//:shared/bazel/patches/rules_cc_windows.patch"],
-<<<<<<< HEAD
     sha256 = "0d3b4f984c4c2e1acfd1378e0148d35caf2ef1d9eb95b688f8e19ce0c41bdf5b",
     strip_prefix = "rules_cc-0.1.4",
     url = "https://github.com/bazelbuild/rules_cc/releases/download/0.1.4/rules_cc-0.1.4.tar.gz",
-=======
-    sha256 = "712d77868b3152dd618c4d64faaddefcc5965f90f5de6e6dd1d5ddcd0be82d42",
-    strip_prefix = "rules_cc-0.1.1",
-    url = "https://github.com/bazelbuild/rules_cc/releases/download/0.1.1/rules_cc-0.1.1.tar.gz",
->>>>>>> 60098b06
 )
 
 # TODO(austinschuh): Update to the next released apple_support once it lands.
@@ -295,11 +289,6 @@
 
 setup_legacy_bzlmodrio_ni_cpp_dependencies()
 
-#local_repository(
-#name = "bzlmodrio-opencv",
-#path = "../bzlmodRio-opencv/"
-#)
-
 http_archive(
     name = "bzlmodrio-opencv",
     patch_args = ["-p1"],
