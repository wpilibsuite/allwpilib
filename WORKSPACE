--- conflicted
+++ resolved
@@ -77,7 +77,6 @@
 )
 
 http_archive(
-<<<<<<< HEAD
     name = "pybind11_bazel",
     integrity = "sha256-iwRj1wuX2pDS6t6DqiCfhIXisv4y+7CvxSJtZoSAzGw=",
     strip_prefix = "pybind11_bazel-2b6082a4d9d163a52299718113fa41e4b7978db5",
@@ -96,14 +95,15 @@
     sha256 = "e2556404ef56ea3ec938597616afc51d78e1832cfe511b196e9f2b8fd7f8f149",
     strip_prefix = "rules_python_pytest-1.1.1",
     url = "https://github.com/caseyduquettesc/rules_python_pytest/releases/download/v1.1.1/rules_python_pytest-v1.1.1.tar.gz",
-=======
+)
+
+http_archive(
     name = "bazel_skylib",
     sha256 = "51b5105a760b353773f904d2bbc5e664d0987fbaf22265164de65d43e910d8ac",
     urls = [
         "https://mirror.bazel.build/github.com/bazelbuild/bazel-skylib/releases/download/1.8.1/bazel-skylib-1.8.1.tar.gz",
         "https://github.com/bazelbuild/bazel-skylib/releases/download/1.8.1/bazel-skylib-1.8.1.tar.gz",
     ],
->>>>>>> c78bd942
 )
 
 load("@bazel_features//:deps.bzl", "bazel_features_deps")
