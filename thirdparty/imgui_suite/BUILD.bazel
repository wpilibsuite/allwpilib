load("@rules_cc//cc:defs.bzl", "cc_library")
load("@rules_pkg//:mappings.bzl", "pkg_files")
load("@rules_pkg//:pkg.bzl", "pkg_zip")
load("@rules_python//python:defs.bzl", "py_binary")
load("//shared/bazel/rules:cc_rules.bzl", "wpilib_cc_library", "wpilib_cc_static_library")
load("//shared/bazel/rules:objectivec_rules.bzl", "wpilib_objc_library")
load("//shared/bazel/rules:packaging.bzl", "package_static_cc_project")
load("//shared/bazel/rules:publishing.bzl", "host_architectures")

cc_library(
    name = "gl3w",
    srcs = ["generated/gl3w/src/gl3w.c"],
    hdrs = [
        "generated/gl3w/include/GL/gl3w.h",
        "generated/gl3w/include/GL/glcorearb.h",
        "generated/gl3w/include/KHR/khrplatform.h",
    ],
    includes = [
        "generated/gl3w/include",
    ],
    strip_include_prefix = "generated/gl3w/include",
)

cc_library(
    name = "fonts",
    srcs = glob(["generated/fonts/src/**"]),
    hdrs = glob(["generated/fonts/include/**"]),
    includes = ["generated/fonts/include"],
    deps = [
        ":imgui",
    ],
)

py_binary(
    name = "gl3w_gen",
    srcs = ["gl3w/gl3w_gen.py"],
    target_compatible_with = select({
        "@rules_bzlmodrio_toolchains//constraints/is_roborio:roborio": ["@platforms//:incompatible"],
        "@rules_bzlmodrio_toolchains//constraints/is_systemcore:systemcore": ["@platforms//:incompatible"],
        "//conditions:default": [],
    }),
)

#----------------------------------------
# GLFW
#----------------------------------------

COMMON_SOURCES = [
    "glfw/src/internal.h",
    "glfw/src/platform.h",
    "glfw/src/mappings.h",
    "glfw/src/context.c",
    "glfw/src/init.c",
    "glfw/src/input.c",
    "glfw/src/monitor.c",
    "glfw/src/platform.c",
    "glfw/src/vulkan.c",
    "glfw/src/window.c",
    "glfw/src/egl_context.c",
    "glfw/src/osmesa_context.c",
    "glfw/src/null_platform.h",
    "glfw/src/null_joystick.h",
    "glfw/src/null_init.c",
    "glfw/src/null_monitor.c",
    "glfw/src/null_window.c",
    "glfw/src/null_joystick.c",
] + [
]

############################
# Linux
############################

LINUX_DEFINES = ["_GLFW_X11"]

LINUX_LINKOPTS = []

LINUX_SOURCES = COMMON_SOURCES + [
    "glfw/src/posix_time.h",
    "glfw/src/posix_thread.h",
    "glfw/src/posix_module.c",
    "glfw/src/posix_time.c",
    "glfw/src/posix_thread.c",
    "glfw/src/x11_platform.h",
    "glfw/src/xkb_unicode.h",
    "glfw/src/x11_init.c",
    "glfw/src/x11_monitor.c",
    "glfw/src/x11_window.c",
    "glfw/src/xkb_unicode.c",
    "glfw/src/glx_context.c",
    "glfw/src/linux_joystick.h",
    "glfw/src/linux_joystick.c",
    "glfw/src/posix_poll.h",
    "glfw/src/posix_poll.c",
]

############################
# Windows
############################

WINDOWS_DEFINES = [
    "_GLFW_WIN32",
    "GLFW_INVALID_CODEPOINT",
]

WINDOWS_LINKOPTS = [
    "-DEFAULTLIB:user32.lib",
    "-DEFAULTLIB:gdi32.lib",
    "-DEFAULTLIB:shell32.lib",
]

WINDOWS_SOURCES = COMMON_SOURCES + [
    "glfw/src/win32_time.h",
    "glfw/src/win32_thread.h",
    "glfw/src/win32_module.c",
    "glfw/src/win32_time.c",
    "glfw/src/win32_thread.c",
    "glfw/src/win32_platform.h",
    "glfw/src/win32_joystick.h",
    "glfw/src/win32_init.c",
    "glfw/src/win32_joystick.c",
    "glfw/src/win32_monitor.c",
    "glfw/src/win32_window.c",
    "glfw/src/wgl_context.c",
]

############################
# Mac
############################
DARWIN_DEFINES = [
    "_GLFW_COCOA",
    "_GLFW_NSGL",
    "_GLFW_NO_DLOAD_WINMM",
    "_GLFW_USE_OPENGL",
]

DARWIN_LINKOPTS = []

DARWIN_SOURCES = COMMON_SOURCES + [
    "glfw/src/cocoa_time.h",
    "glfw/src/cocoa_time.c",
    "glfw/src/posix_thread.h",
    "glfw/src/posix_module.c",
    "glfw/src/posix_thread.c",
    "glfw/src/cocoa_platform.h",
    "glfw/src/cocoa_joystick.h",
    "glfw/src/cocoa_init.m",
    "glfw/src/cocoa_joystick.m",
    "glfw/src/cocoa_monitor.m",
    "glfw/src/cocoa_window.m",
    "glfw/src/nsgl_context.m",
]

cc_library(
    name = "glfw_hdrs",
    hdrs = [
        "glfw/include/GLFW/glfw3.h",
        "glfw/include/GLFW/glfw3native.h",
    ],
    includes = [
        "glfw/include",
    ],
    strip_include_prefix = "glfw/include",
)

cc_library(
    name = "glfw_src",
    srcs = select({
        "@platforms//os:windows": WINDOWS_SOURCES,
        "@rules_bzlmodrio_toolchains//constraints/combined:is_linux": LINUX_SOURCES,
    }),
    defines = select({
        "@platforms//os:windows": WINDOWS_DEFINES,
        "@rules_bzlmodrio_toolchains//constraints/combined:is_linux": LINUX_DEFINES,
    }),
    linkopts = select({
<<<<<<< HEAD
        "@bazel_tools//src/conditions:windows": WINDOWS_LINKOPTS,
=======
        "@platforms//os:windows": WINDOWS_LINKOPTS,
>>>>>>> 12223ff1
        "@rules_bzlmodrio_toolchains//constraints/combined:is_linux": LINUX_LINKOPTS,
    }),
    target_compatible_with = select({
        "@platforms//os:windows": [],
        "@rules_bzlmodrio_toolchains//constraints/combined:is_linux": [],
        "//conditions:default": ["@platforms//:incompatible"],
    }),
    deps = [
        ":glfw_hdrs",
    ],
)

wpilib_objc_library(
    name = "glfw_src_darwin",
    srcs = DARWIN_SOURCES,
    copts = [
        "-fno-objc-arc",
        "-Wno-unused-parameter",
        "-Wno-sign-compare",
        "-Wno-unused-command-line-argument",
    ],
    defines = DARWIN_DEFINES + ["GLFW_INVALID_CODEPOINT"],
    include_arc = False,
    is_cpp = False,
    visibility = ["//visibility:public"],
    deps = [
        ":glfw_hdrs",
    ],
)

cc_library(
    name = "glfw",
    linkopts = select({
        "@platforms//os:osx": DARWIN_LINKOPTS,
        "@platforms//os:windows": WINDOWS_LINKOPTS,
        "@rules_bzlmodrio_toolchains//constraints/combined:is_linux": LINUX_LINKOPTS,
    }),
    linkstatic = True,
    target_compatible_with = select({
        "@rules_bzlmodrio_toolchains//constraints/is_roborio:roborio": ["@platforms//:incompatible"],
        "//conditions:default": [],
    }),
    deps = [":glfw_hdrs"] + select({
        "@platforms//os:osx": [":glfw_src_darwin"],
        "@platforms//os:windows": [":glfw_src"],
        "@rules_bzlmodrio_toolchains//constraints/combined:is_linux": [":glfw_src"],
    }),
)

#----------------------------------------
# IMGUI
#----------------------------------------
IMGUI_COMMON_SOURCES = glob(["imgui/cpp/*.cpp"]) + [
    "imgui/cpp/misc/cpp/imgui_stdlib.cpp",
]

IMGUI_COMMON_HEADERS = glob(["imgui/include/*.h"]) + [
    "imgui/include/misc/cpp/imgui_stdlib.h",
]

###########################
# Linux
###########################
IMGUI_LINUX_SRCS = [
    "imgui/cpp/backends/imgui_impl_glfw.cpp",
    "imgui/cpp/backends/imgui_impl_opengl2.cpp",
    "imgui/cpp/backends/imgui_impl_opengl3.cpp",
]

IMGUI_LINUX_HDRS = [
    "imgui/include/backends/imgui_impl_glfw.h",
    "imgui/include/backends/imgui_impl_opengl2.h",
    "imgui/include/backends/imgui_impl_opengl3.h",
    "imgui/include/backends/imgui_impl_opengl3_loader.h",
]

###########################
# OSX
###########################
IMGUI_DARWIN_SRCS = [
    "imgui/cpp/backends/imgui_impl_glfw.cpp",
    "imgui/cpp/backends/imgui_impl_metal.mm",
]

IMGUI_DARWIN_HDRS = [
    "imgui/include/backends/imgui_impl_glfw.h",
    "imgui/include/backends/imgui_impl_metal.h",
]

###########################
# Windows
###########################
IMGUI_WIN_SRCS = [
    "imgui/cpp/backends/imgui_impl_glfw.cpp",
    "imgui/cpp/backends/imgui_impl_dx11.cpp",
]

IMGUI_WIN_HDRS = [
    "imgui/include/backends/imgui_impl_glfw.h",
    "imgui/include/backends/imgui_impl_dx11.h",
]

cc_library(
    name = "imgui_src",
    srcs = IMGUI_COMMON_SOURCES + select({
        "@platforms//os:windows": IMGUI_WIN_SRCS,
        "@rules_bzlmodrio_toolchains//constraints/combined:is_linux": IMGUI_LINUX_SRCS,
    }),
    hdrs = IMGUI_COMMON_HEADERS + select({
        "@platforms//os:windows": IMGUI_WIN_HDRS,
        "@rules_bzlmodrio_toolchains//constraints/combined:is_linux": IMGUI_LINUX_HDRS,
    }),
    includes = [
        "imgui/include",
        "imgui/include/backends",
        "imgui/include/misc/cpp",
    ],
    linkstatic = True,
    strip_include_prefix = "imgui/include",
    target_compatible_with = select({
        "@platforms//os:windows": [],
        "@rules_bzlmodrio_toolchains//constraints/combined:is_linux": [],
        "//conditions:default": ["@platforms//:incompatible"],
    }),
    deps = [
        ":glfw",
    ],
)

wpilib_objc_library(
    name = "imgui_src_darwin",
    srcs = IMGUI_COMMON_SOURCES + IMGUI_DARWIN_SRCS,
    hdrs = IMGUI_COMMON_HEADERS + IMGUI_DARWIN_HDRS,
    include_arc = False,
    includes = [
        "imgui/include",
        "imgui/include/backends",
        "imgui/include/misc/cpp",
    ],
    visibility = ["//visibility:public"],
    deps = [
        ":glfw",
    ],
)

cc_library(
    name = "imgui",
    deps = select({
        "@platforms//os:osx": [":imgui_src_darwin"],
        "@platforms//os:windows": [":imgui_src"],
        "@rules_bzlmodrio_toolchains//constraints/combined:is_linux": [":imgui_src"],
    }),
)

#----------------------------------------
# IMPLOT
#----------------------------------------

cc_library(
    name = "implot",
    srcs = glob(["implot/cpp/**"]),
    hdrs = glob(["implot/include/**"]),
    includes = ["implot/include"],
    linkstatic = True,
    strip_include_prefix = "implot/include",
    deps = [
        "//thirdparty/imgui_suite:imgui",
    ],
)

#----------------------------------
# STB
#----------------------------------

cc_library(
    name = "stb",
    srcs = glob(["stb/cpp/**"]),
    hdrs = glob(["stb/include/**"]),
    linkstatic = True,
    strip_include_prefix = "stb/include",
)

#########################################
# IMGUI suite
#########################################
wpilib_cc_library(
    name = "imgui_suite",
    hdrs_pkg_root = None,
    linkstatic = True,
    srcs_pkg_root = None,
    visibility = ["//visibility:public"],
    deps = [
        ":fonts",
        ":gl3w",
        ":imgui",
        ":implot",
        ":stb",
    ],
)

wpilib_cc_static_library(
    name = "static/imguiSuite",
    visibility = ["//visibility:public"],
    deps = [
        ":imgui_suite",
    ],
)

pkg_files(
    name = "glfw-hdrs-pkg",
    srcs = glob(["glfw/include/**"]),
    strip_prefix = "glfw/include",
)

pkg_files(
    name = "imgui-hdrs-pkg",
    srcs = glob(["imgui/include/**"]),
    strip_prefix = "imgui/include",
)

pkg_files(
    name = "implot-hdrs-pkg",
    srcs = glob(["implot/include/**"]),
    strip_prefix = "implot/include",
)

pkg_files(
    name = "stb-hdrs-pkg",
    srcs = glob(["stb/include/**"]),
    strip_prefix = "stb/include",
)

pkg_files(
    name = "generated-fonts-hdrs-pkg",
    srcs = glob(["generated/fonts/include/**"]),
    strip_prefix = "generated/fonts/include/",
)

pkg_files(
    name = "generated-gl3w-hdrs-pkg",
    srcs = glob(["generated/gl3w/include/**"]),
    strip_prefix = "generated/gl3w/include/",
)

pkg_zip(
    name = "imguiSuite-hdrs-zip",
    srcs = [
        "generated-fonts-hdrs-pkg",
        "generated-gl3w-hdrs-pkg",
        "glfw-hdrs-pkg",
        "imgui-hdrs-pkg",
        "implot-hdrs-pkg",
        "stb-hdrs-pkg",
        "//:license_pkg_files",
    ],
    tags = [
        "manual",
    ],
)

pkg_files(
    name = "glfw-srcs-pkg",
    srcs = glob(["glfw/src/**"]),
    strip_prefix = "glfw/src",
)

pkg_files(
    name = "imgui-srcs-pkg",
    srcs = glob(["imgui/cpp/**"]),
    strip_prefix = "imgui/cpp",
)

pkg_files(
    name = "implot-srcs-pkg",
    srcs = glob(["implot/cpp/**"]),
    strip_prefix = "implot/cpp",
)

pkg_files(
    name = "stb-srcs-pkg",
    srcs = glob(["stb/cpp/**"]),
    strip_prefix = "stb/cpp",
)

pkg_files(
    name = "generated-fonts-srcs-pkg",
    srcs = glob(["generated/fonts/src/**"]),
    strip_prefix = "generated/fonts/src/",
)

pkg_files(
    name = "generated-gl3w-srcs-pkg",
    srcs = glob(["generated/gl3w/src/**"]),
    strip_prefix = "generated/gl3w/src/",
)

pkg_zip(
    name = "imguiSuite-srcs-zip",
    srcs = [
        "generated-fonts-srcs-pkg",
        "generated-gl3w-srcs-pkg",
        "glfw-srcs-pkg",
        "imgui-srcs-pkg",
        "implot-srcs-pkg",
        "stb-srcs-pkg",
        "//:license_pkg_files",
    ],
    tags = [
        "manual",
    ],
)

package_static_cc_project(
    name = "imguiSuite",
    architectures = host_architectures,
    maven_artifact_name = "imguiSuite-cpp",
    maven_group_id = "edu.wpi.first.thirdparty.imguiSuite",
)<|MERGE_RESOLUTION|>--- conflicted
+++ resolved
@@ -174,11 +174,7 @@
         "@rules_bzlmodrio_toolchains//constraints/combined:is_linux": LINUX_DEFINES,
     }),
     linkopts = select({
-<<<<<<< HEAD
-        "@bazel_tools//src/conditions:windows": WINDOWS_LINKOPTS,
-=======
         "@platforms//os:windows": WINDOWS_LINKOPTS,
->>>>>>> 12223ff1
         "@rules_bzlmodrio_toolchains//constraints/combined:is_linux": LINUX_LINKOPTS,
     }),
     target_compatible_with = select({
