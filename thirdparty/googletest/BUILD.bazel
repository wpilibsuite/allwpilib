--- conflicted
+++ resolved
@@ -14,14 +14,10 @@
 
 wpilib_cc_static_library(
     name = "static/googletest",
-<<<<<<< HEAD
-    static_lib_name = "static/libgoogletest.a",
-=======
     static_lib_name = select({
         "@bazel_tools//src/conditions:windows": "static/googletest.lib",
         "//conditions:default": "static/libgoogletest.a",
     }),
->>>>>>> 246153e2
     visibility = ["//visibility:public"],
     deps = [
         ":googletest",
