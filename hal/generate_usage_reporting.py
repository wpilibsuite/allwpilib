--- conflicted
+++ resolved
@@ -3,13 +3,7 @@
 # Copyright (c) FIRST and other WPILib contributors.
 # Open Source Software; you can modify and/or share it under the terms of
 # the WPILib BSD license file in the root directory of this project.
-<<<<<<< HEAD
 import argparse
-import sys
-=======
-
-import argparse
->>>>>>> 7a6c7af4
 from pathlib import Path
 
 
