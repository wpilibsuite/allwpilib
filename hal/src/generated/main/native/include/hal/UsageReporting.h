
#ifndef __UsageReporting_h__
#define __UsageReporting_h__

#ifdef _WIN32
#include <stdint.h>
#define EXPORT_FUNC __declspec(dllexport) __cdecl
#elif defined(__vxworks)
#include <vxWorks.h>
#define EXPORT_FUNC
#else
#include <stdint.h>
#include <stdlib.h>
#define EXPORT_FUNC
#endif

#define kUsageReporting_version 1

namespace nUsageReporting
{
typedef enum
{
    kResourceType_Controller = 0,
    kResourceType_Module = 1,
    kResourceType_Language = 2,
    kResourceType_CANPlugin = 3,
    kResourceType_Accelerometer = 4,
    kResourceType_ADXL345 = 5,
    kResourceType_AnalogChannel = 6,
    kResourceType_AnalogTrigger = 7,
    kResourceType_AnalogTriggerOutput = 8,
    kResourceType_CANJaguar = 9,
    kResourceType_Compressor = 10,
    kResourceType_Counter = 11,
    kResourceType_Dashboard = 12,
    kResourceType_DigitalInput = 13,
    kResourceType_DigitalOutput = 14,
    kResourceType_DriverStationCIO = 15,
    kResourceType_DriverStationEIO = 16,
    kResourceType_DriverStationLCD = 17,
    kResourceType_Encoder = 18,
    kResourceType_GearTooth = 19,
    kResourceType_Gyro = 20,
    kResourceType_I2C = 21,
    kResourceType_Framework = 22,
    kResourceType_Jaguar = 23,
    kResourceType_Joystick = 24,
    kResourceType_Kinect = 25,
    kResourceType_KinectStick = 26,
    kResourceType_PIDController = 27,
    kResourceType_Preferences = 28,
    kResourceType_PWM = 29,
    kResourceType_Relay = 30,
    kResourceType_RobotDrive = 31,
    kResourceType_SerialPort = 32,
    kResourceType_Servo = 33,
    kResourceType_Solenoid = 34,
    kResourceType_SPI = 35,
    kResourceType_Task = 36,
    kResourceType_Ultrasonic = 37,
    kResourceType_Victor = 38,
    kResourceType_Button = 39,
    kResourceType_Command = 40,
    kResourceType_AxisCamera = 41,
    kResourceType_PCVideoServer = 42,
    kResourceType_SmartDashboard = 43,
    kResourceType_Talon = 44,
    kResourceType_HiTechnicColorSensor = 45,
    kResourceType_HiTechnicAccel = 46,
    kResourceType_HiTechnicCompass = 47,
    kResourceType_SRF08 = 48,
    kResourceType_AnalogOutput = 49,
    kResourceType_VictorSP = 50,
    kResourceType_PWMTalonSRX = 51,
    kResourceType_CANTalonSRX = 52,
    kResourceType_ADXL362 = 53,
    kResourceType_ADXRS450 = 54,
    kResourceType_RevSPARK = 55,
    kResourceType_MindsensorsSD540 = 56,
    kResourceType_DigitalGlitchFilter = 57,
    kResourceType_ADIS16448 = 58,
    kResourceType_PDP = 59,
    kResourceType_PCM = 60,
    kResourceType_PigeonIMU = 61,
    kResourceType_NidecBrushless = 62,
    kResourceType_CANifier = 63,
    kResourceType_TalonFX = 64,
    kResourceType_CTRE_future1 = 65,
    kResourceType_CTRE_future2 = 66,
    kResourceType_CTRE_future3 = 67,
    kResourceType_CTRE_future4 = 68,
    kResourceType_CTRE_future5 = 69,
    kResourceType_CTRE_future6 = 70,
    kResourceType_LinearFilter = 71,
    kResourceType_XboxController = 72,
    kResourceType_UsbCamera = 73,
    kResourceType_NavX = 74,
    kResourceType_Pixy = 75,
    kResourceType_Pixy2 = 76,
    kResourceType_ScanseSweep = 77,
    kResourceType_Shuffleboard = 78,
    kResourceType_CAN = 79,
    kResourceType_DigilentDMC60 = 80,
    kResourceType_PWMVictorSPX = 81,
    kResourceType_RevSparkMaxPWM = 82,
    kResourceType_RevSparkMaxCAN = 83,
    kResourceType_ADIS16470 = 84,
    kResourceType_PIDController2 = 85,
    kResourceType_ProfiledPIDController = 86,
    kResourceType_Kinematics = 87,
    kResourceType_Odometry = 88,
    kResourceType_Units = 89,
    kResourceType_TrapezoidProfile = 90,
    kResourceType_DutyCycle = 91,
    kResourceType_AddressableLEDs = 92,
    kResourceType_FusionVenom = 93,
    kResourceType_CTRE_future7 = 94,
    kResourceType_CTRE_future8 = 95,
    kResourceType_CTRE_future9 = 96,
    kResourceType_CTRE_future10 = 97,
    kResourceType_CTRE_future11 = 98,
    kResourceType_CTRE_future12 = 99,
    kResourceType_CTRE_future13 = 100,
    kResourceType_CTRE_future14 = 101,
    kResourceType_ExponentialProfile = 102,
    kResourceType_PS4Controller = 103,
    kResourceType_PhotonCamera = 104,
    kResourceType_PhotonPoseEstimator = 105,
    kResourceType_PathPlannerPath = 106,
    kResourceType_PathPlannerAuto = 107,
    kResourceType_PathFindingCommand = 108,
    kResourceType_Redux_future1 = 109,
    kResourceType_Redux_future2 = 110,
    kResourceType_Redux_future3 = 111,
    kResourceType_Redux_future4 = 112,
    kResourceType_Redux_future5 = 113,
    kResourceType_RevSparkFlexCAN = 114,
    kResourceType_RevSparkFlexPWM = 115,
    kResourceType_BangBangController = 116,
    kResourceType_DataLogManager = 117,
    kResourceType_LoggingFramework = 118,
    kResourceType_ChoreoTrajectory = 119,
    kResourceType_ChoreoTrigger = 120,
    kResourceType_PathWeaverTrajectory = 121,
    kResourceType_Koors40 = 122,
    kResourceType_ThriftyNova = 123,
    kResourceType_RevServoHub = 124,
    kResourceType_PWFSEN36005 = 125,
    kResourceType_LaserShark = 126,

//    kResourceType_MaximumID = 255,
} tResourceType;

typedef enum
{
    kLanguage_LabVIEW = 1,
    kLanguage_CPlusPlus = 2,
    kLanguage_Java = 3,
    kLanguage_Python = 4,
    kLanguage_DotNet = 5,
    kLanguage_Kotlin = 6,
    kLanguage_Rust = 7,
    kCANPlugin_BlackJagBridge = 1,
    kCANPlugin_2CAN = 2,
    kFramework_Iterative = 1,
    kFramework_Simple = 2,
    kFramework_CommandControl = 3,
    kFramework_Timed = 4,
    kFramework_ROS = 5,
    kFramework_RobotBuilder = 6,
    kFramework_AdvantageKit = 7,
    kFramework_MagicBot = 8,
<<<<<<< HEAD
    kFramework_Everybot = 11,
=======
    kFramework_KitBotTraditional = 9,
    kFramework_KitBotInline = 10,
>>>>>>> 00445f4f
    kRobotDrive_ArcadeStandard = 1,
    kRobotDrive_ArcadeButtonSpin = 2,
    kRobotDrive_ArcadeRatioCurve = 3,
    kRobotDrive_Tank = 4,
    kRobotDrive_MecanumPolar = 5,
    kRobotDrive_MecanumCartesian = 6,
    kRobotDrive2_DifferentialArcade = 7,
    kRobotDrive2_DifferentialTank = 8,
    kRobotDrive2_DifferentialCurvature = 9,
    kRobotDrive2_MecanumCartesian = 10,
    kRobotDrive2_MecanumPolar = 11,
    kRobotDrive2_KilloughCartesian = 12,
    kRobotDrive2_KilloughPolar = 13,
    kRobotDriveSwerve_Other = 14,
    kRobotDriveSwerve_YAGSL = 15,
    kRobotDriveSwerve_CTRE = 16,
    kRobotDriveSwerve_MaxSwerve = 17,
    kRobotDriveSwerve_AdvantageKit = 18,
    kDriverStationCIO_Analog = 1,
    kDriverStationCIO_DigitalIn = 2,
    kDriverStationCIO_DigitalOut = 3,
    kDriverStationEIO_Acceleration = 1,
    kDriverStationEIO_AnalogIn = 2,
    kDriverStationEIO_AnalogOut = 3,
    kDriverStationEIO_Button = 4,
    kDriverStationEIO_LED = 5,
    kDriverStationEIO_DigitalIn = 6,
    kDriverStationEIO_DigitalOut = 7,
    kDriverStationEIO_FixedDigitalOut = 8,
    kDriverStationEIO_PWM = 9,
    kDriverStationEIO_Encoder = 10,
    kDriverStationEIO_TouchSlider = 11,
    kADXL345_SPI = 1,
    kADXL345_I2C = 2,
    kCommand_Scheduler = 1,
    kCommand2_Scheduler = 2,
    kSmartDashboard_Instance = 1,
    kSmartDashboard_LiveWindow = 2,
    kKinematics_DifferentialDrive = 1,
    kKinematics_MecanumDrive = 2,
    kKinematics_SwerveDrive = 3,
    kOdometry_DifferentialDrive = 1,
    kOdometry_MecanumDrive = 2,
    kOdometry_SwerveDrive = 3,
    kDashboard_Unknown = 1,
    kDashboard_Glass = 2,
    kDashboard_SmartDashboard = 3,
    kDashboard_Shuffleboard = 4,
    kDashboard_Elastic = 5,
    kDashboard_LabVIEW = 6,
    kDashboard_AdvantageScope = 7,
    kDashboard_QFRCDashboard = 8,
    kDashboard_FRCWebComponents = 9,
    kDataLogLocation_Onboard = 1,
    kDataLogLocation_USB = 2,
    kLoggingFramework_Other = 1,
    kLoggingFramework_Epilogue = 2,
    kLoggingFramework_Monologue = 3,
    kLoggingFramework_AdvantageKit = 4,
    kLoggingFramework_DogLog = 5,
    kPDP_CTRE = 1,
    kPDP_REV = 2,
    kPDP_Unknown = 3,
} tInstances;

/**
 * Report the usage of a resource of interest.
 *
 * @param resource one of the values in the tResourceType above (max value 51).
 * @param instanceNumber an index that identifies the resource instance.
 * @param context an optional additional context number for some cases (such as module number).  Set to 0 to omit.
 * @param feature a string to be included describing features in use on a specific resource.  Setting the same resource more than once allows you to change the feature string.
 */
uint32_t EXPORT_FUNC report(tResourceType resource, uint8_t instanceNumber, uint8_t context = 0, const char* feature = NULL);
} // namespace nUsageReporting

#ifdef __cplusplus
extern "C"
{
#endif

    uint32_t EXPORT_FUNC FRC_NetworkCommunication_nUsageReporting_report(uint8_t resource, uint8_t instanceNumber, uint8_t context, const char* feature);

#ifdef __cplusplus
}
#endif

#endif // __UsageReporting_h__<|MERGE_RESOLUTION|>--- conflicted
+++ resolved
@@ -170,12 +170,9 @@
     kFramework_RobotBuilder = 6,
     kFramework_AdvantageKit = 7,
     kFramework_MagicBot = 8,
-<<<<<<< HEAD
-    kFramework_Everybot = 11,
-=======
     kFramework_KitBotTraditional = 9,
     kFramework_KitBotInline = 10,
->>>>>>> 00445f4f
+    kFramework_Everybot = 11,
     kRobotDrive_ArcadeStandard = 1,
     kRobotDrive_ArcadeButtonSpin = 2,
     kRobotDrive_ArcadeRatioCurve = 3,
