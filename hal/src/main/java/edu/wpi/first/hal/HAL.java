// Copyright (c) FIRST and other WPILib contributors.
// Open Source Software; you can modify and/or share it under the terms of
// the WPILib BSD license file in the root directory of this project.

package edu.wpi.first.hal;

import java.util.ArrayList;
import java.util.List;

/**
 * JNI Wrapper for HAL<br>
 * .
 */
public final class HAL extends JNIWrapper {
  public static native boolean initialize(int timeout, int mode);

  public static native void shutdown();

  public static native boolean hasMain();

  public static native void runMain();

  public static native void exitMain();

  private static native void simPeriodicBeforeNative();

  private static final List<Runnable> s_simPeriodicBefore = new ArrayList<>();

  public static class SimPeriodicBeforeCallback implements AutoCloseable {
    private SimPeriodicBeforeCallback(Runnable r) {
      m_run = r;
    }

    @Override
    public void close() {
      synchronized (s_simPeriodicBefore) {
        s_simPeriodicBefore.remove(m_run);
      }
    }

    private final Runnable m_run;
  }

  /**
   * Registers a callback to be run by IterativeRobotBase prior to the user's simulationPeriodic
   * code.
   *
   * @param r runnable
   * @return Callback object (must be retained for callback to stay active).
   */
  public static SimPeriodicBeforeCallback registerSimPeriodicBeforeCallback(Runnable r) {
    synchronized (s_simPeriodicBefore) {
      s_simPeriodicBefore.add(r);
    }
    return new SimPeriodicBeforeCallback(r);
  }

  /**
   * Runs SimPeriodicBefore callbacks. IterativeRobotBase calls this prior to the user's
   * simulationPeriodic code.
   */
  public static void simPeriodicBefore() {
    simPeriodicBeforeNative();
    synchronized (s_simPeriodicBefore) {
      for (Runnable r : s_simPeriodicBefore) {
        r.run();
      }
    }
  }

  private static native void simPeriodicAfterNative();

  private static final List<Runnable> s_simPeriodicAfter = new ArrayList<>();

  public static class SimPeriodicAfterCallback implements AutoCloseable {
    private SimPeriodicAfterCallback(Runnable r) {
      m_run = r;
    }

    @Override
    public void close() {
      synchronized (s_simPeriodicAfter) {
        s_simPeriodicAfter.remove(m_run);
      }
    }

    private final Runnable m_run;
  }

  /**
   * Registers a callback to be run by IterativeRobotBase after the user's simulationPeriodic code.
   *
   * @param r runnable
   * @return Callback object (must be retained for callback to stay active).
   */
  public static SimPeriodicAfterCallback registerSimPeriodicAfterCallback(Runnable r) {
    synchronized (s_simPeriodicAfter) {
      s_simPeriodicAfter.add(r);
    }
    return new SimPeriodicAfterCallback(r);
  }

  /**
   * Runs SimPeriodicAfter callbacks. IterativeRobotBase calls this after the user's
   * simulationPeriodic code.
   */
  public static void simPeriodicAfter() {
    simPeriodicAfterNative();
    synchronized (s_simPeriodicAfter) {
      for (Runnable r : s_simPeriodicAfter) {
        r.run();
      }
    }
  }

  public static native boolean getBrownedOut();

  public static native boolean getSystemActive();

  public static native int getPortWithModule(byte module, byte channel);

  public static native int getPort(byte channel);

  public static void report(int resource, int instanceNumber) {
    report(resource, instanceNumber, 0, "");
  }

  public static void report(int resource, int instanceNumber, int context) {
    report(resource, instanceNumber, context, "");
  }

<<<<<<< HEAD
  public static int report(int resource, int instanceNumber, int context, String feature) {
    return DriverStationJNI.report(resource, instanceNumber, context, feature);
  }

=======
  /**
   * Report the usage of a resource of interest.
   *
   * <p>Original signature: <code>uint32_t report(tResourceType, uint8_t, uint8_t, const
   * char*)</code>
   *
   * @param resource one of the values in the tResourceType above (max value 51).
   * @param instanceNumber an index that identifies the resource instance.
   * @param context an optional additional context number for some cases (such as module number).
   *     Set to 0 to omit.
   * @param feature a string to be included describing features in use on a specific resource.
   *     Setting the same resource more than once allows you to change the feature string.
   * @return TODO
   */
  public static native int report(int resource, int instanceNumber, int context, String feature);

  public static native int nativeGetControlWord();

  /**
   * Get the current DriverStation control word.
   *
   * @param controlWord Storage for control word.
   */
  public static void getControlWord(ControlWord controlWord) {
    int word = nativeGetControlWord();
    controlWord.update(
        (word & 1) != 0,
        ((word >> 1) & 1) != 0,
        ((word >> 2) & 1) != 0,
        ((word >> 3) & 1) != 0,
        ((word >> 4) & 1) != 0,
        ((word >> 5) & 1) != 0);
  }

  private static native int nativeGetAllianceStation();

  /**
   * Get the alliance station.
   *
   * @return The alliance station.
   */
  public static AllianceStationID getAllianceStation() {
    switch (nativeGetAllianceStation()) {
      case 0:
        return AllianceStationID.Red1;
      case 1:
        return AllianceStationID.Red2;
      case 2:
        return AllianceStationID.Red3;
      case 3:
        return AllianceStationID.Blue1;
      case 4:
        return AllianceStationID.Blue2;
      case 5:
        return AllianceStationID.Blue3;
      default:
        return null;
    }
  }

  public static native boolean isNewControlData();

  public static native void releaseDSMutex();

  public static native boolean waitForDSDataTimeout(double timeout);

  public static final int kMaxJoystickAxes = 12;
  public static final int kMaxJoystickPOVs = 12;

  public static native short getJoystickAxes(byte joystickNum, float[] axesArray);

  public static native short getJoystickPOVs(byte joystickNum, short[] povsArray);

  public static native int getJoystickButtons(byte joystickNum, ByteBuffer count);

  public static native int setJoystickOutputs(
      byte joystickNum, int outputs, short leftRumble, short rightRumble);

  public static native int getJoystickIsXbox(byte joystickNum);

  public static native int getJoystickType(byte joystickNum);

  public static native String getJoystickName(byte joystickNum);

  public static native int getJoystickAxisType(byte joystickNum, byte axis);

  public static native double getMatchTime();

  public static native boolean getSystemActive();

  public static native boolean getBrownedOut();

  public static native int getMatchInfo(MatchInfoData info);

  public static native int sendError(
      boolean isError,
      int errorCode,
      boolean isLVCode,
      String details,
      String location,
      String callStack,
      boolean printMsg);

  public static native int sendConsoleLine(String line);

  public static native int getPortWithModule(byte module, byte channel);

  public static native int getPort(byte channel);

>>>>>>> 89a3d002
  private HAL() {}
}<|MERGE_RESOLUTION|>--- conflicted
+++ resolved
@@ -129,12 +129,6 @@
     report(resource, instanceNumber, context, "");
   }
 
-<<<<<<< HEAD
-  public static int report(int resource, int instanceNumber, int context, String feature) {
-    return DriverStationJNI.report(resource, instanceNumber, context, feature);
-  }
-
-=======
   /**
    * Report the usage of a resource of interest.
    *
@@ -149,101 +143,9 @@
    *     Setting the same resource more than once allows you to change the feature string.
    * @return TODO
    */
-  public static native int report(int resource, int instanceNumber, int context, String feature);
-
-  public static native int nativeGetControlWord();
-
-  /**
-   * Get the current DriverStation control word.
-   *
-   * @param controlWord Storage for control word.
-   */
-  public static void getControlWord(ControlWord controlWord) {
-    int word = nativeGetControlWord();
-    controlWord.update(
-        (word & 1) != 0,
-        ((word >> 1) & 1) != 0,
-        ((word >> 2) & 1) != 0,
-        ((word >> 3) & 1) != 0,
-        ((word >> 4) & 1) != 0,
-        ((word >> 5) & 1) != 0);
+  public static int report(int resource, int instanceNumber, int context, String feature) {
+    return DriverStationJNI.report(resource, instanceNumber, context, feature);
   }
 
-  private static native int nativeGetAllianceStation();
-
-  /**
-   * Get the alliance station.
-   *
-   * @return The alliance station.
-   */
-  public static AllianceStationID getAllianceStation() {
-    switch (nativeGetAllianceStation()) {
-      case 0:
-        return AllianceStationID.Red1;
-      case 1:
-        return AllianceStationID.Red2;
-      case 2:
-        return AllianceStationID.Red3;
-      case 3:
-        return AllianceStationID.Blue1;
-      case 4:
-        return AllianceStationID.Blue2;
-      case 5:
-        return AllianceStationID.Blue3;
-      default:
-        return null;
-    }
-  }
-
-  public static native boolean isNewControlData();
-
-  public static native void releaseDSMutex();
-
-  public static native boolean waitForDSDataTimeout(double timeout);
-
-  public static final int kMaxJoystickAxes = 12;
-  public static final int kMaxJoystickPOVs = 12;
-
-  public static native short getJoystickAxes(byte joystickNum, float[] axesArray);
-
-  public static native short getJoystickPOVs(byte joystickNum, short[] povsArray);
-
-  public static native int getJoystickButtons(byte joystickNum, ByteBuffer count);
-
-  public static native int setJoystickOutputs(
-      byte joystickNum, int outputs, short leftRumble, short rightRumble);
-
-  public static native int getJoystickIsXbox(byte joystickNum);
-
-  public static native int getJoystickType(byte joystickNum);
-
-  public static native String getJoystickName(byte joystickNum);
-
-  public static native int getJoystickAxisType(byte joystickNum, byte axis);
-
-  public static native double getMatchTime();
-
-  public static native boolean getSystemActive();
-
-  public static native boolean getBrownedOut();
-
-  public static native int getMatchInfo(MatchInfoData info);
-
-  public static native int sendError(
-      boolean isError,
-      int errorCode,
-      boolean isLVCode,
-      String details,
-      String location,
-      String callStack,
-      boolean printMsg);
-
-  public static native int sendConsoleLine(String line);
-
-  public static native int getPortWithModule(byte module, byte channel);
-
-  public static native int getPort(byte channel);
-
->>>>>>> 89a3d002
   private HAL() {}
 }