// Copyright (c) FIRST and other WPILib contributors.
// Open Source Software; you can modify and/or share it under the terms of
// the WPILib BSD license file in the root directory of this project.

package edu.wpi.first.hal;

/**
 * CAN API HAL JNI Functions.
 *
 * @see "hal/CANAPI.h"
 */
public class CANAPIJNI extends JNIWrapper {
<<<<<<< HEAD
  /**
   * Initializes a CAN device.
   *
   * <p>These follow the FIRST standard CAN layout.
   * https://docs.wpilib.org/en/stable/docs/software/can-devices/can-addressing.html
   *
   * @param manufacturer the can manufacturer
   * @param deviceId the device ID (0-63)
   * @param deviceType the device type
   * @return the created CAN handle
   * @see "HAL_InitializeCAN"
   */
=======
  public static native long getCANPacketBaseTime();

>>>>>>> c3e04a6e
  public static native int initializeCAN(int manufacturer, int deviceId, int deviceType);

  /**
   * Frees a CAN device.
   *
   * @param handle the CAN handle
   * @see "HAL_CleanCAN"
   */
  public static native void cleanCAN(int handle);

  /**
   * Writes a packet to the CAN device with a specific ID.
   *
   * <p>This ID is 10 bits.
   *
   * @param handle the CAN handle
   * @param data the data to write (0-8 bytes)
   * @param apiId the ID to write (0-1023 bits)
   * @see "HAL_WriteCANPacket"
   */
  public static native void writeCANPacket(int handle, byte[] data, int apiId);

  /**
   * Writes a repeating packet to the CAN device with a specific ID.
   *
   * <p>This ID is 10 bits.
   *
   * <p>The RoboRIO will automatically repeat the packet at the specified interval
   *
   * @param handle the CAN handle
   * @param data the data to write (0-8 bytes)
   * @param apiId the ID to write (0-1023)
   * @param repeatMs the period to repeat in ms
   * @see "HAL_WriteCANPacketRepeating"
   */
  public static native void writeCANPacketRepeating(
      int handle, byte[] data, int apiId, int repeatMs);

  /**
   * Writes an RTR frame of the specified length to the CAN device with the specific ID.
   *
   * <p>By spec, the length must be equal to the length sent by the other device, otherwise behavior
   * is unspecified.
   *
   * @param handle the CAN handle
   * @param length the length of data to request (0-8)
   * @param apiId the ID to write (0-1023)
   * @see "HAL_WriteCANRTRFrame"
   */
  public static native void writeCANRTRFrame(int handle, int length, int apiId);

  /**
   * Writes a packet to the CAN device with a specific ID without throwing on error.
   *
   * <p>This ID is 10 bits.
   *
   * @param handle the CAN handle
   * @param data the data to write (0-8 bytes)
   * @param apiId the ID to write (0-1023 bits)
   * @return Error status variable. 0 on success.
   * @see "HAL_WriteCANPacket"
   */
  public static native int writeCANPacketNoThrow(int handle, byte[] data, int apiId);

  /**
   * Writes a repeating packet to the CAN device with a specific ID without throwing on error.
   *
   * <p>This ID is 10 bits.
   *
   * <p>The RoboRIO will automatically repeat the packet at the specified interval
   *
   * @param handle the CAN handle
   * @param data the data to write (0-8 bytes)
   * @param apiId the ID to write (0-1023)
   * @param repeatMs the period to repeat in ms
   * @return Error status variable. 0 on success.
   * @see "HAL_WriteCANPacketRepeating"
   */
  public static native int writeCANPacketRepeatingNoThrow(
      int handle, byte[] data, int apiId, int repeatMs);

  /**
   * Writes an RTR frame of the specified length to the CAN device with the specific ID without
   * throwing on error.
   *
   * <p>By spec, the length must be equal to the length sent by the other device, otherwise behavior
   * is unspecified.
   *
   * @param handle the CAN handle
   * @param length the length of data to request (0-8)
   * @param apiId the ID to write (0-1023)
   * @return Error status variable. 0 on success.
   * @see "HAL_WriteCANRTRFrame"
   */
  public static native int writeCANRTRFrameNoThrow(int handle, int length, int apiId);

  /**
   * Stops a repeating packet with a specific ID.
   *
   * <p>This ID is 10 bits.
   *
   * @param handle the CAN handle
   * @param apiId the ID to stop repeating (0-1023)
   * @see "HAL_StopCANPacketRepeating"
   */
  public static native void stopCANPacketRepeating(int handle, int apiId);

  /**
   * Reads a new CAN packet.
   *
   * <p>This will only return properly once per packet received. Multiple calls without receiving
   * another packet will return false.
   *
   * @param handle the CAN handle
   * @param apiId the ID to read (0-1023)
   * @param data the packet data (8 bytes)
   * @return true on success, false on error
   * @see "HAL_ReadCANPacketNew"
   */
  public static native boolean readCANPacketNew(int handle, int apiId, CANData data);

  /**
   * Reads a CAN packet. The will continuously return the last packet received, without accounting
   * for packet age.
   *
   * @param handle the CAN handle
   * @param apiId the ID to read (0-1023)
   * @param data the packet data (8 bytes)
   * @return true on success, false on error
   * @see "HAL_ReadCANPacketLatest"
   */
  public static native boolean readCANPacketLatest(int handle, int apiId, CANData data);

  /**
   * Reads a CAN packet. The will return the last packet received until the packet is older then the
   * requested timeout. Then it will return false.
   *
   * @param handle the CAN handle
   * @param apiId the ID to read (0-1023)
   * @param timeoutMs the timeout time for the packet
   * @param data the packet data (8 bytes)
   * @return true on success, false on error
   * @see "HAL_ReadCANPacketTimeout"
   */
  public static native boolean readCANPacketTimeout(
      int handle, int apiId, int timeoutMs, CANData data);
}<|MERGE_RESOLUTION|>--- conflicted
+++ resolved
@@ -10,7 +10,15 @@
  * @see "hal/CANAPI.h"
  */
 public class CANAPIJNI extends JNIWrapper {
-<<<<<<< HEAD
+  /**
+   * Reads the current value of the millisecond-resolution timer that the CAN API functions use as a
+   * time base.
+   *
+   * @return Current value of timer used as a base time by the CAN API in milliseconds.
+   * @see "HAL_GetCANPacketBaseTime"
+   */
+  public static native long getCANPacketBaseTime();
+
   /**
    * Initializes a CAN device.
    *
@@ -23,10 +31,6 @@
    * @return the created CAN handle
    * @see "HAL_InitializeCAN"
    */
-=======
-  public static native long getCANPacketBaseTime();
-
->>>>>>> c3e04a6e
   public static native int initializeCAN(int manufacturer, int deviceId, int deviceType);
 
   /**
