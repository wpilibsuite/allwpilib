--- conflicted
+++ resolved
@@ -214,10 +214,10 @@
   }
 }
 
-<<<<<<< HEAD
 void ThrowNullPointerException(JNIEnv* env, std::string_view msg) {
   nullPointerEx.Throw(env, msg);
-=======
+}
+
 void ThrowCANStreamOverflowException(JNIEnv* env, jobjectArray messages,
                                      jint length) {
   static jmethodID constructor =
@@ -226,7 +226,6 @@
   jobject exception =
       env->NewObject(canStreamOverflowExCls, constructor, messages, length);
   env->Throw(static_cast<jthrowable>(exception));
->>>>>>> 24a76be6
 }
 
 void ThrowIllegalArgumentException(JNIEnv* env, std::string_view msg) {
