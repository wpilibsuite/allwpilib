--- conflicted
+++ resolved
@@ -35,11 +35,7 @@
 constexpr int32_t kNumSolenoidChannels = 8;
 constexpr int32_t kNumPDPModules = 63;
 constexpr int32_t kNumPDPChannels = 16;
-<<<<<<< HEAD
-constexpr int32_t kNumDutyCycles = 8;
+constexpr int32_t kNumDutyCycles = tDutyCycle::kNumSystems;
 constexpr int32_t kNumAddressableLEDs = tLED::kNumSystems;
-=======
-constexpr int32_t kNumDutyCycles = tDutyCycle::kNumSystems;
->>>>>>> 59507b12
 
 }  // namespace hal