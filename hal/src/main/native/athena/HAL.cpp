--- conflicted
+++ resolved
@@ -56,11 +56,8 @@
   InitializeCounter();
   InitializeDigitalInternal();
   InitializeDIO();
-<<<<<<< HEAD
   InitializeDMA();
-=======
   InitializeDutyCycle();
->>>>>>> 0ebe3282
   InitializeEncoder();
   InitializeFPGAEncoder();
   InitializeFRCDriverStation();
