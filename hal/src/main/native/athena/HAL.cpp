// Copyright (c) FIRST and other WPILib contributors.
// Open Source Software; you can modify and/or share it under the terms of
// the WPILib BSD license file in the root directory of this project.

#include "hal/HAL.h"

#include <signal.h>  // linux for kill
#include <sys/prctl.h>
#include <unistd.h>

#include <atomic>
#include <cstdio>
#include <cstdlib>
#include <fstream>
#include <thread>

#include <FRC_NetworkCommunication/FRCComm.h>
#include <FRC_NetworkCommunication/LoadOut.h>
#include <FRC_NetworkCommunication/UsageReporting.h>
#include <fmt/format.h>
#include <wpi/mutex.h>
#include <wpi/timestamp.h>

#include "HALInitializer.h"
#include "HALInternal.h"
#include "hal/ChipObject.h"
#include "hal/DriverStation.h"
#include "hal/Errors.h"
#include "hal/Notifier.h"
#include "hal/handles/HandlesInternal.h"
#include "hal/roborio/InterruptManager.h"
#include "visa/visa.h"

using namespace hal;

static std::unique_ptr<tGlobal> global;
static std::unique_ptr<tSysWatchdog> watchdog;
static uint64_t dsStartTime;

using namespace hal;

namespace hal {
void InitializeDriverStation();
namespace init {
void InitializeHAL() {
  InitializeCTREPCM();
  InitializeREVPH();
  InitializeAddressableLED();
  InitializeAccelerometer();
  InitializeAnalogAccumulator();
  InitializeAnalogGyro();
  InitializeAnalogInput();
  InitializeAnalogInternal();
  InitializeAnalogOutput();
  InitializeAnalogTrigger();
  InitializeCAN();
  InitializeCANAPI();
  InitializeConstants();
  InitializeCounter();
  InitializeDigitalInternal();
  InitializeDIO();
  InitializeDMA();
  InitializeDutyCycle();
  InitializeEncoder();
  InitializeFPGAEncoder();
  InitializeFRCDriverStation();
  InitializeI2C();
  InitializeInterrupts();
  InitializeMain();
  InitializeNotifier();
  InitializeCTREPDP();
  InitializeREVPDH();
  InitializePorts();
  InitializePower();
  InitializePWM();
  InitializeRelay();
  InitializeSerialPort();
  InitializeSPI();
  InitializeThreads();
}
}  // namespace init

void ReleaseFPGAInterrupt(int32_t interruptNumber) {
  if (!global) {
    return;
  }
  int32_t status = 0;
  global->writeInterruptForceNumber(static_cast<unsigned char>(interruptNumber),
                                    &status);
  global->strobeInterruptForceOnce(&status);
}

uint64_t GetDSInitializeTime() {
  return dsStartTime;
}

}  // namespace hal

extern "C" {

HAL_PortHandle HAL_GetPort(int32_t channel) {
  // Dont allow a number that wouldn't fit in a uint8_t
  if (channel < 0 || channel >= 255) {
    return HAL_kInvalidHandle;
  }
  return createPortHandle(channel, 1);
}

HAL_PortHandle HAL_GetPortWithModule(int32_t module, int32_t channel) {
  // Dont allow a number that wouldn't fit in a uint8_t
  if (channel < 0 || channel >= 255) {
    return HAL_kInvalidHandle;
  }
  if (module < 0 || module >= 255) {
    return HAL_kInvalidHandle;
  }
  return createPortHandle(channel, module);
}

const char* HAL_GetErrorMessage(int32_t code) {
  switch (code) {
    case 0:
      return "";
    case NiFpga_Status_FifoTimeout:
      return NiFpga_Status_FifoTimeout_MESSAGE;
    case NiFpga_Status_TransferAborted:
      return NiFpga_Status_TransferAborted_MESSAGE;
    case NiFpga_Status_MemoryFull:
      return NiFpga_Status_MemoryFull_MESSAGE;
    case NiFpga_Status_SoftwareFault:
      return NiFpga_Status_SoftwareFault_MESSAGE;
    case NiFpga_Status_InvalidParameter:
      return NiFpga_Status_InvalidParameter_MESSAGE;
    case NiFpga_Status_ResourceNotFound:
      return NiFpga_Status_ResourceNotFound_MESSAGE;
    case NiFpga_Status_ResourceNotInitialized:
      return NiFpga_Status_ResourceNotInitialized_MESSAGE;
    case NiFpga_Status_HardwareFault:
      return NiFpga_Status_HardwareFault_MESSAGE;
    case NiFpga_Status_IrqTimeout:
      return NiFpga_Status_IrqTimeout_MESSAGE;
    case SAMPLE_RATE_TOO_HIGH:
      return SAMPLE_RATE_TOO_HIGH_MESSAGE;
    case VOLTAGE_OUT_OF_RANGE:
      return VOLTAGE_OUT_OF_RANGE_MESSAGE;
    case LOOP_TIMING_ERROR:
      return LOOP_TIMING_ERROR_MESSAGE;
    case SPI_WRITE_NO_MOSI:
      return SPI_WRITE_NO_MOSI_MESSAGE;
    case SPI_READ_NO_MISO:
      return SPI_READ_NO_MISO_MESSAGE;
    case SPI_READ_NO_DATA:
      return SPI_READ_NO_DATA_MESSAGE;
    case INCOMPATIBLE_STATE:
      return INCOMPATIBLE_STATE_MESSAGE;
    case NO_AVAILABLE_RESOURCES:
      return NO_AVAILABLE_RESOURCES_MESSAGE;
    case RESOURCE_IS_ALLOCATED:
      return RESOURCE_IS_ALLOCATED_MESSAGE;
    case RESOURCE_OUT_OF_RANGE:
      return RESOURCE_OUT_OF_RANGE_MESSAGE;
    case HAL_INVALID_ACCUMULATOR_CHANNEL:
      return HAL_INVALID_ACCUMULATOR_CHANNEL_MESSAGE;
    case HAL_HANDLE_ERROR:
      return HAL_HANDLE_ERROR_MESSAGE;
    case NULL_PARAMETER:
      return NULL_PARAMETER_MESSAGE;
    case ANALOG_TRIGGER_LIMIT_ORDER_ERROR:
      return ANALOG_TRIGGER_LIMIT_ORDER_ERROR_MESSAGE;
    case ANALOG_TRIGGER_PULSE_OUTPUT_ERROR:
      return ANALOG_TRIGGER_PULSE_OUTPUT_ERROR_MESSAGE;
    case PARAMETER_OUT_OF_RANGE:
      return PARAMETER_OUT_OF_RANGE_MESSAGE;
    case HAL_COUNTER_NOT_SUPPORTED:
      return HAL_COUNTER_NOT_SUPPORTED_MESSAGE;
    case HAL_ERR_CANSessionMux_InvalidBuffer:
      return ERR_CANSessionMux_InvalidBuffer_MESSAGE;
    case HAL_ERR_CANSessionMux_MessageNotFound:
      return ERR_CANSessionMux_MessageNotFound_MESSAGE;
    case HAL_WARN_CANSessionMux_NoToken:
      return WARN_CANSessionMux_NoToken_MESSAGE;
    case HAL_ERR_CANSessionMux_NotAllowed:
      return ERR_CANSessionMux_NotAllowed_MESSAGE;
    case HAL_ERR_CANSessionMux_NotInitialized:
      return ERR_CANSessionMux_NotInitialized_MESSAGE;
    case VI_ERROR_SYSTEM_ERROR:
      return VI_ERROR_SYSTEM_ERROR_MESSAGE;
    case VI_ERROR_INV_OBJECT:
      return VI_ERROR_INV_OBJECT_MESSAGE;
    case VI_ERROR_RSRC_LOCKED:
      return VI_ERROR_RSRC_LOCKED_MESSAGE;
    case VI_ERROR_RSRC_NFOUND:
      return VI_ERROR_RSRC_NFOUND_MESSAGE;
    case VI_ERROR_INV_RSRC_NAME:
      return VI_ERROR_INV_RSRC_NAME_MESSAGE;
    case VI_ERROR_QUEUE_OVERFLOW:
      return VI_ERROR_QUEUE_OVERFLOW_MESSAGE;
    case VI_ERROR_IO:
      return VI_ERROR_IO_MESSAGE;
    case VI_ERROR_ASRL_PARITY:
      return VI_ERROR_ASRL_PARITY_MESSAGE;
    case VI_ERROR_ASRL_FRAMING:
      return VI_ERROR_ASRL_FRAMING_MESSAGE;
    case VI_ERROR_ASRL_OVERRUN:
      return VI_ERROR_ASRL_OVERRUN_MESSAGE;
    case VI_ERROR_RSRC_BUSY:
      return VI_ERROR_RSRC_BUSY_MESSAGE;
    case VI_ERROR_INV_PARAMETER:
      return VI_ERROR_INV_PARAMETER_MESSAGE;
    case HAL_PWM_SCALE_ERROR:
      return HAL_PWM_SCALE_ERROR_MESSAGE;
    case HAL_SERIAL_PORT_NOT_FOUND:
      return HAL_SERIAL_PORT_NOT_FOUND_MESSAGE;
    case HAL_THREAD_PRIORITY_ERROR:
      return HAL_THREAD_PRIORITY_ERROR_MESSAGE;
    case HAL_THREAD_PRIORITY_RANGE_ERROR:
      return HAL_THREAD_PRIORITY_RANGE_ERROR_MESSAGE;
    case HAL_SERIAL_PORT_OPEN_ERROR:
      return HAL_SERIAL_PORT_OPEN_ERROR_MESSAGE;
    case HAL_SERIAL_PORT_ERROR:
      return HAL_SERIAL_PORT_ERROR_MESSAGE;
    case HAL_CAN_TIMEOUT:
      return HAL_CAN_TIMEOUT_MESSAGE;
    case ERR_FRCSystem_NetCommNotResponding:
      return ERR_FRCSystem_NetCommNotResponding_MESSAGE;
    case ERR_FRCSystem_NoDSConnection:
      return ERR_FRCSystem_NoDSConnection_MESSAGE;
    case HAL_CAN_BUFFER_OVERRUN:
      return HAL_CAN_BUFFER_OVERRUN_MESSAGE;
    case HAL_LED_CHANNEL_ERROR:
      return HAL_LED_CHANNEL_ERROR_MESSAGE;
    case HAL_INVALID_DMA_STATE:
      return HAL_INVALID_DMA_STATE_MESSAGE;
    case HAL_INVALID_DMA_ADDITION:
      return HAL_INVALID_DMA_ADDITION_MESSAGE;
    case HAL_USE_LAST_ERROR:
      return HAL_USE_LAST_ERROR_MESSAGE;
    case HAL_CONSOLE_OUT_ENABLED_ERROR:
      return HAL_CONSOLE_OUT_ENABLED_ERROR_MESSAGE;
    default:
      return "Unknown error status";
  }
}

HAL_RuntimeType HAL_GetRuntimeType(void) {
  nLoadOut::tTargetClass targetClass = nLoadOut::getTargetClass();
  if (targetClass == nLoadOut::kTargetClass_RoboRIO2) {
    return HAL_Runtime_RoboRIO2;
  }
  return HAL_Runtime_RoboRIO;
}

int32_t HAL_GetFPGAVersion(int32_t* status) {
  if (!global) {
    *status = NiFpga_Status_ResourceNotInitialized;
    return 0;
  }
  return global->readVersion(status);
}

int64_t HAL_GetFPGARevision(int32_t* status) {
  if (!global) {
    *status = NiFpga_Status_ResourceNotInitialized;
    return 0;
  }
  return global->readRevision(status);
}

uint64_t HAL_GetFPGATime(int32_t* status) {
  if (!global) {
    *status = NiFpga_Status_ResourceNotInitialized;
    return 0;
  }
  *status = 0;
  uint64_t upper1 = global->readLocalTimeUpper(status);
  uint32_t lower = global->readLocalTime(status);
  uint64_t upper2 = global->readLocalTimeUpper(status);
  if (*status != 0) {
    return 0;
  }
  if (upper1 != upper2) {
    // Rolled over between the lower call, reread lower
    lower = global->readLocalTime(status);
    if (*status != 0) {
      return 0;
    }
  }
  return (upper2 << 32) + lower;
}

uint64_t HAL_ExpandFPGATime(uint32_t unexpandedLower, int32_t* status) {
  // Capture the current FPGA time.  This will give us the upper half of the
  // clock.
  uint64_t fpgaTime = HAL_GetFPGATime(status);
  if (*status != 0) {
    return 0;
  }

  // Now, we need to detect the case where the lower bits rolled over after we
  // sampled.  In that case, the upper bits will be 1 bigger than they should
  // be.

  // Break it into lower and upper portions.
  uint32_t lower = fpgaTime & 0xffffffffull;
  uint64_t upper = (fpgaTime >> 32) & 0xffffffff;

  // The time was sampled *before* the current time, so roll it back.
  if (lower < unexpandedLower) {
    --upper;
  }

  return (upper << 32) + static_cast<uint64_t>(unexpandedLower);
}

HAL_Bool HAL_GetFPGAButton(int32_t* status) {
  if (!global) {
    *status = NiFpga_Status_ResourceNotInitialized;
    return false;
  }
  return global->readUserButton(status);
}

HAL_Bool HAL_GetSystemActive(int32_t* status) {
  if (!watchdog) {
    *status = NiFpga_Status_ResourceNotInitialized;
    return false;
  }
  return watchdog->readStatus_SystemActive(status);
}

HAL_Bool HAL_GetBrownedOut(int32_t* status) {
  if (!watchdog) {
    *status = NiFpga_Status_ResourceNotInitialized;
    return false;
  }
  return !(watchdog->readStatus_PowerAlive(status));
}

static bool killExistingProgram(int timeout, int mode) {
  // Kill any previous robot programs
  std::fstream fs;
  // By making this both in/out, it won't give us an error if it doesnt exist
  fs.open("/var/lock/frc.pid", std::fstream::in | std::fstream::out);
  if (fs.bad()) {
    return false;
  }

  pid_t pid = 0;
  if (!fs.eof() && !fs.fail()) {
    fs >> pid;
    // see if the pid is around, but we don't want to mess with init id=1, or
    // ourselves
    if (pid >= 2 && kill(pid, 0) == 0 && pid != getpid()) {
      std::puts("Killing previously running FRC program...");
      kill(pid, SIGTERM);  // try to kill it
      std::this_thread::sleep_for(std::chrono::milliseconds(timeout));
      if (kill(pid, 0) == 0) {
        // still not successful
        fmt::print(
            "FRC pid {} did not die within {} ms. Force killing with kill -9\n",
            pid, timeout);
        // Force kill -9
        auto forceKill = kill(pid, SIGKILL);
        if (forceKill != 0) {
          auto errorMsg = std::strerror(forceKill);
          fmt::print("Kill -9 error: {}\n", errorMsg);
        }
        // Give a bit of time for the kill to take place
        std::this_thread::sleep_for(std::chrono::milliseconds(250));
      }
    }
  }
  fs.close();
  // we will re-open it write only to truncate the file
  fs.open("/var/lock/frc.pid", std::fstream::out | std::fstream::trunc);
  fs.seekp(0);
  pid = getpid();
  fs << pid << std::endl;
  fs.close();
  return true;
}

HAL_Bool HAL_Initialize(int32_t timeout, int32_t mode) {
  static std::atomic_bool initialized{false};
  static wpi::mutex initializeMutex;
  // Initial check, as if it's true initialization has finished
  if (initialized) {
    return true;
  }

  std::scoped_lock lock(initializeMutex);
  // Second check in case another thread was waiting
  if (initialized) {
    return true;
  }

  hal::init::InitializeHAL();

  hal::init::HAL_IsInitialized.store(true);

  setlinebuf(stdin);
  setlinebuf(stdout);

  prctl(PR_SET_PDEATHSIG, SIGTERM);

  // Return false if program failed to kill an existing program
  if (!killExistingProgram(timeout, mode)) {
    return false;
  }

  FRC_NetworkCommunication_Reserve(nullptr);

  std::atexit([]() {
    // Unregister our new data condition variable.
    setNewDataSem(nullptr);
  });

  nFPGA::nRoboRIO_FPGANamespace::g_currentTargetClass =
      nLoadOut::getTargetClass();

  int32_t status = 0;
  global.reset(tGlobal::create(&status));
  watchdog.reset(tSysWatchdog::create(&status));

  if (status != 0) {
    return false;
  }

<<<<<<< HEAD
  hal::InitializeDriverStation();
=======
  status = InterruptManager::Initialize(global->getSystemInterface());

  if (status != 0) {
    return false;
  }

  HAL_InitializeDriverStation();
>>>>>>> 58b6484d

  dsStartTime = HAL_GetFPGATime(&status);
  if (status != 0) {
    return false;
  }

  // Set WPI_Now to use FPGA timestamp
  wpi::SetNowImpl([]() -> uint64_t {
    int32_t status = 0;
    uint64_t rv = HAL_GetFPGATime(&status);
    if (status != 0) {
      fmt::print(stderr,
                 "Call to HAL_GetFPGATime failed in wpi::Now() with status {}. "
                 "Initialization might have failed. Time will not be correct\n",
                 status);
      std::fflush(stderr);
      return 0u;
    }
    return rv;
  });

  initialized = true;
  return true;
}

void HAL_Shutdown(void) {}

void HAL_SimPeriodicBefore(void) {}

void HAL_SimPeriodicAfter(void) {}

int64_t HAL_Report(int32_t resource, int32_t instanceNumber, int32_t context,
                   const char* feature) {
  if (feature == nullptr) {
    feature = "";
  }

  return FRC_NetworkCommunication_nUsageReporting_report(
      resource, instanceNumber, context, feature);
}

}  // extern "C"<|MERGE_RESOLUTION|>--- conflicted
+++ resolved
@@ -426,17 +426,13 @@
     return false;
   }
 
-<<<<<<< HEAD
+  status = InterruptManager::Initialize(global->getSystemInterface());
+
+  if (status != 0) {
+    return false;
+  }
+
   hal::InitializeDriverStation();
-=======
-  status = InterruptManager::Initialize(global->getSystemInterface());
-
-  if (status != 0) {
-    return false;
-  }
-
-  HAL_InitializeDriverStation();
->>>>>>> 58b6484d
 
   dsStartTime = HAL_GetFPGATime(&status);
   if (status != 0) {
