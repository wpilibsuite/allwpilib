--- conflicted
+++ resolved
@@ -219,15 +219,12 @@
       return HAL_CAN_BUFFER_OVERRUN_MESSAGE;
     case HAL_LED_CHANNEL_ERROR:
       return HAL_LED_CHANNEL_ERROR_MESSAGE;
-<<<<<<< HEAD
     case HAL_INVALID_DMA_STATE:
       return HAL_INVALID_DMA_STATE_MESSAGE;
     case HAL_INVALID_DMA_ADDITION:
       return HAL_INVALID_DMA_ADDITION_MESSAGE;
-=======
     case HAL_USE_LAST_ERROR:
       return HAL_USE_LAST_ERROR_MESSAGE;
->>>>>>> 8d054c94
     default:
       return "Unknown error status";
   }
