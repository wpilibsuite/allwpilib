--- conflicted
+++ resolved
@@ -560,14 +560,10 @@
 
   if (!success) {
     *status = PARAMETER_OUT_OF_RANGE;
-<<<<<<< HEAD
-    return 0;
-=======
     hal::SetLastError(status,
                       "Digital Source unabled to be mapped properly. Likely "
                       "invalid handle passed.");
     return;
->>>>>>> 8d054c94
   }
 
   tDMA::tExternalTriggers newTrigger;
