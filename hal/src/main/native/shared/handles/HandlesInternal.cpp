/*----------------------------------------------------------------------------*/
/* Copyright (c) 2016-2017 FIRST. All Rights Reserved.                        */
/* Open Source Software - may be modified and shared by FRC teams. The code   */
/* must be accompanied by the FIRST BSD license file in the root directory of */
/* the project.                                                               */
/*----------------------------------------------------------------------------*/

#include "HAL/handles/HandlesInternal.h"

#include <algorithm>

#include <llvm/SmallVector.h>
#include <support/mutex.h>

namespace hal {
<<<<<<< HEAD

=======
>>>>>>> 09943645
static llvm::SmallVector<HandleBase*, 32>& GetGlobalHandles() {
  static llvm::SmallVector<HandleBase*, 32> globalHandles;
  return globalHandles;
}

static wpi::mutex& GetGlobalHandleMutex() {
  static wpi::mutex globalHandleMutex;
  return globalHandleMutex;
}

HandleBase::HandleBase() {
  std::lock_guard<wpi::mutex> lock(GetGlobalHandleMutex());
<<<<<<< HEAD
  auto index =
      std::find(GetGlobalHandles().begin(), GetGlobalHandles().end(), this);
  if (index == GetGlobalHandles().end()) {
    GetGlobalHandles().push_back(this);
=======
  auto& globalHandles = GetGlobalHandles();
  auto index = std::find(globalHandles.begin(), globalHandles.end(), this);
  if (index == globalHandles.end()) {
    globalHandles.push_back(this);
>>>>>>> 09943645
  } else {
    *index = this;
  }
}

HandleBase::~HandleBase() {
  std::lock_guard<wpi::mutex> lock(GetGlobalHandleMutex());
<<<<<<< HEAD
  auto index =
      std::find(GetGlobalHandles().begin(), GetGlobalHandles().end(), this);
  if (index != GetGlobalHandles().end()) {
=======
  auto& globalHandles = GetGlobalHandles();
  auto index = std::find(globalHandles.begin(), globalHandles.end(), this);
  if (index != globalHandles.end()) {
>>>>>>> 09943645
    *index = nullptr;
  }
}

void HandleBase::ResetHandles() {
  m_version++;
  if (m_version > 255) {
    m_version = 0;
  }
}

void HandleBase::ResetGlobalHandles() {
  std::unique_lock<wpi::mutex> lock(GetGlobalHandleMutex());
<<<<<<< HEAD
  for (auto&& i : GetGlobalHandles()) {
=======
  auto& globalHandles = GetGlobalHandles();
  for (auto&& i : globalHandles) {
>>>>>>> 09943645
    if (i != nullptr) {
      lock.unlock();
      i->ResetHandles();
      lock.lock();
    }
  }
}

HAL_PortHandle createPortHandle(uint8_t channel, uint8_t module) {
  // set last 8 bits, then shift to first 8 bits
  HAL_PortHandle handle = static_cast<HAL_PortHandle>(HAL_HandleEnum::Port);
  handle = handle << 24;
  // shift module and add to 3rd set of 8 bits
  int32_t temp = module;
  temp = (temp << 8) & 0xff00;
  handle += temp;
  // add channel to last 8 bits
  handle += channel;
  return handle;
}

HAL_PortHandle createPortHandleForSPI(uint8_t channel) {
  // set last 8 bits, then shift to first 8 bits
  HAL_PortHandle handle = static_cast<HAL_PortHandle>(HAL_HandleEnum::Port);
  handle = handle << 16;
  // set second set up bits to 1
  int32_t temp = 1;
  temp = (temp << 8) & 0xff00;
  handle += temp;
  // shift to last set of bits
  handle = handle << 8;
  // add channel to last 8 bits
  handle += channel;
  return handle;
}

HAL_Handle createHandle(int16_t index, HAL_HandleEnum handleType,
                        int16_t version) {
  if (index < 0) return HAL_kInvalidHandle;
  uint8_t hType = static_cast<uint8_t>(handleType);
  if (hType == 0 || hType > 127) return HAL_kInvalidHandle;
  // set last 8 bits, then shift to first 8 bits
  HAL_Handle handle = hType;
  handle = handle << 8;
  handle += static_cast<uint8_t>(version);
  handle = handle << 16;
  // add index to set last 16 bits
  handle += index;
  return handle;
}
}  // namespace hal<|MERGE_RESOLUTION|>--- conflicted
+++ resolved
@@ -13,10 +13,6 @@
 #include <support/mutex.h>
 
 namespace hal {
-<<<<<<< HEAD
-
-=======
->>>>>>> 09943645
 static llvm::SmallVector<HandleBase*, 32>& GetGlobalHandles() {
   static llvm::SmallVector<HandleBase*, 32> globalHandles;
   return globalHandles;
@@ -29,17 +25,10 @@
 
 HandleBase::HandleBase() {
   std::lock_guard<wpi::mutex> lock(GetGlobalHandleMutex());
-<<<<<<< HEAD
-  auto index =
-      std::find(GetGlobalHandles().begin(), GetGlobalHandles().end(), this);
-  if (index == GetGlobalHandles().end()) {
-    GetGlobalHandles().push_back(this);
-=======
   auto& globalHandles = GetGlobalHandles();
   auto index = std::find(globalHandles.begin(), globalHandles.end(), this);
   if (index == globalHandles.end()) {
     globalHandles.push_back(this);
->>>>>>> 09943645
   } else {
     *index = this;
   }
@@ -47,15 +36,9 @@
 
 HandleBase::~HandleBase() {
   std::lock_guard<wpi::mutex> lock(GetGlobalHandleMutex());
-<<<<<<< HEAD
-  auto index =
-      std::find(GetGlobalHandles().begin(), GetGlobalHandles().end(), this);
-  if (index != GetGlobalHandles().end()) {
-=======
   auto& globalHandles = GetGlobalHandles();
   auto index = std::find(globalHandles.begin(), globalHandles.end(), this);
   if (index != globalHandles.end()) {
->>>>>>> 09943645
     *index = nullptr;
   }
 }
@@ -69,12 +52,8 @@
 
 void HandleBase::ResetGlobalHandles() {
   std::unique_lock<wpi::mutex> lock(GetGlobalHandleMutex());
-<<<<<<< HEAD
-  for (auto&& i : GetGlobalHandles()) {
-=======
   auto& globalHandles = GetGlobalHandles();
   for (auto&& i : globalHandles) {
->>>>>>> 09943645
     if (i != nullptr) {
       lock.unlock();
       i->ResetHandles();
