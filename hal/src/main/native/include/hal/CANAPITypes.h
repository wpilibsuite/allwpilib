<<<<<<< HEAD
/*----------------------------------------------------------------------------*/
/* Copyright (c) 2018-2019 FIRST. All Rights Reserved.                        */
/* Open Source Software - may be modified and shared by FRC teams. The code   */
/* must be accompanied by the FIRST BSD license file in the root directory of */
/* the project.                                                               */
/*----------------------------------------------------------------------------*/

#pragma once

#include <stdint.h>

#include "hal/Types.h"

/**
 * @defgroup hal_canapi CAN API Functions
 * @ingroup hal_capi
 * @{
 */

// clang-format off
/**
 * The CAN device type.
 *
 * Teams should use HAL_CAN_Dev_kMiscellaneous
 */
HAL_ENUM(HAL_CANDeviceType) {
  HAL_CAN_Dev_kBroadcast = 0,
  HAL_CAN_Dev_kRobotController = 1,
  HAL_CAN_Dev_kMotorController = 2,
  HAL_CAN_Dev_kRelayController = 3,
  HAL_CAN_Dev_kGyroSensor = 4,
  HAL_CAN_Dev_kAccelerometer = 5,
  HAL_CAN_Dev_kUltrasonicSensor = 6,
  HAL_CAN_Dev_kGearToothSensor = 7,
  HAL_CAN_Dev_kPowerDistribution = 8,
  HAL_CAN_Dev_kPneumatics = 9,
  HAL_CAN_Dev_kMiscellaneous = 10,
  HAL_CAN_Dev_kFirmwareUpdate = 31
};

/**
 * The CAN manufacturer ID.
 *
 * Teams should use HAL_CAN_Man_kTeamUse.
 */
HAL_ENUM(HAL_CANManufacturer) {
  HAL_CAN_Man_kBroadcast = 0,
  HAL_CAN_Man_kNI = 1,
  HAL_CAN_Man_kLM = 2,
  HAL_CAN_Man_kDEKA = 3,
  HAL_CAN_Man_kCTRE = 4,
  HAL_CAN_Man_kMS = 7,
  HAL_CAN_Man_kTeamUse = 8,
};
// clang-format on
/** @} */
=======
/*----------------------------------------------------------------------------*/
/* Copyright (c) 2018-2019 FIRST. All Rights Reserved.                        */
/* Open Source Software - may be modified and shared by FRC teams. The code   */
/* must be accompanied by the FIRST BSD license file in the root directory of */
/* the project.                                                               */
/*----------------------------------------------------------------------------*/

#pragma once

#include <stdint.h>

#include "hal/Types.h"

/**
 * @defgroup hal_canapi CAN API Functions
 * @ingroup hal_capi
 * @{
 */

// clang-format off
/**
 * The CAN device type.
 *
 * Teams should use HAL_CAN_Dev_kMiscellaneous
 */
HAL_ENUM(HAL_CANDeviceType) {
  HAL_CAN_Dev_kBroadcast = 0,
  HAL_CAN_Dev_kRobotController = 1,
  HAL_CAN_Dev_kMotorController = 2,
  HAL_CAN_Dev_kRelayController = 3,
  HAL_CAN_Dev_kGyroSensor = 4,
  HAL_CAN_Dev_kAccelerometer = 5,
  HAL_CAN_Dev_kUltrasonicSensor = 6,
  HAL_CAN_Dev_kGearToothSensor = 7,
  HAL_CAN_Dev_kPowerDistribution = 8,
  HAL_CAN_Dev_kPneumatics = 9,
  HAL_CAN_Dev_kMiscellaneous = 10,
  HAL_CAN_Dev_kFirmwareUpdate = 31
};

/**
 * The CAN manufacturer ID.
 *
 * Teams should use HAL_CAN_Man_kTeamUse.
 */
HAL_ENUM(HAL_CANManufacturer) {
  HAL_CAN_Man_kBroadcast = 0,
  HAL_CAN_Man_kNI = 1,
  HAL_CAN_Man_kLM = 2,
  HAL_CAN_Man_kDEKA = 3,
  HAL_CAN_Man_kCTRE = 4,
  HAL_CAN_Man_kREV = 5,
  HAL_CAN_Man_kGrapple = 6,
  HAL_CAN_Man_kMS = 7,
  HAL_CAN_Man_kTeamUse = 8,
  HAL_CAN_Man_kKauaiLabs = 9,
  HAL_CAN_Man_kCopperforge = 10
};
// clang-format on
/** @} */
>>>>>>> 311e2de4
<|MERGE_RESOLUTION|>--- conflicted
+++ resolved
@@ -1,61 +1,3 @@
-<<<<<<< HEAD
-/*----------------------------------------------------------------------------*/
-/* Copyright (c) 2018-2019 FIRST. All Rights Reserved.                        */
-/* Open Source Software - may be modified and shared by FRC teams. The code   */
-/* must be accompanied by the FIRST BSD license file in the root directory of */
-/* the project.                                                               */
-/*----------------------------------------------------------------------------*/
-
-#pragma once
-
-#include <stdint.h>
-
-#include "hal/Types.h"
-
-/**
- * @defgroup hal_canapi CAN API Functions
- * @ingroup hal_capi
- * @{
- */
-
-// clang-format off
-/**
- * The CAN device type.
- *
- * Teams should use HAL_CAN_Dev_kMiscellaneous
- */
-HAL_ENUM(HAL_CANDeviceType) {
-  HAL_CAN_Dev_kBroadcast = 0,
-  HAL_CAN_Dev_kRobotController = 1,
-  HAL_CAN_Dev_kMotorController = 2,
-  HAL_CAN_Dev_kRelayController = 3,
-  HAL_CAN_Dev_kGyroSensor = 4,
-  HAL_CAN_Dev_kAccelerometer = 5,
-  HAL_CAN_Dev_kUltrasonicSensor = 6,
-  HAL_CAN_Dev_kGearToothSensor = 7,
-  HAL_CAN_Dev_kPowerDistribution = 8,
-  HAL_CAN_Dev_kPneumatics = 9,
-  HAL_CAN_Dev_kMiscellaneous = 10,
-  HAL_CAN_Dev_kFirmwareUpdate = 31
-};
-
-/**
- * The CAN manufacturer ID.
- *
- * Teams should use HAL_CAN_Man_kTeamUse.
- */
-HAL_ENUM(HAL_CANManufacturer) {
-  HAL_CAN_Man_kBroadcast = 0,
-  HAL_CAN_Man_kNI = 1,
-  HAL_CAN_Man_kLM = 2,
-  HAL_CAN_Man_kDEKA = 3,
-  HAL_CAN_Man_kCTRE = 4,
-  HAL_CAN_Man_kMS = 7,
-  HAL_CAN_Man_kTeamUse = 8,
-};
-// clang-format on
-/** @} */
-=======
 /*----------------------------------------------------------------------------*/
 /* Copyright (c) 2018-2019 FIRST. All Rights Reserved.                        */
 /* Open Source Software - may be modified and shared by FRC teams. The code   */
@@ -115,5 +57,4 @@
   HAL_CAN_Man_kCopperforge = 10
 };
 // clang-format on
-/** @} */
->>>>>>> 311e2de4
+/** @} */