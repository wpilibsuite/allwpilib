--- conflicted
+++ resolved
@@ -49,12 +49,6 @@
   InitializeCTREPCM();
   InitializeREVPH();
   InitializeAddressableLED();
-<<<<<<< HEAD
-  InitializeAnalogAccumulator();
-  InitializeAnalogGyro();
-=======
-  InitializeAccelerometer();
->>>>>>> f80874dd
   InitializeAnalogInput();
   InitializeAnalogTrigger();
   InitializeCAN();
