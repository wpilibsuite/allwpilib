/*----------------------------------------------------------------------------*/
/* Copyright (c) 2017 FIRST. All Rights Reserved.                             */
/* Open Source Software - may be modified and shared by FRC teams. The code   */
/* must be accompanied by the FIRST BSD license file in the root directory of */
/* the project.                                                               */
/*----------------------------------------------------------------------------*/

#include "../PortsInternal.h"
#include "AnalogOutDataInternal.h"
#include "NotifyCallbackHelpers.h"

using namespace hal;

AnalogOutData hal::SimAnalogOutData[kNumAnalogOutputs];
void AnalogOutData::ResetData() {
  m_voltage = 0.0;
  m_voltageCallbacks = nullptr;
  m_initialized = 0;
  m_initializedCallbacks = nullptr;
}

int32_t AnalogOutData::RegisterVoltageCallback(HAL_NotifyCallback callback,
                                               void* param,
                                               HAL_Bool initialNotify) {
  // Must return -1 on a null callback for error handling
  if (callback == nullptr) return -1;
  int32_t newUid = 0;
  {
    std::lock_guard<std::mutex> lock(m_registerMutex);
    m_voltageCallbacks = RegisterCallback(m_voltageCallbacks, "Voltage",
                                          callback, param, &newUid);
  }
  if (initialNotify) {
    // We know that the callback is not null because of earlier null check
    HAL_Value value = MakeDouble(GetVoltage());
    callback("Voltage", param, &value);
  }
  return newUid;
}

void AnalogOutData::CancelVoltageCallback(int32_t uid) {
  m_voltageCallbacks = CancelCallback(m_voltageCallbacks, uid);
}

void AnalogOutData::InvokeVoltageCallback(HAL_Value value) {
  InvokeCallback(m_voltageCallbacks, "Voltage", &value);
}

double AnalogOutData::GetVoltage() { return m_voltage; }

void AnalogOutData::SetVoltage(double voltage) {
  double oldValue = m_voltage.exchange(voltage);
  if (oldValue != voltage) {
    InvokeVoltageCallback(MakeDouble(voltage));
  }
}

int32_t AnalogOutData::RegisterInitializedCallback(HAL_NotifyCallback callback,
                                                   void* param,
                                                   HAL_Bool initialNotify) {
  // Must return -1 on a null callback for error handling
  if (callback == nullptr) return -1;
  int32_t newUid = 0;
  {
    std::lock_guard<std::mutex> lock(m_registerMutex);
    m_initializedCallbacks = RegisterCallback(
        m_initializedCallbacks, "Initialized", callback, param, &newUid);
  }
  if (initialNotify) {
    // We know that the callback is not null because of earlier null check
    HAL_Value value = MakeBoolean(GetInitialized());
    callback("Initialized", param, &value);
  }
  return newUid;
}

void AnalogOutData::CancelInitializedCallback(int32_t uid) {
  m_initializedCallbacks = CancelCallback(m_initializedCallbacks, uid);
}

void AnalogOutData::InvokeInitializedCallback(HAL_Value value) {
  InvokeCallback(m_initializedCallbacks, "Initialized", &value);
}

HAL_Bool AnalogOutData::GetInitialized() { return m_initialized; }

void AnalogOutData::SetInitialized(HAL_Bool initialized) {
  HAL_Bool oldValue = m_initialized.exchange(initialized);
  if (oldValue != initialized) {
    InvokeInitializedCallback(MakeBoolean(initialized));
  }
}

extern "C" {
void HALSIM_ResetAnalogOutData(int32_t index) {
  SimAnalogOutData[index].ResetData();
}

int32_t HALSIM_RegisterAnalogOutVoltageCallback(int32_t index,
                                                HAL_NotifyCallback callback,
                                                void* param,
                                                HAL_Bool initialNotify) {
  return SimAnalogOutData[index].RegisterVoltageCallback(callback, param,
                                                         initialNotify);
}

void HALSIM_CancelAnalogOutVoltageCallback(int32_t index, int32_t uid) {
  SimAnalogOutData[index].CancelVoltageCallback(uid);
}

double HALSIM_GetAnalogOutVoltage(int32_t index) {
  return SimAnalogOutData[index].GetVoltage();
}

void HALSIM_SetAnalogOutVoltage(int32_t index, double voltage) {
  SimAnalogOutData[index].SetVoltage(voltage);
}

int32_t HALSIM_RegisterAnalogOutInitializedCallback(int32_t index,
                                                    HAL_NotifyCallback callback,
                                                    void* param,
                                                    HAL_Bool initialNotify) {
  return SimAnalogOutData[index].RegisterInitializedCallback(callback, param,
                                                             initialNotify);
}

void HALSIM_CancelAnalogOutInitializedCallback(int32_t index, int32_t uid) {
  SimAnalogOutData[index].CancelInitializedCallback(uid);
}

HAL_Bool HALSIM_GetAnalogOutInitialized(int32_t index) {
  return SimAnalogOutData[index].GetInitialized();
}

void HALSIM_SetAnalogOutInitialized(int32_t index, HAL_Bool initialized) {
  SimAnalogOutData[index].SetInitialized(initialized);
}
<<<<<<< HEAD

void HALSIM_RegisterAnalogOutAllCallbacks(int32_t index,
                                          HAL_NotifyCallback callback,
                                          void* param, HAL_Bool initialNotify) {
  SimAnalogOutData[index].RegisterVoltageCallback(callback, param,
                                                  initialNotify);
  SimAnalogOutData[index].RegisterInitializedCallback(callback, param,
                                                      initialNotify);
}
}
=======
}  // extern "C"
>>>>>>> 1e528669
<|MERGE_RESOLUTION|>--- conflicted
+++ resolved
@@ -135,7 +135,6 @@
 void HALSIM_SetAnalogOutInitialized(int32_t index, HAL_Bool initialized) {
   SimAnalogOutData[index].SetInitialized(initialized);
 }
-<<<<<<< HEAD
 
 void HALSIM_RegisterAnalogOutAllCallbacks(int32_t index,
                                           HAL_NotifyCallback callback,
@@ -145,7 +144,4 @@
   SimAnalogOutData[index].RegisterInitializedCallback(callback, param,
                                                       initialNotify);
 }
-}
-=======
-}  // extern "C"
->>>>>>> 1e528669
+}  // extern "C"