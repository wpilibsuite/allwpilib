/*----------------------------------------------------------------------------*/
/* Copyright (c) 2017 FIRST. All Rights Reserved.                             */
/* Open Source Software - may be modified and shared by FRC teams. The code   */
/* must be accompanied by the FIRST BSD license file in the root directory of */
/* the project.                                                               */
/*----------------------------------------------------------------------------*/

#include "../PortsInternal.h"
#include "NotifyCallbackHelpers.h"
#include "RoboRioDataInternal.h"

using namespace hal;

RoboRioData hal::SimRoboRioData[1];
void RoboRioData::ResetData() {
  m_fPGAButton = false;
  m_fPGAButtonCallbacks = nullptr;
  m_vInVoltage = 0.0;
  m_vInVoltageCallbacks = nullptr;
  m_vInCurrent = 0.0;
  m_vInCurrentCallbacks = nullptr;
  m_userVoltage6V = 6.0;
  m_userVoltage6VCallbacks = nullptr;
  m_userCurrent6V = 0.0;
  m_userCurrent6VCallbacks = nullptr;
  m_userActive6V = false;
  m_userActive6VCallbacks = nullptr;
  m_userVoltage5V = 5.0;
  m_userVoltage5VCallbacks = nullptr;
  m_userCurrent5V = 0.0;
  m_userCurrent5VCallbacks = nullptr;
  m_userActive5V = false;
  m_userActive5VCallbacks = nullptr;
  m_userVoltage3V3 = 3.3;
  m_userVoltage3V3Callbacks = nullptr;
  m_userCurrent3V3 = 0.0;
  m_userCurrent3V3Callbacks = nullptr;
  m_userActive3V3 = false;
  m_userActive3V3Callbacks = nullptr;
  m_userFaults6V = 0;
  m_userFaults6VCallbacks = nullptr;
  m_userFaults5V = 0;
  m_userFaults5VCallbacks = nullptr;
  m_userFaults3V3 = 0;
  m_userFaults3V3Callbacks = nullptr;
}

int32_t RoboRioData::RegisterFPGAButtonCallback(HAL_NotifyCallback callback,
                                                void* param,
                                                HAL_Bool initialNotify) {
  // Must return -1 on a null callback for error handling
  if (callback == nullptr) return -1;
  int32_t newUid = 0;
  {
    std::lock_guard<std::mutex> lock(m_registerMutex);
    m_fPGAButtonCallbacks = RegisterCallback(
        m_fPGAButtonCallbacks, "FPGAButton", callback, param, &newUid);
  }
  if (initialNotify) {
    // We know that the callback is not null because of earlier null check
    HAL_Value value = MakeBoolean(GetFPGAButton());
    callback("FPGAButton", param, &value);
  }
  return newUid;
}

void RoboRioData::CancelFPGAButtonCallback(int32_t uid) {
  m_fPGAButtonCallbacks = CancelCallback(m_fPGAButtonCallbacks, uid);
}

void RoboRioData::InvokeFPGAButtonCallback(HAL_Value value) {
  InvokeCallback(m_fPGAButtonCallbacks, "FPGAButton", &value);
}

HAL_Bool RoboRioData::GetFPGAButton() { return m_fPGAButton; }

void RoboRioData::SetFPGAButton(HAL_Bool fPGAButton) {
  HAL_Bool oldValue = m_fPGAButton.exchange(fPGAButton);
  if (oldValue != fPGAButton) {
    InvokeFPGAButtonCallback(MakeBoolean(fPGAButton));
  }
}

int32_t RoboRioData::RegisterVInVoltageCallback(HAL_NotifyCallback callback,
                                                void* param,
                                                HAL_Bool initialNotify) {
  // Must return -1 on a null callback for error handling
  if (callback == nullptr) return -1;
  int32_t newUid = 0;
  {
    std::lock_guard<std::mutex> lock(m_registerMutex);
    m_vInVoltageCallbacks = RegisterCallback(
        m_vInVoltageCallbacks, "VInVoltage", callback, param, &newUid);
  }
  if (initialNotify) {
    // We know that the callback is not null because of earlier null check
    HAL_Value value = MakeDouble(GetVInVoltage());
    callback("VInVoltage", param, &value);
  }
  return newUid;
}

void RoboRioData::CancelVInVoltageCallback(int32_t uid) {
  m_vInVoltageCallbacks = CancelCallback(m_vInVoltageCallbacks, uid);
}

void RoboRioData::InvokeVInVoltageCallback(HAL_Value value) {
  InvokeCallback(m_vInVoltageCallbacks, "VInVoltage", &value);
}

double RoboRioData::GetVInVoltage() { return m_vInVoltage; }

void RoboRioData::SetVInVoltage(double vInVoltage) {
  double oldValue = m_vInVoltage.exchange(vInVoltage);
  if (oldValue != vInVoltage) {
    InvokeVInVoltageCallback(MakeDouble(vInVoltage));
  }
}

int32_t RoboRioData::RegisterVInCurrentCallback(HAL_NotifyCallback callback,
                                                void* param,
                                                HAL_Bool initialNotify) {
  // Must return -1 on a null callback for error handling
  if (callback == nullptr) return -1;
  int32_t newUid = 0;
  {
    std::lock_guard<std::mutex> lock(m_registerMutex);
    m_vInCurrentCallbacks = RegisterCallback(
        m_vInCurrentCallbacks, "VInCurrent", callback, param, &newUid);
  }
  if (initialNotify) {
    // We know that the callback is not null because of earlier null check
    HAL_Value value = MakeDouble(GetVInCurrent());
    callback("VInCurrent", param, &value);
  }
  return newUid;
}

void RoboRioData::CancelVInCurrentCallback(int32_t uid) {
  m_vInCurrentCallbacks = CancelCallback(m_vInCurrentCallbacks, uid);
}

void RoboRioData::InvokeVInCurrentCallback(HAL_Value value) {
  InvokeCallback(m_vInCurrentCallbacks, "VInCurrent", &value);
}

double RoboRioData::GetVInCurrent() { return m_vInCurrent; }

void RoboRioData::SetVInCurrent(double vInCurrent) {
  double oldValue = m_vInCurrent.exchange(vInCurrent);
  if (oldValue != vInCurrent) {
    InvokeVInCurrentCallback(MakeDouble(vInCurrent));
  }
}

int32_t RoboRioData::RegisterUserVoltage6VCallback(HAL_NotifyCallback callback,
                                                   void* param,
                                                   HAL_Bool initialNotify) {
  // Must return -1 on a null callback for error handling
  if (callback == nullptr) return -1;
  int32_t newUid = 0;
  {
    std::lock_guard<std::mutex> lock(m_registerMutex);
    m_userVoltage6VCallbacks = RegisterCallback(
        m_userVoltage6VCallbacks, "UserVoltage6V", callback, param, &newUid);
  }
  if (initialNotify) {
    // We know that the callback is not null because of earlier null check
    HAL_Value value = MakeDouble(GetUserVoltage6V());
    callback("UserVoltage6V", param, &value);
  }
  return newUid;
}

void RoboRioData::CancelUserVoltage6VCallback(int32_t uid) {
  m_userVoltage6VCallbacks = CancelCallback(m_userVoltage6VCallbacks, uid);
}

void RoboRioData::InvokeUserVoltage6VCallback(HAL_Value value) {
  InvokeCallback(m_userVoltage6VCallbacks, "UserVoltage6V", &value);
}

double RoboRioData::GetUserVoltage6V() { return m_userVoltage6V; }

void RoboRioData::SetUserVoltage6V(double userVoltage6V) {
  double oldValue = m_userVoltage6V.exchange(userVoltage6V);
  if (oldValue != userVoltage6V) {
    InvokeUserVoltage6VCallback(MakeDouble(userVoltage6V));
  }
}

int32_t RoboRioData::RegisterUserCurrent6VCallback(HAL_NotifyCallback callback,
                                                   void* param,
                                                   HAL_Bool initialNotify) {
  // Must return -1 on a null callback for error handling
  if (callback == nullptr) return -1;
  int32_t newUid = 0;
  {
    std::lock_guard<std::mutex> lock(m_registerMutex);
    m_userCurrent6VCallbacks = RegisterCallback(
        m_userCurrent6VCallbacks, "UserCurrent6V", callback, param, &newUid);
  }
  if (initialNotify) {
    // We know that the callback is not null because of earlier null check
    HAL_Value value = MakeDouble(GetUserCurrent6V());
    callback("UserCurrent6V", param, &value);
  }
  return newUid;
}

void RoboRioData::CancelUserCurrent6VCallback(int32_t uid) {
  m_userCurrent6VCallbacks = CancelCallback(m_userCurrent6VCallbacks, uid);
}

void RoboRioData::InvokeUserCurrent6VCallback(HAL_Value value) {
  InvokeCallback(m_userCurrent6VCallbacks, "UserCurrent6V", &value);
}

double RoboRioData::GetUserCurrent6V() { return m_userCurrent6V; }

void RoboRioData::SetUserCurrent6V(double userCurrent6V) {
  double oldValue = m_userCurrent6V.exchange(userCurrent6V);
  if (oldValue != userCurrent6V) {
    InvokeUserCurrent6VCallback(MakeDouble(userCurrent6V));
  }
}

int32_t RoboRioData::RegisterUserActive6VCallback(HAL_NotifyCallback callback,
                                                  void* param,
                                                  HAL_Bool initialNotify) {
  // Must return -1 on a null callback for error handling
  if (callback == nullptr) return -1;
  int32_t newUid = 0;
  {
    std::lock_guard<std::mutex> lock(m_registerMutex);
    m_userActive6VCallbacks = RegisterCallback(
        m_userActive6VCallbacks, "UserActive6V", callback, param, &newUid);
  }
  if (initialNotify) {
    // We know that the callback is not null because of earlier null check
    HAL_Value value = MakeBoolean(GetUserActive6V());
    callback("UserActive6V", param, &value);
  }
  return newUid;
}

void RoboRioData::CancelUserActive6VCallback(int32_t uid) {
  m_userActive6VCallbacks = CancelCallback(m_userActive6VCallbacks, uid);
}

void RoboRioData::InvokeUserActive6VCallback(HAL_Value value) {
  InvokeCallback(m_userActive6VCallbacks, "UserActive6V", &value);
}

HAL_Bool RoboRioData::GetUserActive6V() { return m_userActive6V; }

void RoboRioData::SetUserActive6V(HAL_Bool userActive6V) {
  HAL_Bool oldValue = m_userActive6V.exchange(userActive6V);
  if (oldValue != userActive6V) {
    InvokeUserActive6VCallback(MakeBoolean(userActive6V));
  }
}

int32_t RoboRioData::RegisterUserVoltage5VCallback(HAL_NotifyCallback callback,
                                                   void* param,
                                                   HAL_Bool initialNotify) {
  // Must return -1 on a null callback for error handling
  if (callback == nullptr) return -1;
  int32_t newUid = 0;
  {
    std::lock_guard<std::mutex> lock(m_registerMutex);
    m_userVoltage5VCallbacks = RegisterCallback(
        m_userVoltage5VCallbacks, "UserVoltage5V", callback, param, &newUid);
  }
  if (initialNotify) {
    // We know that the callback is not null because of earlier null check
    HAL_Value value = MakeDouble(GetUserVoltage5V());
    callback("UserVoltage5V", param, &value);
  }
  return newUid;
}

void RoboRioData::CancelUserVoltage5VCallback(int32_t uid) {
  m_userVoltage5VCallbacks = CancelCallback(m_userVoltage5VCallbacks, uid);
}

void RoboRioData::InvokeUserVoltage5VCallback(HAL_Value value) {
  InvokeCallback(m_userVoltage5VCallbacks, "UserVoltage5V", &value);
}

double RoboRioData::GetUserVoltage5V() { return m_userVoltage5V; }

void RoboRioData::SetUserVoltage5V(double userVoltage5V) {
  double oldValue = m_userVoltage5V.exchange(userVoltage5V);
  if (oldValue != userVoltage5V) {
    InvokeUserVoltage5VCallback(MakeDouble(userVoltage5V));
  }
}

int32_t RoboRioData::RegisterUserCurrent5VCallback(HAL_NotifyCallback callback,
                                                   void* param,
                                                   HAL_Bool initialNotify) {
  // Must return -1 on a null callback for error handling
  if (callback == nullptr) return -1;
  int32_t newUid = 0;
  {
    std::lock_guard<std::mutex> lock(m_registerMutex);
    m_userCurrent5VCallbacks = RegisterCallback(
        m_userCurrent5VCallbacks, "UserCurrent5V", callback, param, &newUid);
  }
  if (initialNotify) {
    // We know that the callback is not null because of earlier null check
    HAL_Value value = MakeDouble(GetUserCurrent5V());
    callback("UserCurrent5V", param, &value);
  }
  return newUid;
}

void RoboRioData::CancelUserCurrent5VCallback(int32_t uid) {
  m_userCurrent5VCallbacks = CancelCallback(m_userCurrent5VCallbacks, uid);
}

void RoboRioData::InvokeUserCurrent5VCallback(HAL_Value value) {
  InvokeCallback(m_userCurrent5VCallbacks, "UserCurrent5V", &value);
}

double RoboRioData::GetUserCurrent5V() { return m_userCurrent5V; }

void RoboRioData::SetUserCurrent5V(double userCurrent5V) {
  double oldValue = m_userCurrent5V.exchange(userCurrent5V);
  if (oldValue != userCurrent5V) {
    InvokeUserCurrent5VCallback(MakeDouble(userCurrent5V));
  }
}

int32_t RoboRioData::RegisterUserActive5VCallback(HAL_NotifyCallback callback,
                                                  void* param,
                                                  HAL_Bool initialNotify) {
  // Must return -1 on a null callback for error handling
  if (callback == nullptr) return -1;
  int32_t newUid = 0;
  {
    std::lock_guard<std::mutex> lock(m_registerMutex);
    m_userActive5VCallbacks = RegisterCallback(
        m_userActive5VCallbacks, "UserActive5V", callback, param, &newUid);
  }
  if (initialNotify) {
    // We know that the callback is not null because of earlier null check
    HAL_Value value = MakeBoolean(GetUserActive5V());
    callback("UserActive5V", param, &value);
  }
  return newUid;
}

void RoboRioData::CancelUserActive5VCallback(int32_t uid) {
  m_userActive5VCallbacks = CancelCallback(m_userActive5VCallbacks, uid);
}

void RoboRioData::InvokeUserActive5VCallback(HAL_Value value) {
  InvokeCallback(m_userActive5VCallbacks, "UserActive5V", &value);
}

HAL_Bool RoboRioData::GetUserActive5V() { return m_userActive5V; }

void RoboRioData::SetUserActive5V(HAL_Bool userActive5V) {
  HAL_Bool oldValue = m_userActive5V.exchange(userActive5V);
  if (oldValue != userActive5V) {
    InvokeUserActive5VCallback(MakeBoolean(userActive5V));
  }
}

int32_t RoboRioData::RegisterUserVoltage3V3Callback(HAL_NotifyCallback callback,
                                                    void* param,
                                                    HAL_Bool initialNotify) {
  // Must return -1 on a null callback for error handling
  if (callback == nullptr) return -1;
  int32_t newUid = 0;
  {
    std::lock_guard<std::mutex> lock(m_registerMutex);
    m_userVoltage3V3Callbacks = RegisterCallback(
        m_userVoltage3V3Callbacks, "UserVoltage3V3", callback, param, &newUid);
  }
  if (initialNotify) {
    // We know that the callback is not null because of earlier null check
    HAL_Value value = MakeDouble(GetUserVoltage3V3());
    callback("UserVoltage3V3", param, &value);
  }
  return newUid;
}

void RoboRioData::CancelUserVoltage3V3Callback(int32_t uid) {
  m_userVoltage3V3Callbacks = CancelCallback(m_userVoltage3V3Callbacks, uid);
}

void RoboRioData::InvokeUserVoltage3V3Callback(HAL_Value value) {
  InvokeCallback(m_userVoltage3V3Callbacks, "UserVoltage3V3", &value);
}

double RoboRioData::GetUserVoltage3V3() { return m_userVoltage3V3; }

void RoboRioData::SetUserVoltage3V3(double userVoltage3V3) {
  double oldValue = m_userVoltage3V3.exchange(userVoltage3V3);
  if (oldValue != userVoltage3V3) {
    InvokeUserVoltage3V3Callback(MakeDouble(userVoltage3V3));
  }
}

int32_t RoboRioData::RegisterUserCurrent3V3Callback(HAL_NotifyCallback callback,
                                                    void* param,
                                                    HAL_Bool initialNotify) {
  // Must return -1 on a null callback for error handling
  if (callback == nullptr) return -1;
  int32_t newUid = 0;
  {
    std::lock_guard<std::mutex> lock(m_registerMutex);
    m_userCurrent3V3Callbacks = RegisterCallback(
        m_userCurrent3V3Callbacks, "UserCurrent3V3", callback, param, &newUid);
  }
  if (initialNotify) {
    // We know that the callback is not null because of earlier null check
    HAL_Value value = MakeDouble(GetUserCurrent3V3());
    callback("UserCurrent3V3", param, &value);
  }
  return newUid;
}

void RoboRioData::CancelUserCurrent3V3Callback(int32_t uid) {
  m_userCurrent3V3Callbacks = CancelCallback(m_userCurrent3V3Callbacks, uid);
}

void RoboRioData::InvokeUserCurrent3V3Callback(HAL_Value value) {
  InvokeCallback(m_userCurrent3V3Callbacks, "UserCurrent3V3", &value);
}

double RoboRioData::GetUserCurrent3V3() { return m_userCurrent3V3; }

void RoboRioData::SetUserCurrent3V3(double userCurrent3V3) {
  double oldValue = m_userCurrent3V3.exchange(userCurrent3V3);
  if (oldValue != userCurrent3V3) {
    InvokeUserCurrent3V3Callback(MakeDouble(userCurrent3V3));
  }
}

int32_t RoboRioData::RegisterUserActive3V3Callback(HAL_NotifyCallback callback,
                                                   void* param,
                                                   HAL_Bool initialNotify) {
  // Must return -1 on a null callback for error handling
  if (callback == nullptr) return -1;
  int32_t newUid = 0;
  {
    std::lock_guard<std::mutex> lock(m_registerMutex);
    m_userActive3V3Callbacks = RegisterCallback(
        m_userActive3V3Callbacks, "UserActive3V3", callback, param, &newUid);
  }
  if (initialNotify) {
    // We know that the callback is not null because of earlier null check
    HAL_Value value = MakeBoolean(GetUserActive3V3());
    callback("UserActive3V3", param, &value);
  }
  return newUid;
}

void RoboRioData::CancelUserActive3V3Callback(int32_t uid) {
  m_userActive3V3Callbacks = CancelCallback(m_userActive3V3Callbacks, uid);
}

void RoboRioData::InvokeUserActive3V3Callback(HAL_Value value) {
  InvokeCallback(m_userActive3V3Callbacks, "UserActive3V3", &value);
}

HAL_Bool RoboRioData::GetUserActive3V3() { return m_userActive3V3; }

void RoboRioData::SetUserActive3V3(HAL_Bool userActive3V3) {
  HAL_Bool oldValue = m_userActive3V3.exchange(userActive3V3);
  if (oldValue != userActive3V3) {
    InvokeUserActive3V3Callback(MakeBoolean(userActive3V3));
  }
}

int32_t RoboRioData::RegisterUserFaults6VCallback(HAL_NotifyCallback callback,
                                                  void* param,
                                                  HAL_Bool initialNotify) {
  // Must return -1 on a null callback for error handling
  if (callback == nullptr) return -1;
  int32_t newUid = 0;
  {
    std::lock_guard<std::mutex> lock(m_registerMutex);
    m_userFaults6VCallbacks = RegisterCallback(
        m_userFaults6VCallbacks, "UserFaults6V", callback, param, &newUid);
  }
  if (initialNotify) {
    // We know that the callback is not null because of earlier null check
    HAL_Value value = MakeInt(GetUserFaults6V());
    callback("UserFaults6V", param, &value);
  }
  return newUid;
}

void RoboRioData::CancelUserFaults6VCallback(int32_t uid) {
  m_userFaults6VCallbacks = CancelCallback(m_userFaults6VCallbacks, uid);
}

void RoboRioData::InvokeUserFaults6VCallback(HAL_Value value) {
  InvokeCallback(m_userFaults6VCallbacks, "UserFaults6V", &value);
}

int32_t RoboRioData::GetUserFaults6V() { return m_userFaults6V; }

void RoboRioData::SetUserFaults6V(int32_t userFaults6V) {
  int32_t oldValue = m_userFaults6V.exchange(userFaults6V);
  if (oldValue != userFaults6V) {
    InvokeUserFaults6VCallback(MakeInt(userFaults6V));
  }
}

int32_t RoboRioData::RegisterUserFaults5VCallback(HAL_NotifyCallback callback,
                                                  void* param,
                                                  HAL_Bool initialNotify) {
  // Must return -1 on a null callback for error handling
  if (callback == nullptr) return -1;
  int32_t newUid = 0;
  {
    std::lock_guard<std::mutex> lock(m_registerMutex);
    m_userFaults5VCallbacks = RegisterCallback(
        m_userFaults5VCallbacks, "UserFaults5V", callback, param, &newUid);
  }
  if (initialNotify) {
    // We know that the callback is not null because of earlier null check
    HAL_Value value = MakeInt(GetUserFaults5V());
    callback("UserFaults5V", param, &value);
  }
  return newUid;
}

void RoboRioData::CancelUserFaults5VCallback(int32_t uid) {
  m_userFaults5VCallbacks = CancelCallback(m_userFaults5VCallbacks, uid);
}

void RoboRioData::InvokeUserFaults5VCallback(HAL_Value value) {
  InvokeCallback(m_userFaults5VCallbacks, "UserFaults5V", &value);
}

int32_t RoboRioData::GetUserFaults5V() { return m_userFaults5V; }

void RoboRioData::SetUserFaults5V(int32_t userFaults5V) {
  int32_t oldValue = m_userFaults5V.exchange(userFaults5V);
  if (oldValue != userFaults5V) {
    InvokeUserFaults5VCallback(MakeInt(userFaults5V));
  }
}

int32_t RoboRioData::RegisterUserFaults3V3Callback(HAL_NotifyCallback callback,
                                                   void* param,
                                                   HAL_Bool initialNotify) {
  // Must return -1 on a null callback for error handling
  if (callback == nullptr) return -1;
  int32_t newUid = 0;
  {
    std::lock_guard<std::mutex> lock(m_registerMutex);
    m_userFaults3V3Callbacks = RegisterCallback(
        m_userFaults3V3Callbacks, "UserFaults3V3", callback, param, &newUid);
  }
  if (initialNotify) {
    // We know that the callback is not null because of earlier null check
    HAL_Value value = MakeInt(GetUserFaults3V3());
    callback("UserFaults3V3", param, &value);
  }
  return newUid;
}

void RoboRioData::CancelUserFaults3V3Callback(int32_t uid) {
  m_userFaults3V3Callbacks = CancelCallback(m_userFaults3V3Callbacks, uid);
}

void RoboRioData::InvokeUserFaults3V3Callback(HAL_Value value) {
  InvokeCallback(m_userFaults3V3Callbacks, "UserFaults3V3", &value);
}

int32_t RoboRioData::GetUserFaults3V3() { return m_userFaults3V3; }

void RoboRioData::SetUserFaults3V3(int32_t userFaults3V3) {
  int32_t oldValue = m_userFaults3V3.exchange(userFaults3V3);
  if (oldValue != userFaults3V3) {
    InvokeUserFaults3V3Callback(MakeInt(userFaults3V3));
  }
}

extern "C" {
void HALSIM_ResetRoboRioData(int32_t index) {
  SimRoboRioData[index].ResetData();
}

int32_t HALSIM_RegisterRoboRioFPGAButtonCallback(int32_t index,
                                                 HAL_NotifyCallback callback,
                                                 void* param,
                                                 HAL_Bool initialNotify) {
  return SimRoboRioData[index].RegisterFPGAButtonCallback(callback, param,
                                                          initialNotify);
}

void HALSIM_CancelRoboRioFPGAButtonCallback(int32_t index, int32_t uid) {
  SimRoboRioData[index].CancelFPGAButtonCallback(uid);
}

HAL_Bool HALSIM_GetRoboRioFPGAButton(int32_t index) {
  return SimRoboRioData[index].GetFPGAButton();
}

void HALSIM_SetRoboRioFPGAButton(int32_t index, HAL_Bool fPGAButton) {
  SimRoboRioData[index].SetFPGAButton(fPGAButton);
}

int32_t HALSIM_RegisterRoboRioVInVoltageCallback(int32_t index,
                                                 HAL_NotifyCallback callback,
                                                 void* param,
                                                 HAL_Bool initialNotify) {
  return SimRoboRioData[index].RegisterVInVoltageCallback(callback, param,
                                                          initialNotify);
}

void HALSIM_CancelRoboRioVInVoltageCallback(int32_t index, int32_t uid) {
  SimRoboRioData[index].CancelVInVoltageCallback(uid);
}

double HALSIM_GetRoboRioVInVoltage(int32_t index) {
  return SimRoboRioData[index].GetVInVoltage();
}

void HALSIM_SetRoboRioVInVoltage(int32_t index, double vInVoltage) {
  SimRoboRioData[index].SetVInVoltage(vInVoltage);
}

int32_t HALSIM_RegisterRoboRioVInCurrentCallback(int32_t index,
                                                 HAL_NotifyCallback callback,
                                                 void* param,
                                                 HAL_Bool initialNotify) {
  return SimRoboRioData[index].RegisterVInCurrentCallback(callback, param,
                                                          initialNotify);
}

void HALSIM_CancelRoboRioVInCurrentCallback(int32_t index, int32_t uid) {
  SimRoboRioData[index].CancelVInCurrentCallback(uid);
}

double HALSIM_GetRoboRioVInCurrent(int32_t index) {
  return SimRoboRioData[index].GetVInCurrent();
}

void HALSIM_SetRoboRioVInCurrent(int32_t index, double vInCurrent) {
  SimRoboRioData[index].SetVInCurrent(vInCurrent);
}

int32_t HALSIM_RegisterRoboRioUserVoltage6VCallback(int32_t index,
                                                    HAL_NotifyCallback callback,
                                                    void* param,
                                                    HAL_Bool initialNotify) {
  return SimRoboRioData[index].RegisterUserVoltage6VCallback(callback, param,
                                                             initialNotify);
}

void HALSIM_CancelRoboRioUserVoltage6VCallback(int32_t index, int32_t uid) {
  SimRoboRioData[index].CancelUserVoltage6VCallback(uid);
}

double HALSIM_GetRoboRioUserVoltage6V(int32_t index) {
  return SimRoboRioData[index].GetUserVoltage6V();
}

void HALSIM_SetRoboRioUserVoltage6V(int32_t index, double userVoltage6V) {
  SimRoboRioData[index].SetUserVoltage6V(userVoltage6V);
}

int32_t HALSIM_RegisterRoboRioUserCurrent6VCallback(int32_t index,
                                                    HAL_NotifyCallback callback,
                                                    void* param,
                                                    HAL_Bool initialNotify) {
  return SimRoboRioData[index].RegisterUserCurrent6VCallback(callback, param,
                                                             initialNotify);
}

void HALSIM_CancelRoboRioUserCurrent6VCallback(int32_t index, int32_t uid) {
  SimRoboRioData[index].CancelUserCurrent6VCallback(uid);
}

double HALSIM_GetRoboRioUserCurrent6V(int32_t index) {
  return SimRoboRioData[index].GetUserCurrent6V();
}

void HALSIM_SetRoboRioUserCurrent6V(int32_t index, double userCurrent6V) {
  SimRoboRioData[index].SetUserCurrent6V(userCurrent6V);
}

int32_t HALSIM_RegisterRoboRioUserActive6VCallback(int32_t index,
                                                   HAL_NotifyCallback callback,
                                                   void* param,
                                                   HAL_Bool initialNotify) {
  return SimRoboRioData[index].RegisterUserActive6VCallback(callback, param,
                                                            initialNotify);
}

void HALSIM_CancelRoboRioUserActive6VCallback(int32_t index, int32_t uid) {
  SimRoboRioData[index].CancelUserActive6VCallback(uid);
}

HAL_Bool HALSIM_GetRoboRioUserActive6V(int32_t index) {
  return SimRoboRioData[index].GetUserActive6V();
}

void HALSIM_SetRoboRioUserActive6V(int32_t index, HAL_Bool userActive6V) {
  SimRoboRioData[index].SetUserActive6V(userActive6V);
}

int32_t HALSIM_RegisterRoboRioUserVoltage5VCallback(int32_t index,
                                                    HAL_NotifyCallback callback,
                                                    void* param,
                                                    HAL_Bool initialNotify) {
  return SimRoboRioData[index].RegisterUserVoltage5VCallback(callback, param,
                                                             initialNotify);
}

void HALSIM_CancelRoboRioUserVoltage5VCallback(int32_t index, int32_t uid) {
  SimRoboRioData[index].CancelUserVoltage5VCallback(uid);
}

double HALSIM_GetRoboRioUserVoltage5V(int32_t index) {
  return SimRoboRioData[index].GetUserVoltage5V();
}

void HALSIM_SetRoboRioUserVoltage5V(int32_t index, double userVoltage5V) {
  SimRoboRioData[index].SetUserVoltage5V(userVoltage5V);
}

int32_t HALSIM_RegisterRoboRioUserCurrent5VCallback(int32_t index,
                                                    HAL_NotifyCallback callback,
                                                    void* param,
                                                    HAL_Bool initialNotify) {
  return SimRoboRioData[index].RegisterUserCurrent5VCallback(callback, param,
                                                             initialNotify);
}

void HALSIM_CancelRoboRioUserCurrent5VCallback(int32_t index, int32_t uid) {
  SimRoboRioData[index].CancelUserCurrent5VCallback(uid);
}

double HALSIM_GetRoboRioUserCurrent5V(int32_t index) {
  return SimRoboRioData[index].GetUserCurrent5V();
}

void HALSIM_SetRoboRioUserCurrent5V(int32_t index, double userCurrent5V) {
  SimRoboRioData[index].SetUserCurrent5V(userCurrent5V);
}

int32_t HALSIM_RegisterRoboRioUserActive5VCallback(int32_t index,
                                                   HAL_NotifyCallback callback,
                                                   void* param,
                                                   HAL_Bool initialNotify) {
  return SimRoboRioData[index].RegisterUserActive5VCallback(callback, param,
                                                            initialNotify);
}

void HALSIM_CancelRoboRioUserActive5VCallback(int32_t index, int32_t uid) {
  SimRoboRioData[index].CancelUserActive5VCallback(uid);
}

HAL_Bool HALSIM_GetRoboRioUserActive5V(int32_t index) {
  return SimRoboRioData[index].GetUserActive5V();
}

void HALSIM_SetRoboRioUserActive5V(int32_t index, HAL_Bool userActive5V) {
  SimRoboRioData[index].SetUserActive5V(userActive5V);
}

int32_t HALSIM_RegisterRoboRioUserVoltage3V3Callback(
    int32_t index, HAL_NotifyCallback callback, void* param,
    HAL_Bool initialNotify) {
  return SimRoboRioData[index].RegisterUserVoltage3V3Callback(callback, param,
                                                              initialNotify);
}

void HALSIM_CancelRoboRioUserVoltage3V3Callback(int32_t index, int32_t uid) {
  SimRoboRioData[index].CancelUserVoltage3V3Callback(uid);
}

double HALSIM_GetRoboRioUserVoltage3V3(int32_t index) {
  return SimRoboRioData[index].GetUserVoltage3V3();
}

void HALSIM_SetRoboRioUserVoltage3V3(int32_t index, double userVoltage3V3) {
  SimRoboRioData[index].SetUserVoltage3V3(userVoltage3V3);
}

int32_t HALSIM_RegisterRoboRioUserCurrent3V3Callback(
    int32_t index, HAL_NotifyCallback callback, void* param,
    HAL_Bool initialNotify) {
  return SimRoboRioData[index].RegisterUserCurrent3V3Callback(callback, param,
                                                              initialNotify);
}

void HALSIM_CancelRoboRioUserCurrent3V3Callback(int32_t index, int32_t uid) {
  SimRoboRioData[index].CancelUserCurrent3V3Callback(uid);
}

double HALSIM_GetRoboRioUserCurrent3V3(int32_t index) {
  return SimRoboRioData[index].GetUserCurrent3V3();
}

void HALSIM_SetRoboRioUserCurrent3V3(int32_t index, double userCurrent3V3) {
  SimRoboRioData[index].SetUserCurrent3V3(userCurrent3V3);
}

int32_t HALSIM_RegisterRoboRioUserActive3V3Callback(int32_t index,
                                                    HAL_NotifyCallback callback,
                                                    void* param,
                                                    HAL_Bool initialNotify) {
  return SimRoboRioData[index].RegisterUserActive3V3Callback(callback, param,
                                                             initialNotify);
}

void HALSIM_CancelRoboRioUserActive3V3Callback(int32_t index, int32_t uid) {
  SimRoboRioData[index].CancelUserActive3V3Callback(uid);
}

HAL_Bool HALSIM_GetRoboRioUserActive3V3(int32_t index) {
  return SimRoboRioData[index].GetUserActive3V3();
}

void HALSIM_SetRoboRioUserActive3V3(int32_t index, HAL_Bool userActive3V3) {
  SimRoboRioData[index].SetUserActive3V3(userActive3V3);
}

int32_t HALSIM_RegisterRoboRioUserFaults6VCallback(int32_t index,
                                                   HAL_NotifyCallback callback,
                                                   void* param,
                                                   HAL_Bool initialNotify) {
  return SimRoboRioData[index].RegisterUserFaults6VCallback(callback, param,
                                                            initialNotify);
}

void HALSIM_CancelRoboRioUserFaults6VCallback(int32_t index, int32_t uid) {
  SimRoboRioData[index].CancelUserFaults6VCallback(uid);
}

int32_t HALSIM_GetRoboRioUserFaults6V(int32_t index) {
  return SimRoboRioData[index].GetUserFaults6V();
}

void HALSIM_SetRoboRioUserFaults6V(int32_t index, int32_t userFaults6V) {
  SimRoboRioData[index].SetUserFaults6V(userFaults6V);
}

int32_t HALSIM_RegisterRoboRioUserFaults5VCallback(int32_t index,
                                                   HAL_NotifyCallback callback,
                                                   void* param,
                                                   HAL_Bool initialNotify) {
  return SimRoboRioData[index].RegisterUserFaults5VCallback(callback, param,
                                                            initialNotify);
}

void HALSIM_CancelRoboRioUserFaults5VCallback(int32_t index, int32_t uid) {
  SimRoboRioData[index].CancelUserFaults5VCallback(uid);
}

int32_t HALSIM_GetRoboRioUserFaults5V(int32_t index) {
  return SimRoboRioData[index].GetUserFaults5V();
}

void HALSIM_SetRoboRioUserFaults5V(int32_t index, int32_t userFaults5V) {
  SimRoboRioData[index].SetUserFaults5V(userFaults5V);
}

int32_t HALSIM_RegisterRoboRioUserFaults3V3Callback(int32_t index,
                                                    HAL_NotifyCallback callback,
                                                    void* param,
                                                    HAL_Bool initialNotify) {
  return SimRoboRioData[index].RegisterUserFaults3V3Callback(callback, param,
                                                             initialNotify);
}

void HALSIM_CancelRoboRioUserFaults3V3Callback(int32_t index, int32_t uid) {
  SimRoboRioData[index].CancelUserFaults3V3Callback(uid);
}

int32_t HALSIM_GetRoboRioUserFaults3V3(int32_t index) {
  return SimRoboRioData[index].GetUserFaults3V3();
}

void HALSIM_SetRoboRioUserFaults3V3(int32_t index, int32_t userFaults3V3) {
  SimRoboRioData[index].SetUserFaults3V3(userFaults3V3);
}
<<<<<<< HEAD

void HALSIM_RegisterRoboRioAllCallbacks(int32_t index,
                                        HAL_NotifyCallback callback,
                                        void* param, HAL_Bool initialNotify) {
  SimRoboRioData[index].RegisterFPGAButtonCallback(callback, param,
                                                   initialNotify);
  SimRoboRioData[index].RegisterVInVoltageCallback(callback, param,
                                                   initialNotify);
  SimRoboRioData[index].RegisterVInCurrentCallback(callback, param,
                                                   initialNotify);
  SimRoboRioData[index].RegisterUserVoltage6VCallback(callback, param,
                                                      initialNotify);
  SimRoboRioData[index].RegisterUserCurrent6VCallback(callback, param,
                                                      initialNotify);
  SimRoboRioData[index].RegisterUserActive6VCallback(callback, param,
                                                     initialNotify);
  SimRoboRioData[index].RegisterUserVoltage5VCallback(callback, param,
                                                      initialNotify);
  SimRoboRioData[index].RegisterUserCurrent5VCallback(callback, param,
                                                      initialNotify);
  SimRoboRioData[index].RegisterUserActive5VCallback(callback, param,
                                                     initialNotify);
  SimRoboRioData[index].RegisterUserVoltage3V3Callback(callback, param,
                                                       initialNotify);
  SimRoboRioData[index].RegisterUserCurrent3V3Callback(callback, param,
                                                       initialNotify);
  SimRoboRioData[index].RegisterUserActive3V3Callback(callback, param,
                                                      initialNotify);
  SimRoboRioData[index].RegisterUserFaults6VCallback(callback, param,
                                                     initialNotify);
  SimRoboRioData[index].RegisterUserFaults5VCallback(callback, param,
                                                     initialNotify);
  SimRoboRioData[index].RegisterUserFaults3V3Callback(callback, param,
                                                      initialNotify);
}
}
=======
}  // extern "C"
>>>>>>> 1e528669
<|MERGE_RESOLUTION|>--- conflicted
+++ resolved
@@ -887,7 +887,6 @@
 void HALSIM_SetRoboRioUserFaults3V3(int32_t index, int32_t userFaults3V3) {
   SimRoboRioData[index].SetUserFaults3V3(userFaults3V3);
 }
-<<<<<<< HEAD
 
 void HALSIM_RegisterRoboRioAllCallbacks(int32_t index,
                                         HAL_NotifyCallback callback,
@@ -923,7 +922,4 @@
   SimRoboRioData[index].RegisterUserFaults3V3Callback(callback, param,
                                                       initialNotify);
 }
-}
-=======
-}  // extern "C"
->>>>>>> 1e528669
+}  // extern "C"