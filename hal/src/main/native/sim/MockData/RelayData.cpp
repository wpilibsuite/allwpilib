--- conflicted
+++ resolved
@@ -251,7 +251,6 @@
 void HALSIM_SetRelayReverse(int32_t index, HAL_Bool reverse) {
   SimRelayData[index].SetReverse(reverse);
 }
-<<<<<<< HEAD
 
 void HALSIM_RegisterRelayAllCallcbaks(int32_t index,
                                       HAL_NotifyCallback callback, void* param,
@@ -263,7 +262,4 @@
   SimRelayData[index].RegisterForwardCallback(callback, param, initialNotify);
   SimRelayData[index].RegisterReverseCallback(callback, param, initialNotify);
 }
-}
-=======
-}  // extern "C"
->>>>>>> 1e528669
+}  // extern "C"