/*----------------------------------------------------------------------------*/
/* Copyright (c) 2017 FIRST. All Rights Reserved.                             */
/* Open Source Software - may be modified and shared by FRC teams. The code   */
/* must be accompanied by the FIRST BSD license file in the root directory of */
/* the project.                                                               */
/*----------------------------------------------------------------------------*/

#include "../PortsInternal.h"
#include "AccelerometerDataInternal.h"
#include "NotifyCallbackHelpers.h"

using namespace hal;

AccelerometerData hal::SimAccelerometerData[1];
void AccelerometerData::ResetData() {
  m_active = false;
  m_activeCallbacks = nullptr;
  m_range = static_cast<HAL_AccelerometerRange>(0);
  m_rangeCallbacks = nullptr;
  m_x = 0.0;
  m_xCallbacks = nullptr;
  m_y = 0.0;
  m_yCallbacks = nullptr;
  m_z = 0.0;
  m_zCallbacks = nullptr;
}

int32_t AccelerometerData::RegisterActiveCallback(HAL_NotifyCallback callback,
                                                  void* param,
                                                  HAL_Bool initialNotify) {
  // Must return -1 on a null callback for error handling
  if (callback == nullptr) return -1;
  int32_t newUid = 0;
  {
    std::lock_guard<std::mutex> lock(m_registerMutex);
    m_activeCallbacks =
        RegisterCallback(m_activeCallbacks, "Active", callback, param, &newUid);
  }
  if (initialNotify) {
    // We know that the callback is not null because of earlier null check
    HAL_Value value = MakeBoolean(GetActive());
    callback("Active", param, &value);
  }
  return newUid;
}

void AccelerometerData::CancelActiveCallback(int32_t uid) {
  m_activeCallbacks = CancelCallback(m_activeCallbacks, uid);
}

void AccelerometerData::InvokeActiveCallback(HAL_Value value) {
  InvokeCallback(m_activeCallbacks, "Active", &value);
}

HAL_Bool AccelerometerData::GetActive() { return m_active; }

void AccelerometerData::SetActive(HAL_Bool active) {
  HAL_Bool oldValue = m_active.exchange(active);
  if (oldValue != active) {
    InvokeActiveCallback(MakeBoolean(active));
  }
}

int32_t AccelerometerData::RegisterRangeCallback(HAL_NotifyCallback callback,
                                                 void* param,
                                                 HAL_Bool initialNotify) {
  // Must return -1 on a null callback for error handling
  if (callback == nullptr) return -1;
  int32_t newUid = 0;
  {
    std::lock_guard<std::mutex> lock(m_registerMutex);
    m_rangeCallbacks =
        RegisterCallback(m_rangeCallbacks, "Range", callback, param, &newUid);
  }
  if (initialNotify) {
    // We know that the callback is not null because of earlier null check
    HAL_Value value = MakeEnum(GetRange());
    callback("Range", param, &value);
  }
  return newUid;
}

void AccelerometerData::CancelRangeCallback(int32_t uid) {
  m_rangeCallbacks = CancelCallback(m_rangeCallbacks, uid);
}

void AccelerometerData::InvokeRangeCallback(HAL_Value value) {
  InvokeCallback(m_rangeCallbacks, "Range", &value);
}

HAL_AccelerometerRange AccelerometerData::GetRange() { return m_range; }

void AccelerometerData::SetRange(HAL_AccelerometerRange range) {
  HAL_AccelerometerRange oldValue = m_range.exchange(range);
  if (oldValue != range) {
    InvokeRangeCallback(MakeEnum(range));
  }
}

int32_t AccelerometerData::RegisterXCallback(HAL_NotifyCallback callback,
                                             void* param,
                                             HAL_Bool initialNotify) {
  // Must return -1 on a null callback for error handling
  if (callback == nullptr) return -1;
  int32_t newUid = 0;
  {
    std::lock_guard<std::mutex> lock(m_registerMutex);
    m_xCallbacks =
        RegisterCallback(m_xCallbacks, "X", callback, param, &newUid);
  }
  if (initialNotify) {
    // We know that the callback is not null because of earlier null check
    HAL_Value value = MakeDouble(GetX());
    callback("X", param, &value);
  }
  return newUid;
}

void AccelerometerData::CancelXCallback(int32_t uid) {
  m_xCallbacks = CancelCallback(m_xCallbacks, uid);
}

void AccelerometerData::InvokeXCallback(HAL_Value value) {
  InvokeCallback(m_xCallbacks, "X", &value);
}

double AccelerometerData::GetX() { return m_x; }

void AccelerometerData::SetX(double x) {
  double oldValue = m_x.exchange(x);
  if (oldValue != x) {
    InvokeXCallback(MakeDouble(x));
  }
}

int32_t AccelerometerData::RegisterYCallback(HAL_NotifyCallback callback,
                                             void* param,
                                             HAL_Bool initialNotify) {
  // Must return -1 on a null callback for error handling
  if (callback == nullptr) return -1;
  int32_t newUid = 0;
  {
    std::lock_guard<std::mutex> lock(m_registerMutex);
    m_yCallbacks =
        RegisterCallback(m_yCallbacks, "Y", callback, param, &newUid);
  }
  if (initialNotify) {
    // We know that the callback is not null because of earlier null check
    HAL_Value value = MakeDouble(GetY());
    callback("Y", param, &value);
  }
  return newUid;
}

void AccelerometerData::CancelYCallback(int32_t uid) {
  m_yCallbacks = CancelCallback(m_yCallbacks, uid);
}

void AccelerometerData::InvokeYCallback(HAL_Value value) {
  InvokeCallback(m_yCallbacks, "Y", &value);
}

double AccelerometerData::GetY() { return m_y; }

void AccelerometerData::SetY(double y) {
  double oldValue = m_y.exchange(y);
  if (oldValue != y) {
    InvokeYCallback(MakeDouble(y));
  }
}

int32_t AccelerometerData::RegisterZCallback(HAL_NotifyCallback callback,
                                             void* param,
                                             HAL_Bool initialNotify) {
  // Must return -1 on a null callback for error handling
  if (callback == nullptr) return -1;
  int32_t newUid = 0;
  {
    std::lock_guard<std::mutex> lock(m_registerMutex);
    m_zCallbacks =
        RegisterCallback(m_zCallbacks, "Z", callback, param, &newUid);
  }
  if (initialNotify) {
    // We know that the callback is not null because of earlier null check
    HAL_Value value = MakeDouble(GetZ());
    callback("Z", param, &value);
  }
  return newUid;
}

void AccelerometerData::CancelZCallback(int32_t uid) {
  m_zCallbacks = CancelCallback(m_zCallbacks, uid);
}

void AccelerometerData::InvokeZCallback(HAL_Value value) {
  InvokeCallback(m_zCallbacks, "Z", &value);
}

double AccelerometerData::GetZ() { return m_z; }

void AccelerometerData::SetZ(double z) {
  double oldValue = m_z.exchange(z);
  if (oldValue != z) {
    InvokeZCallback(MakeDouble(z));
  }
}

extern "C" {
void HALSIM_ResetAccelerometerData(int32_t index) {
  SimAccelerometerData[index].ResetData();
}

int32_t HALSIM_RegisterAccelerometerActiveCallback(int32_t index,
                                                   HAL_NotifyCallback callback,
                                                   void* param,
                                                   HAL_Bool initialNotify) {
  return SimAccelerometerData[index].RegisterActiveCallback(callback, param,
                                                            initialNotify);
}

void HALSIM_CancelAccelerometerActiveCallback(int32_t index, int32_t uid) {
  SimAccelerometerData[index].CancelActiveCallback(uid);
}

HAL_Bool HALSIM_GetAccelerometerActive(int32_t index) {
  return SimAccelerometerData[index].GetActive();
}

void HALSIM_SetAccelerometerActive(int32_t index, HAL_Bool active) {
  SimAccelerometerData[index].SetActive(active);
}

int32_t HALSIM_RegisterAccelerometerRangeCallback(int32_t index,
                                                  HAL_NotifyCallback callback,
                                                  void* param,
                                                  HAL_Bool initialNotify) {
  return SimAccelerometerData[index].RegisterRangeCallback(callback, param,
                                                           initialNotify);
}

void HALSIM_CancelAccelerometerRangeCallback(int32_t index, int32_t uid) {
  SimAccelerometerData[index].CancelRangeCallback(uid);
}

HAL_AccelerometerRange HALSIM_GetAccelerometerRange(int32_t index) {
  return SimAccelerometerData[index].GetRange();
}

void HALSIM_SetAccelerometerRange(int32_t index, HAL_AccelerometerRange range) {
  SimAccelerometerData[index].SetRange(range);
}

int32_t HALSIM_RegisterAccelerometerXCallback(int32_t index,
                                              HAL_NotifyCallback callback,
                                              void* param,
                                              HAL_Bool initialNotify) {
  return SimAccelerometerData[index].RegisterXCallback(callback, param,
                                                       initialNotify);
}

void HALSIM_CancelAccelerometerXCallback(int32_t index, int32_t uid) {
  SimAccelerometerData[index].CancelXCallback(uid);
}

double HALSIM_GetAccelerometerX(int32_t index) {
  return SimAccelerometerData[index].GetX();
}

void HALSIM_SetAccelerometerX(int32_t index, double x) {
  SimAccelerometerData[index].SetX(x);
}

int32_t HALSIM_RegisterAccelerometerYCallback(int32_t index,
                                              HAL_NotifyCallback callback,
                                              void* param,
                                              HAL_Bool initialNotify) {
  return SimAccelerometerData[index].RegisterYCallback(callback, param,
                                                       initialNotify);
}

void HALSIM_CancelAccelerometerYCallback(int32_t index, int32_t uid) {
  SimAccelerometerData[index].CancelYCallback(uid);
}

double HALSIM_GetAccelerometerY(int32_t index) {
  return SimAccelerometerData[index].GetY();
}

void HALSIM_SetAccelerometerY(int32_t index, double y) {
  SimAccelerometerData[index].SetY(y);
}

int32_t HALSIM_RegisterAccelerometerZCallback(int32_t index,
                                              HAL_NotifyCallback callback,
                                              void* param,
                                              HAL_Bool initialNotify) {
  return SimAccelerometerData[index].RegisterZCallback(callback, param,
                                                       initialNotify);
}

void HALSIM_CancelAccelerometerZCallback(int32_t index, int32_t uid) {
  SimAccelerometerData[index].CancelZCallback(uid);
}

double HALSIM_GetAccelerometerZ(int32_t index) {
  return SimAccelerometerData[index].GetZ();
}

void HALSIM_SetAccelerometerZ(int32_t index, double z) {
  SimAccelerometerData[index].SetZ(z);
}
<<<<<<< HEAD

void HALSIM_RegisterAccelerometerAllCallbacks(int32_t index,
                                              HAL_NotifyCallback callback,
                                              void* param,
                                              HAL_Bool initialNotify) {
  SimAccelerometerData[index].RegisterActiveCallback(callback, param,
                                                     initialNotify);
  SimAccelerometerData[index].RegisterRangeCallback(callback, param,
                                                    initialNotify);
  SimAccelerometerData[index].RegisterXCallback(callback, param, initialNotify);
  SimAccelerometerData[index].RegisterYCallback(callback, param, initialNotify);
  SimAccelerometerData[index].RegisterZCallback(callback, param, initialNotify);
}
}
=======
}  // extern "C"
>>>>>>> 1e528669
<|MERGE_RESOLUTION|>--- conflicted
+++ resolved
@@ -309,7 +309,6 @@
 void HALSIM_SetAccelerometerZ(int32_t index, double z) {
   SimAccelerometerData[index].SetZ(z);
 }
-<<<<<<< HEAD
 
 void HALSIM_RegisterAccelerometerAllCallbacks(int32_t index,
                                               HAL_NotifyCallback callback,
@@ -323,7 +322,4 @@
   SimAccelerometerData[index].RegisterYCallback(callback, param, initialNotify);
   SimAccelerometerData[index].RegisterZCallback(callback, param, initialNotify);
 }
-}
-=======
-}  // extern "C"
->>>>>>> 1e528669
+}  // extern "C"