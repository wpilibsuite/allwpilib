--- conflicted
+++ resolved
@@ -254,7 +254,6 @@
                                         HALSIM_AnalogTriggerMode triggerMode) {
   SimAnalogTriggerData[index].SetTriggerMode(triggerMode);
 }
-<<<<<<< HEAD
 
 void HALSIM_RegisterAnalogTriggerAllCallbacks(int32_t index,
                                               HAL_NotifyCallback callback,
@@ -269,7 +268,4 @@
   SimAnalogTriggerData[index].RegisterTriggerModeCallback(callback, param,
                                                           initialNotify);
 }
-}
-=======
-}  // extern "C"
->>>>>>> 1e528669
+}  // extern "C"