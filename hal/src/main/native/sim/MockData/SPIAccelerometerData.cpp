--- conflicted
+++ resolved
@@ -306,7 +306,6 @@
 void HALSIM_SetSPIAccelerometerZ(int32_t index, double z) {
   SimSPIAccelerometerData[index].SetZ(z);
 }
-<<<<<<< HEAD
 
 void HALSIM_RegisterSPIAccelerometerAllCallbcaks(int32_t index,
                                                  HAL_NotifyCallback callback,
@@ -323,7 +322,4 @@
   SimSPIAccelerometerData[index].RegisterZCallback(callback, param,
                                                    initialNotify);
 }
-}
-=======
-}  // extern "C"
->>>>>>> 1e528669
+}  // extern "C"