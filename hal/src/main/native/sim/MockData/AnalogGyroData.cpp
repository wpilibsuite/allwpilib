/*----------------------------------------------------------------------------*/
/* Copyright (c) 2017 FIRST. All Rights Reserved.                             */
/* Open Source Software - may be modified and shared by FRC teams. The code   */
/* must be accompanied by the FIRST BSD license file in the root directory of */
/* the project.                                                               */
/*----------------------------------------------------------------------------*/

#include "../PortsInternal.h"
#include "AnalogGyroDataInternal.h"
#include "NotifyCallbackHelpers.h"

using namespace hal;

AnalogGyroData hal::SimAnalogGyroData[kNumAccumulators];
void AnalogGyroData::ResetData() {
  m_angle = 0.0;
  m_angleCallbacks = nullptr;
  m_rate = 0.0;
  m_rateCallbacks = nullptr;
  m_initialized = false;
  m_initializedCallbacks = nullptr;
}

int32_t AnalogGyroData::RegisterAngleCallback(HAL_NotifyCallback callback,
                                              void* param,
                                              HAL_Bool initialNotify) {
  // Must return -1 on a null callback for error handling
  if (callback == nullptr) return -1;
  int32_t newUid = 0;
  {
    std::lock_guard<std::mutex> lock(m_registerMutex);
    m_angleCallbacks =
        RegisterCallback(m_angleCallbacks, "Angle", callback, param, &newUid);
  }
  if (initialNotify) {
    // We know that the callback is not null because of earlier null check
    HAL_Value value = MakeDouble(GetAngle());
    callback("Angle", param, &value);
  }
  return newUid;
}

void AnalogGyroData::CancelAngleCallback(int32_t uid) {
  m_angleCallbacks = CancelCallback(m_angleCallbacks, uid);
}

void AnalogGyroData::InvokeAngleCallback(HAL_Value value) {
  InvokeCallback(m_angleCallbacks, "Angle", &value);
}

double AnalogGyroData::GetAngle() { return m_angle; }

void AnalogGyroData::SetAngle(double angle) {
  double oldValue = m_angle.exchange(angle);
  if (oldValue != angle) {
    InvokeAngleCallback(MakeDouble(angle));
  }
}

int32_t AnalogGyroData::RegisterRateCallback(HAL_NotifyCallback callback,
                                             void* param,
                                             HAL_Bool initialNotify) {
  // Must return -1 on a null callback for error handling
  if (callback == nullptr) return -1;
  int32_t newUid = 0;
  {
    std::lock_guard<std::mutex> lock(m_registerMutex);
    m_rateCallbacks =
        RegisterCallback(m_rateCallbacks, "Rate", callback, param, &newUid);
  }
  if (initialNotify) {
    // We know that the callback is not null because of earlier null check
    HAL_Value value = MakeDouble(GetRate());
    callback("Rate", param, &value);
  }
  return newUid;
}

void AnalogGyroData::CancelRateCallback(int32_t uid) {
  m_rateCallbacks = CancelCallback(m_rateCallbacks, uid);
}

void AnalogGyroData::InvokeRateCallback(HAL_Value value) {
  InvokeCallback(m_rateCallbacks, "Rate", &value);
}

double AnalogGyroData::GetRate() { return m_rate; }

void AnalogGyroData::SetRate(double rate) {
  double oldValue = m_rate.exchange(rate);
  if (oldValue != rate) {
    InvokeRateCallback(MakeDouble(rate));
  }
}

int32_t AnalogGyroData::RegisterInitializedCallback(HAL_NotifyCallback callback,
                                                    void* param,
                                                    HAL_Bool initialNotify) {
  // Must return -1 on a null callback for error handling
  if (callback == nullptr) return -1;
  int32_t newUid = 0;
  {
    std::lock_guard<std::mutex> lock(m_registerMutex);
    m_initializedCallbacks = RegisterCallback(
        m_initializedCallbacks, "Initialized", callback, param, &newUid);
  }
  if (initialNotify) {
    // We know that the callback is not null because of earlier null check
    HAL_Value value = MakeBoolean(GetInitialized());
    callback("Initialized", param, &value);
  }
  return newUid;
}

void AnalogGyroData::CancelInitializedCallback(int32_t uid) {
  m_initializedCallbacks = CancelCallback(m_initializedCallbacks, uid);
}

void AnalogGyroData::InvokeInitializedCallback(HAL_Value value) {
  InvokeCallback(m_initializedCallbacks, "Initialized", &value);
}

HAL_Bool AnalogGyroData::GetInitialized() { return m_initialized; }

void AnalogGyroData::SetInitialized(HAL_Bool initialized) {
  HAL_Bool oldValue = m_initialized.exchange(initialized);
  if (oldValue != initialized) {
    InvokeInitializedCallback(MakeBoolean(initialized));
  }
}

extern "C" {
void HALSIM_ResetAnalogGyroData(int32_t index) {
  SimAnalogGyroData[index].ResetData();
}

int32_t HALSIM_RegisterAnalogGyroAngleCallback(int32_t index,
                                               HAL_NotifyCallback callback,
                                               void* param,
                                               HAL_Bool initialNotify) {
  return SimAnalogGyroData[index].RegisterAngleCallback(callback, param,
                                                        initialNotify);
}

void HALSIM_CancelAnalogGyroAngleCallback(int32_t index, int32_t uid) {
  SimAnalogGyroData[index].CancelAngleCallback(uid);
}

double HALSIM_GetAnalogGyroAngle(int32_t index) {
  return SimAnalogGyroData[index].GetAngle();
}

void HALSIM_SetAnalogGyroAngle(int32_t index, double angle) {
  SimAnalogGyroData[index].SetAngle(angle);
}

int32_t HALSIM_RegisterAnalogGyroRateCallback(int32_t index,
                                              HAL_NotifyCallback callback,
                                              void* param,
                                              HAL_Bool initialNotify) {
  return SimAnalogGyroData[index].RegisterRateCallback(callback, param,
                                                       initialNotify);
}

void HALSIM_CancelAnalogGyroRateCallback(int32_t index, int32_t uid) {
  SimAnalogGyroData[index].CancelRateCallback(uid);
}

double HALSIM_GetAnalogGyroRate(int32_t index) {
  return SimAnalogGyroData[index].GetRate();
}

void HALSIM_SetAnalogGyroRate(int32_t index, double rate) {
  SimAnalogGyroData[index].SetRate(rate);
}

int32_t HALSIM_RegisterAnalogGyroInitializedCallback(
    int32_t index, HAL_NotifyCallback callback, void* param,
    HAL_Bool initialNotify) {
  return SimAnalogGyroData[index].RegisterInitializedCallback(callback, param,
                                                              initialNotify);
}

void HALSIM_CancelAnalogGyroInitializedCallback(int32_t index, int32_t uid) {
  SimAnalogGyroData[index].CancelInitializedCallback(uid);
}

HAL_Bool HALSIM_GetAnalogGyroInitialized(int32_t index) {
  return SimAnalogGyroData[index].GetInitialized();
}

void HALSIM_SetAnalogGyroInitialized(int32_t index, HAL_Bool initialized) {
  SimAnalogGyroData[index].SetInitialized(initialized);
}
<<<<<<< HEAD

void HALSIM_RegisterAnalogGyroAllCallbacks(int32_t index,
                                           HAL_NotifyCallback callback,
                                           void* param,
                                           HAL_Bool initialNotify) {
  SimAnalogGyroData[index].RegisterAngleCallback(callback, param,
                                                 initialNotify);
  SimAnalogGyroData[index].RegisterRateCallback(callback, param, initialNotify);
  SimAnalogGyroData[index].RegisterInitializedCallback(callback, param,
                                                       initialNotify);
}
}
=======
}  // extern "C"
>>>>>>> 1e528669
<|MERGE_RESOLUTION|>--- conflicted
+++ resolved
@@ -192,7 +192,6 @@
 void HALSIM_SetAnalogGyroInitialized(int32_t index, HAL_Bool initialized) {
   SimAnalogGyroData[index].SetInitialized(initialized);
 }
-<<<<<<< HEAD
 
 void HALSIM_RegisterAnalogGyroAllCallbacks(int32_t index,
                                            HAL_NotifyCallback callback,
@@ -204,7 +203,4 @@
   SimAnalogGyroData[index].RegisterInitializedCallback(callback, param,
                                                        initialNotify);
 }
-}
-=======
-}  // extern "C"
->>>>>>> 1e528669
+}  // extern "C"