--- conflicted
+++ resolved
@@ -303,7 +303,6 @@
 void HALSIM_SetDIOFilterIndex(int32_t index, int32_t filterIndex) {
   SimDIOData[index].SetFilterIndex(filterIndex);
 }
-<<<<<<< HEAD
 
 void HALSIM_RegisterDIOAllCallbacks(int32_t index, HAL_NotifyCallback callback,
                                     void* param, HAL_Bool initialNotify) {
@@ -313,7 +312,4 @@
   SimDIOData[index].RegisterIsInputCallback(callback, param, initialNotify);
   SimDIOData[index].RegisterFilterIndexCallback(callback, param, initialNotify);
 }
-}
-=======
-}  // extern "C"
->>>>>>> 1e528669
+}  // extern "C"