/*----------------------------------------------------------------------------*/
/* Copyright (c) 2017 FIRST. All Rights Reserved.                             */
/* Open Source Software - may be modified and shared by FRC teams. The code   */
/* must be accompanied by the FIRST BSD license file in the root directory of */
/* the project.                                                               */
/*----------------------------------------------------------------------------*/

#include "../PortsInternal.h"
#include "DigitalPWMDataInternal.h"
#include "NotifyCallbackHelpers.h"

using namespace hal;

DigitalPWMData hal::SimDigitalPWMData[kNumDigitalPWMOutputs];
void DigitalPWMData::ResetData() {
  m_initialized = false;
  m_initializedCallbacks = nullptr;
  m_dutyCycle = false;
  m_dutyCycleCallbacks = nullptr;
  m_pin = 0;
  m_pinCallbacks = nullptr;
}

int32_t DigitalPWMData::RegisterInitializedCallback(HAL_NotifyCallback callback,
                                                    void* param,
                                                    HAL_Bool initialNotify) {
  // Must return -1 on a null callback for error handling
  if (callback == nullptr) return -1;
  int32_t newUid = 0;
  {
    std::lock_guard<std::mutex> lock(m_registerMutex);
    m_initializedCallbacks = RegisterCallback(
        m_initializedCallbacks, "Initialized", callback, param, &newUid);
  }
  if (initialNotify) {
    // We know that the callback is not null because of earlier null check
    HAL_Value value = MakeBoolean(GetInitialized());
    callback("Initialized", param, &value);
  }
  return newUid;
}

void DigitalPWMData::CancelInitializedCallback(int32_t uid) {
  m_initializedCallbacks = CancelCallback(m_initializedCallbacks, uid);
}

void DigitalPWMData::InvokeInitializedCallback(HAL_Value value) {
  InvokeCallback(m_initializedCallbacks, "Initialized", &value);
}

HAL_Bool DigitalPWMData::GetInitialized() { return m_initialized; }

void DigitalPWMData::SetInitialized(HAL_Bool initialized) {
  HAL_Bool oldValue = m_initialized.exchange(initialized);
  if (oldValue != initialized) {
    InvokeInitializedCallback(MakeBoolean(initialized));
  }
}

int32_t DigitalPWMData::RegisterDutyCycleCallback(HAL_NotifyCallback callback,
                                                  void* param,
                                                  HAL_Bool initialNotify) {
  // Must return -1 on a null callback for error handling
  if (callback == nullptr) return -1;
  int32_t newUid = 0;
  {
    std::lock_guard<std::mutex> lock(m_registerMutex);
    m_dutyCycleCallbacks = RegisterCallback(m_dutyCycleCallbacks, "DutyCycle",
                                            callback, param, &newUid);
  }
  if (initialNotify) {
    // We know that the callback is not null because of earlier null check
    HAL_Value value = MakeDouble(GetDutyCycle());
    callback("DutyCycle", param, &value);
  }
  return newUid;
}

void DigitalPWMData::CancelDutyCycleCallback(int32_t uid) {
  m_dutyCycleCallbacks = CancelCallback(m_dutyCycleCallbacks, uid);
}

void DigitalPWMData::InvokeDutyCycleCallback(HAL_Value value) {
  InvokeCallback(m_dutyCycleCallbacks, "DutyCycle", &value);
}

double DigitalPWMData::GetDutyCycle() { return m_dutyCycle; }

void DigitalPWMData::SetDutyCycle(double dutyCycle) {
  double oldValue = m_dutyCycle.exchange(dutyCycle);
  if (oldValue != dutyCycle) {
    InvokeDutyCycleCallback(MakeDouble(dutyCycle));
  }
}

int32_t DigitalPWMData::RegisterPinCallback(HAL_NotifyCallback callback,
                                            void* param,
                                            HAL_Bool initialNotify) {
  // Must return -1 on a null callback for error handling
  if (callback == nullptr) return -1;
  int32_t newUid = 0;
  {
    std::lock_guard<std::mutex> lock(m_registerMutex);
    m_pinCallbacks =
        RegisterCallback(m_pinCallbacks, "Pin", callback, param, &newUid);
  }
  if (initialNotify) {
    // We know that the callback is not null because of earlier null check
    HAL_Value value = MakeInt(GetPin());
    callback("Pin", param, &value);
  }
  return newUid;
}

void DigitalPWMData::CancelPinCallback(int32_t uid) {
  m_pinCallbacks = CancelCallback(m_pinCallbacks, uid);
}

void DigitalPWMData::InvokePinCallback(HAL_Value value) {
  InvokeCallback(m_pinCallbacks, "Pin", &value);
}

int32_t DigitalPWMData::GetPin() { return m_pin; }

void DigitalPWMData::SetPin(int32_t pin) {
  int32_t oldValue = m_pin.exchange(pin);
  if (oldValue != pin) {
    InvokePinCallback(MakeInt(pin));
  }
}

extern "C" {
void HALSIM_ResetDigitalPWMData(int32_t index) {
  SimDigitalPWMData[index].ResetData();
}

int32_t HALSIM_RegisterDigitalPWMInitializedCallback(
    int32_t index, HAL_NotifyCallback callback, void* param,
    HAL_Bool initialNotify) {
  return SimDigitalPWMData[index].RegisterInitializedCallback(callback, param,
                                                              initialNotify);
}

void HALSIM_CancelDigitalPWMInitializedCallback(int32_t index, int32_t uid) {
  SimDigitalPWMData[index].CancelInitializedCallback(uid);
}

HAL_Bool HALSIM_GetDigitalPWMInitialized(int32_t index) {
  return SimDigitalPWMData[index].GetInitialized();
}

void HALSIM_SetDigitalPWMInitialized(int32_t index, HAL_Bool initialized) {
  SimDigitalPWMData[index].SetInitialized(initialized);
}

int32_t HALSIM_RegisterDigitalPWMDutyCycleCallback(int32_t index,
                                                   HAL_NotifyCallback callback,
                                                   void* param,
                                                   HAL_Bool initialNotify) {
  return SimDigitalPWMData[index].RegisterDutyCycleCallback(callback, param,
                                                            initialNotify);
}

void HALSIM_CancelDigitalPWMDutyCycleCallback(int32_t index, int32_t uid) {
  SimDigitalPWMData[index].CancelDutyCycleCallback(uid);
}

double HALSIM_GetDigitalPWMDutyCycle(int32_t index) {
  return SimDigitalPWMData[index].GetDutyCycle();
}

void HALSIM_SetDigitalPWMDutyCycle(int32_t index, double dutyCycle) {
  SimDigitalPWMData[index].SetDutyCycle(dutyCycle);
}

int32_t HALSIM_RegisterDigitalPWMPinCallback(int32_t index,
                                             HAL_NotifyCallback callback,
                                             void* param,
                                             HAL_Bool initialNotify) {
  return SimDigitalPWMData[index].RegisterPinCallback(callback, param,
                                                      initialNotify);
}

void HALSIM_CancelDigitalPWMPinCallback(int32_t index, int32_t uid) {
  SimDigitalPWMData[index].CancelPinCallback(uid);
}

int32_t HALSIM_GetDigitalPWMPin(int32_t index) {
  return SimDigitalPWMData[index].GetPin();
}

void HALSIM_SetDigitalPWMPin(int32_t index, int32_t pin) {
  SimDigitalPWMData[index].SetPin(pin);
}
<<<<<<< HEAD

void HALSIM_RegisterDigitalPWMAllCallbacks(int32_t index,
                                           HAL_NotifyCallback callback,
                                           void* param,
                                           HAL_Bool initialNotify) {
  SimDigitalPWMData[index].RegisterInitializedCallback(callback, param,
                                                       initialNotify);
  SimDigitalPWMData[index].RegisterDutyCycleCallback(callback, param,
                                                     initialNotify);
  SimDigitalPWMData[index].RegisterPinCallback(callback, param, initialNotify);
}
}
=======
}  // extern "C"
>>>>>>> 1e528669
<|MERGE_RESOLUTION|>--- conflicted
+++ resolved
@@ -192,7 +192,6 @@
 void HALSIM_SetDigitalPWMPin(int32_t index, int32_t pin) {
   SimDigitalPWMData[index].SetPin(pin);
 }
-<<<<<<< HEAD
 
 void HALSIM_RegisterDigitalPWMAllCallbacks(int32_t index,
                                            HAL_NotifyCallback callback,
@@ -204,7 +203,4 @@
                                                      initialNotify);
   SimDigitalPWMData[index].RegisterPinCallback(callback, param, initialNotify);
 }
-}
-=======
-}  // extern "C"
->>>>>>> 1e528669
+}  // extern "C"