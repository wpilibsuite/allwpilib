--- conflicted
+++ resolved
@@ -189,8 +189,7 @@
     return;
   }
 
-<<<<<<< HEAD
-  SimPWMData[port->channel].rawValue = value;
+  SimPWMData[port->channel].pulseMicrosecond = value;
 
   DigitalPort* dPort = port.get();
   double speed = 0.0;
@@ -225,9 +224,6 @@
   }
 
   SimPWMData[port->channel].position = pos;
-=======
-  SimPWMData[port->channel].pulseMicrosecond = value;
->>>>>>> c4fc2183
 }
 
 void HAL_SetPWMSpeed(HAL_DigitalHandle pwmPortHandle, double speed,
@@ -271,7 +267,7 @@
     return;
   }
 
-  HAL_SetPWMRaw(pwmPortHandle, rawValue, status);
+  HAL_SetPWMPulseTimeMicroseconds(pwmPortHandle, rawValue, status);
 }
 
 void HAL_SetPWMPosition(HAL_DigitalHandle pwmPortHandle, double pos,
@@ -305,7 +301,7 @@
     return;
   }
 
-  HAL_SetPWMRaw(pwmPortHandle, rawValue, status);
+  HAL_SetPWMPulseTimeMicroseconds(pwmPortHandle, rawValue, status);
 }
 
 void HAL_SetPWMDisabled(HAL_DigitalHandle pwmPortHandle, int32_t* status) {
