#pragma once

#include <string>

#include <pybind11/pybind11.h>

#include "wpi/hal/DriverStationTypes.h"

namespace pybind11 {

template <>
struct format_descriptor<HAL_JoystickPOV> {
  static constexpr const char c = 'B';
  static constexpr const char value[2] = {c, '\0'};
  static std::string format() { return std::string(1, c); }
};

<<<<<<< HEAD
}  // namespace pybind11
=======
template <>
struct format_descriptor<HAL_JoystickTouchpad> {
    static constexpr const char c = 'B';
    static constexpr const char value[2] = {c, '\0'};
    static std::string format() { return std::string(1, c); }
};

template <>
struct format_descriptor<HAL_JoystickTouchpadFinger> {
    static constexpr const char c = 'B';
    static constexpr const char value[2] = {c, '\0'};
    static std::string format() { return std::string(1, c); }
};

}
>>>>>>> 936be71a
<|MERGE_RESOLUTION|>--- conflicted
+++ resolved
@@ -15,9 +15,6 @@
   static std::string format() { return std::string(1, c); }
 };
 
-<<<<<<< HEAD
-}  // namespace pybind11
-=======
 template <>
 struct format_descriptor<HAL_JoystickTouchpad> {
     static constexpr const char c = 'B';
@@ -32,5 +29,4 @@
     static std::string format() { return std::string(1, c); }
 };
 
-}
->>>>>>> 936be71a
+}