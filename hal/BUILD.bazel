load("@aspect_bazel_lib//lib:write_source_files.bzl", "write_source_files")
load("@rules_cc//cc:defs.bzl", "cc_binary", "cc_library", "cc_test")
load("@rules_java//java:defs.bzl", "java_binary")
load("@rules_pkg//:mappings.bzl", "pkg_files")
load("@rules_python//python:defs.bzl", "py_binary")
load("//:version.bzl", "VERSION")
load("//hal:generate.bzl", "generate_hal")
load("//shared/bazel/rules:cc_rules.bzl", "third_party_cc_lib_helper", "wpilib_cc_library", "wpilib_cc_shared_library", "wpilib_cc_static_library")
load("//shared/bazel/rules:java_rules.bzl", "wpilib_java_junit5_test")
load("//shared/bazel/rules:jni_rules.bzl", "wpilib_jni_cc_library", "wpilib_jni_java_library")

filegroup(
    name = "proto_files",
    srcs = glob(["src/mrc/proto/**/*.proto"]),
)

py_binary(
    name = "generate_nanopb",
    srcs = ["generate_nanopb.py"],
    target_compatible_with = select({
        "@rules_bzlmodrio_toolchains//constraints/is_roborio:roborio": ["@platforms//:incompatible"],
        "@rules_bzlmodrio_toolchains//constraints/is_systemcore:systemcore": ["@platforms//:incompatible"],
        "//conditions:default": [],
    }),
)

generate_hal(
    name = "generate_hal_files",
    proto_files = ":proto_files",
)

write_source_files(
    name = "write_hal",
    files = {
        "src/generated": ":generate_hal_files",
    },
    suggested_update_target = "//:write_all",
    tags = ["pregeneration"],
    visibility = ["//visibility:public"],
)

third_party_cc_lib_helper(
    name = "mrc",
    include_root = "src/mrc/include",
)

cc_library(
    name = "generated_mrc_cc_headers",
    hdrs = glob(["src/generated/main/native/cpp/mrc/protobuf/*.npb.h"]),
    includes = ["src/generated/main/native/cpp/mrc/protobuf"],
    strip_include_prefix = "src/generated/main/native/cpp/mrc/protobuf",
    visibility = ["//hal:__subpackages__"],
    alwayslink = True,
)

SYSTEMCORE_SRCS = glob(["src/main/native/systemcore/**"])

SIM_SRCS = glob(["src/main/native/sim/**"])

filegroup(
    name = "platform-srcs",
    srcs = select({
        "@rules_bzlmodrio_toolchains//constraints/is_systemcore:systemcore": SYSTEMCORE_SRCS,
        "//conditions:default": SIM_SRCS,
    }),
)

pkg_files(
    name = "hal-sim-pkg",
    srcs = glob(["src/main/native/sim/**"]),
    strip_prefix = "src/main/native",
)

pkg_files(
    name = "hal-systemcore-pkg",
    srcs = glob(["src/main/native/systemcore/**"]),
    strip_prefix = "src/main/native",
)

wpilib_cc_library(
    name = "wpiHal",
    srcs = [":platform-srcs"] + glob(
        [
            "src/main/native/cpp/**",
            "src/generated/main/native/cpp/**",
        ],
        exclude = ["src/main/native/cpp/jni/**"],
    ),
    hdrs = glob(["src/main/native/include/**/*"]),
    extra_src_pkg_files = [
        ":hal-sim-pkg",
        ":hal-systemcore-pkg",
        ":hal-java-jni-hdrs-pkg",
    ],
    includes = ["src/main/native/include"],
    strip_include_prefix = "src/main/native/include",
    third_party_header_only_libraries = [
        ":mrc",
    ],
    visibility = ["//visibility:public"],
    deps = [
        ":generated_mrc_cc_headers",
        "//wpiutil",
    ] + select({
        "@rules_bzlmodrio_toolchains//constraints/is_systemcore:systemcore": [
            "//ntcore",
            "//wpinet",
        ],
        "//conditions:default": [
            "//ntcore:ntcore_c_headers",
        ],
    }),
)

wpilib_cc_shared_library(
    name = "shared/wpiHal",
    dynamic_deps = [
        "//wpiutil:shared/wpiutil",
    ] + select({
        "@rules_bzlmodrio_toolchains//constraints/is_systemcore:systemcore": [
            "//ntcore:shared/ntcore",
            "//wpinet:shared/wpinet",
        ],
        "//conditions:default": [],
    }),
    visibility = ["//visibility:public"],
    deps = [
        ":wpiHal",
    ],
)

wpilib_cc_static_library(
    name = "static/wpiHal",
    static_deps = [
        "//wpiutil:static/wpiutil",
    ] + select({
        "@rules_bzlmodrio_toolchains//constraints/is_systemcore:systemcore": [
            "//ntcore:static/ntcore",
            "//wpinet:static/wpinet",
        ],
        "//conditions:default": [],
    }),
    visibility = ["//visibility:public"],
    deps = [
        ":wpiHal",
    ],
)

wpilib_jni_cc_library(
    name = "wpiHaljni",
    srcs = glob(["src/main/native/cpp/jni/**"]),
    java_dep = ":hal-java",
    visibility = ["//visibility:public"],
    deps = [
        ":wpiHal",
    ],
)

wpilib_cc_shared_library(
    name = "shared/wpiHaljni",
<<<<<<< HEAD
=======
    auto_export_windows_symbols = False,
>>>>>>> 9a947999
    dynamic_deps = [
        ":shared/wpiHal",
        "//wpiutil:shared/wpiutil",
    ],
<<<<<<< HEAD
    use_debug_name = False,
=======
>>>>>>> 9a947999
    visibility = ["//visibility:public"],
    deps = [
        ":wpiHaljni",
    ],
)

wpilib_jni_java_library(
    name = "hal-java",
    srcs = glob(["src/main/java/**/*.java"]),
    native_libs = [":wpiHaljni"],
    tags = ["maven_coordinates=edu.wpi.first.hal:hal-java:" + VERSION],
    visibility = ["//visibility:public"],
    deps = [
        "//ntcore:ntcore-java",
        "//wpinet:wpinet-java",
        "//wpiutil:wpiutil-java",
    ],
)

cc_test(
    name = "hal-cpp-test",
    size = "small",
    srcs = glob(["src/test/native/**/*.cpp"]),
    deps = [
        ":wpiHal",
        "//thirdparty/googletest",
    ],
)

wpilib_java_junit5_test(
    name = "hal-java-test",
    srcs = glob(["src/test/java/**/*.java"]),
    deps = [
        ":hal-java",
    ],
)

cc_binary(
    name = "DevMain-Cpp",
    srcs = ["src/dev/native/cpp/main.cpp"],
    deps = [
        ":wpiHal",
    ],
)

java_binary(
    name = "DevMain-Java",
    srcs = ["src/dev/java/edu/wpi/first/hal/DevMain.java"],
    main_class = "edu.wpi.first.hal.DevMain",
    deps = [
    ],
)<|MERGE_RESOLUTION|>--- conflicted
+++ resolved
@@ -3,7 +3,6 @@
 load("@rules_java//java:defs.bzl", "java_binary")
 load("@rules_pkg//:mappings.bzl", "pkg_files")
 load("@rules_python//python:defs.bzl", "py_binary")
-load("//:version.bzl", "VERSION")
 load("//hal:generate.bzl", "generate_hal")
 load("//shared/bazel/rules:cc_rules.bzl", "third_party_cc_lib_helper", "wpilib_cc_library", "wpilib_cc_shared_library", "wpilib_cc_static_library")
 load("//shared/bazel/rules:java_rules.bzl", "wpilib_java_junit5_test")
@@ -158,18 +157,12 @@
 
 wpilib_cc_shared_library(
     name = "shared/wpiHaljni",
-<<<<<<< HEAD
-=======
     auto_export_windows_symbols = False,
->>>>>>> 9a947999
     dynamic_deps = [
         ":shared/wpiHal",
         "//wpiutil:shared/wpiutil",
     ],
-<<<<<<< HEAD
     use_debug_name = False,
-=======
->>>>>>> 9a947999
     visibility = ["//visibility:public"],
     deps = [
         ":wpiHaljni",
@@ -180,7 +173,7 @@
     name = "hal-java",
     srcs = glob(["src/main/java/**/*.java"]),
     native_libs = [":wpiHaljni"],
-    tags = ["maven_coordinates=edu.wpi.first.hal:hal-java:" + VERSION],
+    tags = ["maven_coordinates=edu.wpi.first.hal:hal-java:$(WPILIB_VERSION)"],
     visibility = ["//visibility:public"],
     deps = [
         "//ntcore:ntcore-java",
