name: Bazel

on: [pull_request, push]

concurrency:
  group: ${{ github.workflow }}-${{ github.head_ref || github.ref }}
  cancel-in-progress: true

jobs:
  build-windows:
    strategy:
      fail-fast: false
      matrix:
        include:
          - { name: "Windows (native)",             os: windows-2022, action: "test",  config: "--config=windows",     }
          - { name: "Windows (arm)",                os: windows-2022, action: "build", config: "--config=windows_arm", }

    name: "Build ${{ matrix.name }}"
    runs-on: ${{ matrix.os }}
    steps:
      - uses: actions/checkout@v4
        with: { fetch-depth: 0 }
      - uses: actions/setup-java@v4
        with:
          distribution: 'temurin'
          java-version: 21
          architecture: x64

      - id: Setup_build_buddy
        uses: ./.github/actions/setup-build-buddy
        with:
          token: ${{ secrets.BUILDBUDDY_API_KEY }}

      - name: bazel ${{ matrix.action }}
        run: bazel --output_user_root=C:\\bazelroot ${{ matrix.action }} -k ...   --config=ci ${{ matrix.config }} --verbose_failures
        shell: bash

  build-mac:
    name: "Mac"
    runs-on: macos-14
    steps:
      - uses: actions/checkout@v4
        with: { fetch-depth: 0 }

      - uses: actions/setup-java@v4
        with:
          distribution: 'temurin'
          java-version: 21

      - id: Setup_build_buddy
        uses: ./.github/actions/setup-build-buddy
        with:
          token: ${{ secrets.BUILDBUDDY_API_KEY }}

      - name: bazel test (release)
        run: bazel test -k ...   --config=ci -c opt --nojava_header_compilation --verbose_failures
        shell: bash

  build-linux:
    strategy:
      fail-fast: false
      matrix:
        include:
<<<<<<< HEAD
          - { name: "Linux (native)",      os: ubuntu-24.04,   container: "wpilib/systemcore-cross-ubuntu:2027-24.04", action: "test",   config: "--config=linux",    }
          - { name: "Linux (systemcore)",  os: ubuntu-24.04,   container: "wpilib/systemcore-cross-ubuntu:2027-24.04", action: "build",  config: "--config=systemcore",    }
=======
          - { name: "Linux",      os: ubuntu-24.04,   container: "wpilib/ubuntu-base:24.04", action: "test",   config: "",    }
>>>>>>> cd0e7fb7
    name: "${{ matrix.name }}"
    runs-on: ${{ matrix.os }}
    container: ${{ matrix.container }}
    steps:
      - uses: actions/checkout@v4
        with: { fetch-depth: 0 }
      - uses: bazelbuild/setup-bazelisk@v3

      - id: Setup_build_buddy
        uses: ./.github/actions/setup-build-buddy
        with:
          token: ${{ secrets.BUILDBUDDY_API_KEY }}

      - uses: bazel-contrib/setup-bazel@0.15.0
        with:
          bazelisk-cache: true
          repository-cache: true
          bazelisk-version: 1.x

      - name: bazel ${{ matrix.action }} (release)
        run: bazel ${{ matrix.action }} ... --config=ci -c opt ${{ matrix.config }} -k --verbose_failures

  buildifier:
    name: "buildifier"
    runs-on: ubuntu-24.04
    steps:
      - name: Set up Go 1.15.x
        uses: actions/setup-go@v5
        with:
          cache: false
          go-version: 1.15.x
        id: go

      - name: Install Buildifier
        run: |
          cd $(mktemp -d)
          GO111MODULE=on go get github.com/bazelbuild/buildtools/buildifier@6.0.0

      - uses: actions/checkout@v4
        with: { fetch-depth: 0 }

      - name: Run buildifier
        run: buildifier -warnings all --lint=fix -r .

      - name: Check Output
        run: git --no-pager diff --exit-code HEAD

      - name: Generate diff
        run: git diff HEAD > bazel-lint-fixes.patch
        if: ${{ failure() }}

      - uses: actions/upload-artifact@v4
        with:
          name: ${{ matrix.platform }}-bazel-lint-fixes
          path: bazel-lint-fixes.patch
        if: ${{ failure() }}<|MERGE_RESOLUTION|>--- conflicted
+++ resolved
@@ -61,12 +61,7 @@
       fail-fast: false
       matrix:
         include:
-<<<<<<< HEAD
-          - { name: "Linux (native)",      os: ubuntu-24.04,   container: "wpilib/systemcore-cross-ubuntu:2027-24.04", action: "test",   config: "--config=linux",    }
-          - { name: "Linux (systemcore)",  os: ubuntu-24.04,   container: "wpilib/systemcore-cross-ubuntu:2027-24.04", action: "build",  config: "--config=systemcore",    }
-=======
-          - { name: "Linux",      os: ubuntu-24.04,   container: "wpilib/ubuntu-base:24.04", action: "test",   config: "",    }
->>>>>>> cd0e7fb7
+          - { name: "Linux",      os: ubuntu-24.04,   container: "wpilib/systemcore-cross-ubuntu:2027-24.04", action: "test",   config: "",    }
     name: "${{ matrix.name }}"
     runs-on: ${{ matrix.os }}
     container: ${{ matrix.container }}
