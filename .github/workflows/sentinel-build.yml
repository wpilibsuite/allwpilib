--- conflicted
+++ resolved
@@ -102,21 +102,12 @@
             architecture: aarch64
             task: "build"
             outputs: "build/allOutputs"
-<<<<<<< HEAD
-=======
-          - os: windows-2022
-            artifact-name: Win32FFI
-            architecture: x86
-            task: ":ntcoreffi:build"
-            build-options: "-Pntcoreffibuild \"-Dorg.gradle.jvmargs=-Xmx1096m\""
-            outputs: "ntcoreffi/build/outputs"
           - os: windows-2022
             artifact-name: Win64FFI
             architecture: x64
             task: ":ntcoreffi:build"
             build-options: "-Pntcoreffibuild -Pbuildwinarm64"
             outputs: "ntcoreffi/build/outputs"
->>>>>>> ee3d55e8
     name: "Build - ${{ matrix.artifact-name }}"
     runs-on: ${{ matrix.os }}
     needs: [validation]
