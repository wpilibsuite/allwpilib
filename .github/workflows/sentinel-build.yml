--- conflicted
+++ resolved
@@ -36,12 +36,8 @@
             artifact-name: Linux
             build-options: "-Ponlylinuxx86-64"
     name: "Build - ${{ matrix.artifact-name }}"
-<<<<<<< HEAD
     runs-on: ubuntu-24.04
-=======
-    runs-on: ubuntu-22.04
     needs: [validation]
->>>>>>> fe49cbe4
     steps:
       - name: Free Disk Space
         uses: jlumbroso/free-disk-space@main
