--- conflicted
+++ resolved
@@ -12,20 +12,10 @@
       fail-fast: false
       matrix:
         include:
-<<<<<<< HEAD
-          # - container: wpilib/roborio-cross-ubuntu:2025-22.04
-          #   artifact-name: Athena
-          #   build-options: "-Ponlylinuxathena"
           - container: wpilib/systemcore-cross-ubuntu:2025-22.04
             artifact-name: SystemCore
             build-options: "-Ponlylinuxsystemcore"
-          - container: wpilib/raspbian-cross-ubuntu:bullseye-22.04
-=======
-          - container: wpilib/roborio-cross-ubuntu:2025-22.04
-            artifact-name: Athena
-            build-options: "-Ponlylinuxathena"
           - container: wpilib/raspbian-cross-ubuntu:bookworm-22.04
->>>>>>> f772bb14
             artifact-name: Arm32
             build-options: "-Ponlylinuxarm32"
           - container: wpilib/aarch64-cross-ubuntu:bookworm-22.04
