name: CMake

on: [pull_request, push]

concurrency:
  group: ${{ github.workflow }}-${{ github.head_ref || github.ref }}
  cancel-in-progress: true

jobs:
  build:
    strategy:
      fail-fast: false
      matrix:
        include:
          - os: ubuntu-22.04
            name: Linux
            container: wpilib/roborio-cross-ubuntu:2024-22.04
<<<<<<< HEAD
            flags: "--preset with-java-sccache -DCMAKE_BUILD_TYPE=Release -DWITH_EXAMPLES=ON"
=======
            flags: "-DCMAKE_BUILD_TYPE=Release -DWITH_JAVA=ON -DWITH_EXAMPLES=ON"
>>>>>>> 780b1e03
          - os: macOS-14
            name: macOS
            container: ""
            env: "PATH=\"/opt/homebrew/opt/protobuf@3/bin:$PATH\""
            flags: "--preset sccache -DCMAKE_BUILD_TYPE=Release -DWITH_JAVA=OFF -DWITH_EXAMPLES=ON -DCMAKE_LIBRARY_PATH=/opt/homebrew/opt/protobuf@3/lib -DProtobuf_INCLUDE_DIR=/opt/homebrew/opt/protobuf@3/include -DProtobuf_PROTOC_EXECUTABLE=/opt/homebrew/opt/protobuf@3/bin/protoc"

    name: "Build - ${{ matrix.name }}"
    runs-on: ${{ matrix.os }}
    container: ${{ matrix.container }}
    steps:
      - name: Install dependencies (Linux)
        if: runner.os == 'Linux'
        run: sudo apt-get update && sudo apt-get install -y libopencv-dev libopencv4.5-java libprotobuf-dev protobuf-compiler ninja-build

      - name: Install dependencies (macOS)
        run: brew install opencv protobuf@3 ninja
        if: runner.os == 'macOS'

      - name: Run sccache-cache
        uses: mozilla-actions/sccache-action@v0.0.5

      - uses: actions/checkout@v4

      - name: configure
        run: cmake ${{ matrix.flags }}
        env:
          SCCACHE_GHA_ENABLED: "true"

      - name: build
        run: cmake --build build-cmake --parallel $(nproc)
        env:
          SCCACHE_GHA_ENABLED: "true"

      - name: test
        working-directory: build-cmake
        run: ctest --output-on-failure

  build-windows:
    name: "Build - Windows"
    runs-on: windows-2022
    steps:
      - uses: ilammy/msvc-dev-cmd@v1.13.0

      - name: Install CMake
        uses: lukka/get-cmake@v3.29.3

      - name: Run sccache-cache
        uses: mozilla-actions/sccache-action@v0.0.5

      - uses: actions/checkout@v4

      - name: Run vcpkg
        uses: lukka/run-vcpkg@v11.5
        with:
          vcpkgDirectory: ${{ runner.workspace }}/vcpkg
          vcpkgGitCommitId: 37c3e63a1306562f7f59c4c3c8892ddd50fdf992 # HEAD on 2024-02-24

      - name: configure
        run: cmake --preset sccache -DCMAKE_BUILD_TYPE=Release -DWITH_JAVA=OFF -DWITH_EXAMPLES=ON -DUSE_SYSTEM_FMTLIB=ON -DUSE_SYSTEM_LIBUV=ON -DUSE_SYSTEM_EIGEN=OFF -DCMAKE_TOOLCHAIN_FILE=${{ runner.workspace }}/vcpkg/scripts/buildsystems/vcpkg.cmake -DVCPKG_INSTALL_OPTIONS=--clean-after-build -DVCPKG_TARGET_TRIPLET=x64-windows-release -DVCPKG_HOST_TRIPLET=x64-windows-release
        env:
          SCCACHE_GHA_ENABLED: "true"

      - name: build
        run: cmake --build build-cmake --parallel $(nproc)
        env:
          SCCACHE_GHA_ENABLED: "true"

      - name: test
        working-directory: build-cmake
        # UnitTest_test segfaults on exit occasionally
        run: ctest --output-on-failure -E 'UnitTest'<|MERGE_RESOLUTION|>--- conflicted
+++ resolved
@@ -15,11 +15,7 @@
           - os: ubuntu-22.04
             name: Linux
             container: wpilib/roborio-cross-ubuntu:2024-22.04
-<<<<<<< HEAD
-            flags: "--preset with-java-sccache -DCMAKE_BUILD_TYPE=Release -DWITH_EXAMPLES=ON"
-=======
             flags: "-DCMAKE_BUILD_TYPE=Release -DWITH_JAVA=ON -DWITH_EXAMPLES=ON"
->>>>>>> 780b1e03
           - os: macOS-14
             name: macOS
             container: ""
