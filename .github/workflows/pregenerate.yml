--- conflicted
+++ resolved
@@ -22,17 +22,10 @@
         uses: actions/setup-python@v5
         with:
           python-version: '3.12'
-<<<<<<< HEAD
-      - name: Install jinja
-        run: python -m pip install jinja2
-      - name: Install protobuf and perl dependencies
-        run: sudo apt-get update && sudo apt-get install -y protobuf-compiler liblist-moreutils-perl && wget https://github.com/HebiRobotics/QuickBuffers/releases/download/1.3.3/protoc-gen-quickbuf-1.3.3-linux-x86_64.exe && chmod +x protoc-gen-quickbuf-1.3.3-linux-x86_64.exe
-=======
       - name: Install jinja and protobuf
         run: python -m pip install jinja2 protobuf grpcio-tools
       - name: Install protobuf dependencies
         run: sudo apt-get update && sudo apt-get install -y protobuf-compiler && wget https://github.com/HebiRobotics/QuickBuffers/releases/download/1.3.3/protoc-gen-quickbuf-1.3.3-linux-x86_64.exe && chmod +x protoc-gen-quickbuf-1.3.3-linux-x86_64.exe
->>>>>>> 6adad7ba
       - name: Regenerate all
         run: python ./.github/workflows/pregen_all.py --quickbuf_plugin protoc-gen-quickbuf-1.3.3-linux-x86_64.exe
       - name: Add untracked files to index so they count as changes
