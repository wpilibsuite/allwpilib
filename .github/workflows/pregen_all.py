#!/usr/bin/env python3

import argparse
import subprocess
import sys
from pathlib import Path


def main(argv):
    script_path = Path(__file__).resolve()
    REPO_ROOT = script_path.parent.parent.parent
    parser = argparse.ArgumentParser()
    parser.add_argument(
        "--quickbuf_plugin",
        help="Path to the quickbuf protoc plugin",
        required=True,
    )
    args = parser.parse_args(argv)
<<<<<<< HEAD
    subprocess.run(["python", f"{REPO_ROOT}/hal/generate_usage_reporting.py"])
    subprocess.run(["python", f"{REPO_ROOT}/ntcore/generate_topics.py"])
    subprocess.run(["python", f"{REPO_ROOT}/wpical/generate_mrcal.py"])
    subprocess.run(["python", f"{REPO_ROOT}/wpimath/generate_numbers.py"])
=======
    subprocess.run(
        [sys.executable, f"{REPO_ROOT}/hal/generate_usage_reporting.py"], check=True
    )
    subprocess.run(
        [sys.executable, f"{REPO_ROOT}/ntcore/generate_topics.py"], check=True
    )
    subprocess.run(
        [sys.executable, f"{REPO_ROOT}/wpimath/generate_numbers.py"], check=True
    )
>>>>>>> f03e0cdf
    subprocess.run(
        [
            sys.executable,
            f"{REPO_ROOT}/wpimath/generate_quickbuf.py",
            f"--quickbuf_plugin={args.quickbuf_plugin}",
        ],
        check=True,
    )
    subprocess.run(
        [sys.executable, f"{REPO_ROOT}/wpiunits/generate_units.py"], check=True
    )
    subprocess.run(
        [sys.executable, f"{REPO_ROOT}/wpilibc/generate_hids.py"], check=True
    )
    subprocess.run(
        [sys.executable, f"{REPO_ROOT}/wpilibj/generate_hids.py"], check=True
    )
    subprocess.run(
        [sys.executable, f"{REPO_ROOT}/wpilibNewCommands/generate_hids.py"], check=True
    )
    subprocess.run(
        [sys.executable, f"{REPO_ROOT}/wpilibc/generate_pwm_motor_controllers.py"],
        check=True,
    )
    subprocess.run(
        [sys.executable, f"{REPO_ROOT}/wpilibj/generate_pwm_motor_controllers.py"],
        check=True,
    )
    subprocess.run(
        [sys.executable, f"{REPO_ROOT}/thirdparty/imgui_suite/generate_gl3w.py"],
        check=True,
    )
    subprocess.run(f"{REPO_ROOT}/thirdparty/imgui_suite/generate_fonts.sh", check=True)


if __name__ == "__main__":
    main(sys.argv[1:])<|MERGE_RESOLUTION|>--- conflicted
+++ resolved
@@ -16,12 +16,6 @@
         required=True,
     )
     args = parser.parse_args(argv)
-<<<<<<< HEAD
-    subprocess.run(["python", f"{REPO_ROOT}/hal/generate_usage_reporting.py"])
-    subprocess.run(["python", f"{REPO_ROOT}/ntcore/generate_topics.py"])
-    subprocess.run(["python", f"{REPO_ROOT}/wpical/generate_mrcal.py"])
-    subprocess.run(["python", f"{REPO_ROOT}/wpimath/generate_numbers.py"])
-=======
     subprocess.run(
         [sys.executable, f"{REPO_ROOT}/hal/generate_usage_reporting.py"], check=True
     )
@@ -31,7 +25,6 @@
     subprocess.run(
         [sys.executable, f"{REPO_ROOT}/wpimath/generate_numbers.py"], check=True
     )
->>>>>>> f03e0cdf
     subprocess.run(
         [
             sys.executable,
