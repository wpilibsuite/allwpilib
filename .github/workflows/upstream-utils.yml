name: Upstream utils

on:
  pull_request:
  push:
    branches-ignore:
      - main

concurrency:
  group: ${{ github.workflow }}-${{ github.head_ref || github.ref }}
  cancel-in-progress: true

jobs:
  update:
    name: "Update"
    runs-on: ubuntu-22.04
    steps:
      - uses: actions/checkout@v4
        with:
          fetch-depth: 0
      - name: Fetch all history and metadata
        run: |
          git checkout -b pr
          git branch -f main origin/main
      - name: Set up Python 3.9
        uses: actions/setup-python@v5
        with:
          python-version: 3.9
      - name: Configure committer identity
        run: |
          git config --global user.email "you@example.com"
          git config --global user.name "Your Name"
      - name: Run eigen.py
        run: |
          cd upstream_utils
          ./eigen.py clone
          ./eigen.py copy-upstream-to-thirdparty
      - name: Run fmt.py
        run: |
          cd upstream_utils
          ./fmt.py clone
          ./fmt.py copy-upstream-to-thirdparty
      - name: Run gcem.py
        run: |
          cd upstream_utils
<<<<<<< HEAD
          ./update_gcem.py
      - name: Run update_imgui_suite.py
        run: |
          cd upstream_utils
          ./update_imgui_suite.py
      - name: Run update_json.py
=======
          ./gcem.py clone
          ./gcem.py copy-upstream-to-thirdparty
      - name: Run json.py
>>>>>>> 57fa3887
        run: |
          cd upstream_utils
          ./json.py clone
          ./json.py copy-upstream-to-thirdparty
      - name: Run libuv.py
        run: |
          cd upstream_utils
          ./libuv.py clone
          ./libuv.py copy-upstream-to-thirdparty
      - name: Run llvm.py
        run: |
          cd upstream_utils
          ./llvm.py clone
          ./llvm.py copy-upstream-to-thirdparty
      - name: Run mpack.py
        run: |
          cd upstream_utils
          ./mpack.py clone
          ./mpack.py copy-upstream-to-thirdparty
      - name: Run stack_walker.py
        run: |
          cd upstream_utils
          ./stack_walker.py clone
          ./stack_walker.py copy-upstream-to-thirdparty
      - name: Run memory.py
        run: |
          cd upstream_utils
          ./memory.py clone
          ./memory.py copy-upstream-to-thirdparty
      - name: Run protobuf.py
        run: |
          cd upstream_utils
          ./protobuf.py clone
          ./protobuf.py copy-upstream-to-thirdparty
      - name: Run sleipnir.py
        run: |
          cd upstream_utils
          ./sleipnir.py clone
          ./sleipnir.py copy-upstream-to-thirdparty
      - name: Add untracked files to index so they count as changes
        run: git add -A
      - name: Check output
        run: git --no-pager diff --exit-code HEAD<|MERGE_RESOLUTION|>--- conflicted
+++ resolved
@@ -43,18 +43,14 @@
       - name: Run gcem.py
         run: |
           cd upstream_utils
-<<<<<<< HEAD
-          ./update_gcem.py
-      - name: Run update_imgui_suite.py
+          ./gcem.py clone
+          ./gcem.py copy-upstream-to-thirdparty
+      - name: Run imgui.py
         run: |
           cd upstream_utils
-          ./update_imgui_suite.py
-      - name: Run update_json.py
-=======
-          ./gcem.py clone
-          ./gcem.py copy-upstream-to-thirdparty
+          ./imgui.py clone
+          ./imgui.py copy-upstream-to-thirdparty
       - name: Run json.py
->>>>>>> 57fa3887
         run: |
           cd upstream_utils
           ./json.py clone
