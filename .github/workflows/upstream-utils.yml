name: Upstream utils

on:
  pull_request:
  push:
    branches-ignore:
      - main

concurrency:
  group: ${{ github.workflow }}-${{ github.head_ref || github.ref }}
  cancel-in-progress: true

jobs:
  update:
    name: "Update"
    runs-on: ubuntu-22.04
    steps:
      - uses: actions/checkout@v4
        with:
          fetch-depth: 0
      - name: Fetch all history and metadata
        run: |
          git checkout -b pr
          git branch -f main origin/main
      - name: Set up Python 3.9
        uses: actions/setup-python@v5
        with:
          python-version: 3.9
      - name: Configure committer identity
        run: |
          git config --global user.email "you@example.com"
          git config --global user.name "Your Name"
      - name: Run eigen.py
        run: |
          cd upstream_utils
          ./eigen.py clone
          ./eigen.py copy-upstream-to-thirdparty
      - name: Run fmt.py
        run: |
          cd upstream_utils
          ./fmt.py clone
          ./fmt.py copy-upstream-to-thirdparty
      - name: Run gcem.py
        run: |
          cd upstream_utils
<<<<<<< HEAD
          ./update_gcem.py
      - name: Run update_googletest.py
        run: |
          cd upstream_utils
          ./update_googletest.py
      - name: Run update_json.py
=======
          ./gcem.py clone
          ./gcem.py copy-upstream-to-thirdparty
      - name: Run json.py
>>>>>>> 57fa3887
        run: |
          cd upstream_utils
          ./json.py clone
          ./json.py copy-upstream-to-thirdparty
      - name: Run libuv.py
        run: |
          cd upstream_utils
          ./libuv.py clone
          ./libuv.py copy-upstream-to-thirdparty
      - name: Run llvm.py
        run: |
          cd upstream_utils
          ./llvm.py clone
          ./llvm.py copy-upstream-to-thirdparty
      - name: Run mpack.py
        run: |
          cd upstream_utils
          ./mpack.py clone
          ./mpack.py copy-upstream-to-thirdparty
      - name: Run stack_walker.py
        run: |
          cd upstream_utils
          ./stack_walker.py clone
          ./stack_walker.py copy-upstream-to-thirdparty
      - name: Run memory.py
        run: |
          cd upstream_utils
          ./memory.py clone
          ./memory.py copy-upstream-to-thirdparty
      - name: Run protobuf.py
        run: |
          cd upstream_utils
          ./protobuf.py clone
          ./protobuf.py copy-upstream-to-thirdparty
      - name: Run sleipnir.py
        run: |
          cd upstream_utils
          ./sleipnir.py clone
          ./sleipnir.py copy-upstream-to-thirdparty
      - name: Add untracked files to index so they count as changes
        run: git add -A
      - name: Check output
        run: git --no-pager diff --exit-code HEAD<|MERGE_RESOLUTION|>--- conflicted
+++ resolved
@@ -43,18 +43,14 @@
       - name: Run gcem.py
         run: |
           cd upstream_utils
-<<<<<<< HEAD
-          ./update_gcem.py
+          ./gcem.py clone
+          ./gcem.py copy-upstream-to-thirdparty
       - name: Run update_googletest.py
         run: |
           cd upstream_utils
-          ./update_googletest.py
-      - name: Run update_json.py
-=======
-          ./gcem.py clone
-          ./gcem.py copy-upstream-to-thirdparty
+          ./googletest.py clone
+          ./googletest.py copy-upstream-to-thirdparty
       - name: Run json.py
->>>>>>> 57fa3887
         run: |
           cd upstream_utils
           ./json.py clone
