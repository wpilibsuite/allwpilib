name: Documentation

on: [push, workflow_dispatch]

concurrency:
  group: ${{ github.workflow }}-${{ github.ref }}
  cancel-in-progress: true

env:
  BASE_PATH: allwpilib/docs

jobs:
  publish:
    name: "Documentation - Publish"
    runs-on: ubuntu-22.04
    if: github.repository_owner == 'wpilibsuite' && (github.ref == 'refs/heads/main' || startsWith(github.ref, 'refs/tags/v'))
    concurrency: ci-docs-publish
    steps:
      - uses: actions/checkout@v4
        with:
          fetch-depth: 0
          persist-credentials: false
      - uses: actions/setup-java@v4
        with:
<<<<<<< HEAD
          distribution: 'zulu'
          java-version: 17
=======
          distribution: 'temurin'
          java-version: 13
>>>>>>> 40898046
      - name: Set environment variables (Development)
        run: |
          echo "BRANCH=development" >> $GITHUB_ENV
        if: github.ref == 'refs/heads/main'
      - name: Set environment variables (Tag)
        run: |
          echo "EXTRA_GRADLE_ARGS=-PreleaseMode" >> $GITHUB_ENV
          echo "BRANCH=beta" >> $GITHUB_ENV
        if: startsWith(github.ref, 'refs/tags/v')
      - name: Set environment variables (Release)
        run: |
          echo "EXTRA_GRADLE_ARGS=-PreleaseMode" >> $GITHUB_ENV
          echo "BRANCH=release" >> $GITHUB_ENV
        if: startsWith(github.ref, 'refs/tags/v') && !contains(github.ref, 'alpha') && !contains(github.ref, 'beta')
      - name: Build with Gradle
        run: ./gradlew docs:generateJavaDocs docs:doxygen -PbuildServer ${{ env.EXTRA_GRADLE_ARGS }}
      - name: Install SSH Client 🔑
        uses: webfactory/ssh-agent@v0.8.0
        with:
          ssh-private-key: ${{ secrets.GH_DEPLOY_KEY }}
      - name: Deploy 🚀
        uses: JamesIves/github-pages-deploy-action@v4.4.1
        with:
          ssh-key: true
          repository-name: wpilibsuite/wpilibsuite.github.io
          branch: allwpilib-${{ env.BRANCH }}
          clean: true
          single-commit: true
          folder: docs/build/docs
      - name: Trigger Workflow
        uses: actions/github-script@v6
        with:
          github-token: ${{ secrets.DISPATCH_PAT_TOKEN }}
          script: |
            github.rest.actions.createWorkflowDispatch({
              owner: context.repo.owner,
              repo: 'wpilibsuite.github.io',
              workflow_id: 'static.yml',
              ref: 'main',
            })<|MERGE_RESOLUTION|>--- conflicted
+++ resolved
@@ -22,13 +22,8 @@
           persist-credentials: false
       - uses: actions/setup-java@v4
         with:
-<<<<<<< HEAD
-          distribution: 'zulu'
+          distribution: 'temurin'
           java-version: 17
-=======
-          distribution: 'temurin'
-          java-version: 13
->>>>>>> 40898046
       - name: Set environment variables (Development)
         run: |
           echo "BRANCH=development" >> $GITHUB_ENV
