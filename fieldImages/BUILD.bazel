--- conflicted
+++ resolved
@@ -1,10 +1,7 @@
 load("@rules_java//java:defs.bzl", "java_library")
 load("@rules_pkg//:mappings.bzl", "pkg_files")
 load("@rules_pkg//pkg:zip.bzl", "pkg_zip")
-<<<<<<< HEAD
 load("//:version.bzl", "VERSION")
-=======
->>>>>>> 246153e2
 load("//shared/bazel/rules:cc_rules.bzl", "wpilib_cc_library", "wpilib_cc_static_library")
 load("//shared/bazel/rules:java_rules.bzl", "wpilib_java_junit5_test")
 load("//shared/bazel/rules:packaging.bzl", "pkg_java_files")
@@ -28,14 +25,10 @@
 
 wpilib_cc_static_library(
     name = "static/fieldImages",
-<<<<<<< HEAD
-    static_lib_name = "static/libfieldImages.a",
-=======
     static_lib_name = select({
         "@bazel_tools//src/conditions:windows": "static/fieldImages.lib",
         "//conditions:default": "static/libfieldImages.a",
     }),
->>>>>>> 246153e2
     visibility = ["//visibility:public"],
     deps = [
         ":fieldImages",
