load("//shared/bazel/rules:java_rules.bzl", "wpilib_java_junit5_test", "wpilib_java_library")

wpilib_java_library(
    name = "epilogue-java",
    srcs = glob(["src/main/java/**/*.java"]),
<<<<<<< HEAD
    tags = ["maven_coordinates=edu.wpi.first.epilogue:epilogue-runtime-java:$(WPILIB_VERSION)"],
=======
    maven_artifact_name = "epilogue-runtime-java",
    maven_group_id = "edu.wpi.first.epilogue",
>>>>>>> e93c8cdb
    visibility = ["//visibility:public"],
    deps = [
        "//datalog:datalog-java",
        "//ntcore:ntcore-java",
        "//wpiunits:wpiunits-java",
        "//wpiutil:wpiutil-java",
    ],
)

wpilib_java_junit5_test(
    name = "epilogue-test",
    srcs = glob(["src/test/java/**/*.java"]),
    deps = [
        ":epilogue-java",
        "//wpiutil:wpiutil-java",
    ],
)<|MERGE_RESOLUTION|>--- conflicted
+++ resolved
@@ -3,12 +3,8 @@
 wpilib_java_library(
     name = "epilogue-java",
     srcs = glob(["src/main/java/**/*.java"]),
-<<<<<<< HEAD
-    tags = ["maven_coordinates=edu.wpi.first.epilogue:epilogue-runtime-java:$(WPILIB_VERSION)"],
-=======
     maven_artifact_name = "epilogue-runtime-java",
     maven_group_id = "edu.wpi.first.epilogue",
->>>>>>> e93c8cdb
     visibility = ["//visibility:public"],
     deps = [
         "//datalog:datalog-java",
