--- conflicted
+++ resolved
@@ -152,11 +152,7 @@
 
     // Save space by excluding protobuf and eigen
     exclude 'Eigen/**'
-<<<<<<< HEAD
-
-=======
     exclude 'unsupported/**'
->>>>>>> 0cab7b52
     exclude 'google/protobuf/**'
 
     exclude '**/.clang-tidy'
